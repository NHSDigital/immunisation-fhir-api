#!/bin/bash

# Set variables

<<<<<<< HEAD
dirname=$(dirname "$0")
=======
dirname=$(dirname "${0}")
>>>>>>> ecea9342
DOCKERFILE_DIR=$(realpath "${dirname}")
echo "DOCKERFILE_DIR: ${DOCKERFILE_DIR}"

# if parameter not passed, prompt for the environment.
# Do not accept response if it is not one of the following: prod, int, ref, internal-dev
# loop until valid response is received
if [[ -z "${1}" ]]; then
  while true; do
<<<<<<< HEAD
    read -p "Enter the environment (prod, int, ref, internal-dev): " ENVIRONMENT
=======
    read -r -p "Enter the environment (prod, int, ref, internal-dev): " ENVIRONMENT
>>>>>>> ecea9342
    case "${ENVIRONMENT}" in
      prod|int|ref|internal-dev)
        break
        ;;
      *)
        echo "Invalid environment. Please enter one of: prod, int, ref, internal-dev."
        ;;
    esac
  done
else
  ENVIRONMENT="${1}"
fi
# Check if the environment is valid
if [[ ! "${ENVIRONMENT}" =~ ^(prod|int|ref|internal-dev)$ ]]; then
  echo "Invalid environment. Please enter one of: prod, int, ref, internal-dev."
  exit 1
fi

# Set the prefix and other variables
PREFIX="imms-${ENVIRONMENT}"
AWS_REGION="eu-west-2"
ACCOUNT_ID=$(aws sts get-caller-identity --query Account --output text)
REPOSITORY_NAME="${PREFIX}-grafana-app"
IMAGE_TAG="11.0.0-22.04_stable"
LOCAL_IMAGE_NAME="${REPOSITORY_NAME}:${IMAGE_TAG}"
IMAGE_NAME="${ACCOUNT_ID}.dkr.ecr.${AWS_REGION}.amazonaws.com/${LOCAL_IMAGE_NAME}"
TAGS='[
  {"Key": "Environment", "Value": "non-prod"},
  {"Key": "Project", "Value": "immunisation-fhir-api-grafana"},
  {"Key": "Environment", "Value": "'"${ENVIRONMENT}"'"}
]'
LIFECYCLE_POLICY_FILE="lifecycle-policy.json"

# Change to the directory containing the Dockerfile
<<<<<<< HEAD
cd "${DOCKERFILE_DIR}"

# Check if Dockerfile exists
if [[ ! -f Dockerfile ]]; then
  echo "Dockerfile not found in the current directory."
=======
if ! cd "${DOCKERFILE_DIR}"; then
  echo "DOCKERFILE_DIR not found."
  exit 1
fi

# Check if Dockerfile exists
if [[ ! -f Dockerfile ]]; then
  echo "Dockerfile not found in DOCKERFILE_DIR."
>>>>>>> ecea9342
  exit 1
fi

# Create ECR repository if it does not exist
<<<<<<< HEAD
aws ecr describe-repositories --repository-names "${REPOSITORY_NAME}" --region "${AWS_REGION}" > /dev/null 2>&1

if [[ $? -ne 0 ]]; then
  echo "Creating ECR repository: ${REPOSITORY_NAME}"
  aws ecr create-repository --repository-name "${REPOSITORY_NAME}" --region "${AWS_REGION}"
  # Add tags to the repository
  aws ecr tag-resource --resource-arn arn:aws:ecr:${AWS_REGION}:${ACCOUNT_ID}:repository/${REPOSITORY_NAME} --tags ${TAGS}
fi

# Apply lifecycle policy to the ECR repository
aws ecr put-lifecycle-policy --repository-name "${REPOSITORY_NAME}" --lifecycle-policy-text file://"${LIFECYCLE_POLICY_FILE}" --region "${AWS_REGION}"
=======
if ! aws ecr describe-repositories --repository-names "${REPOSITORY_NAME}" --region "${AWS_REGION}" > /dev/null 2>&1; then
  echo "Creating ECR repository: ${REPOSITORY_NAME}"
  aws ecr create-repository --repository-name "${REPOSITORY_NAME}" --region "${AWS_REGION}"
  # Add tags to the repository
  aws ecr tag-resource --resource-arn "arn:aws:ecr:${AWS_REGION}:${ACCOUNT_ID}:repository/${REPOSITORY_NAME}" --tags "${TAGS}"
fi

# Apply lifecycle policy to the ECR repository
aws ecr put-lifecycle-policy --repository-name "${REPOSITORY_NAME}" --lifecycle-policy-text "file://${LIFECYCLE_POLICY_FILE}" --region "${AWS_REGION}"
>>>>>>> ecea9342

printf "Building and pushing Docker image to ECR...\n"
# Authenticate Docker to ECR
aws ecr get-login-password --region "${AWS_REGION}" | docker login --username AWS --password-stdin "${ACCOUNT_ID}.dkr.ecr.${AWS_REGION}.amazonaws.com"

printf "Building Docker image...\n"
# Remove existing Docker image if it exists
docker rmi "${IMAGE_NAME}" --force

# Pull the base image for linux/amd64 architecture
docker pull --platform linux/amd64 grafana/grafana:latest

# Build Docker image for linux/amd64 architecture and push to ECR
docker buildx create --use
<<<<<<< HEAD
docker buildx build --platform linux/amd64 -t "${IMAGE_NAME}" --push .

# Check if the build was successful
if [[ $? -ne 0 ]]; then
=======
if ! docker buildx build --platform linux/amd64 -t "${IMAGE_NAME}" --push .; then
>>>>>>> ecea9342
  echo "Docker build failed."
  exit 1
fi

# Inspect the built image
echo "Image: ${LOCAL_IMAGE_NAME}"

echo "Docker image built and pushed to ECR successfully."<|MERGE_RESOLUTION|>--- conflicted
+++ resolved
@@ -2,11 +2,7 @@
 
 # Set variables
 
-<<<<<<< HEAD
-dirname=$(dirname "$0")
-=======
 dirname=$(dirname "${0}")
->>>>>>> ecea9342
 DOCKERFILE_DIR=$(realpath "${dirname}")
 echo "DOCKERFILE_DIR: ${DOCKERFILE_DIR}"
 
@@ -15,11 +11,7 @@
 # loop until valid response is received
 if [[ -z "${1}" ]]; then
   while true; do
-<<<<<<< HEAD
-    read -p "Enter the environment (prod, int, ref, internal-dev): " ENVIRONMENT
-=======
     read -r -p "Enter the environment (prod, int, ref, internal-dev): " ENVIRONMENT
->>>>>>> ecea9342
     case "${ENVIRONMENT}" in
       prod|int|ref|internal-dev)
         break
@@ -54,13 +46,6 @@
 LIFECYCLE_POLICY_FILE="lifecycle-policy.json"
 
 # Change to the directory containing the Dockerfile
-<<<<<<< HEAD
-cd "${DOCKERFILE_DIR}"
-
-# Check if Dockerfile exists
-if [[ ! -f Dockerfile ]]; then
-  echo "Dockerfile not found in the current directory."
-=======
 if ! cd "${DOCKERFILE_DIR}"; then
   echo "DOCKERFILE_DIR not found."
   exit 1
@@ -69,24 +54,10 @@
 # Check if Dockerfile exists
 if [[ ! -f Dockerfile ]]; then
   echo "Dockerfile not found in DOCKERFILE_DIR."
->>>>>>> ecea9342
   exit 1
 fi
 
 # Create ECR repository if it does not exist
-<<<<<<< HEAD
-aws ecr describe-repositories --repository-names "${REPOSITORY_NAME}" --region "${AWS_REGION}" > /dev/null 2>&1
-
-if [[ $? -ne 0 ]]; then
-  echo "Creating ECR repository: ${REPOSITORY_NAME}"
-  aws ecr create-repository --repository-name "${REPOSITORY_NAME}" --region "${AWS_REGION}"
-  # Add tags to the repository
-  aws ecr tag-resource --resource-arn arn:aws:ecr:${AWS_REGION}:${ACCOUNT_ID}:repository/${REPOSITORY_NAME} --tags ${TAGS}
-fi
-
-# Apply lifecycle policy to the ECR repository
-aws ecr put-lifecycle-policy --repository-name "${REPOSITORY_NAME}" --lifecycle-policy-text file://"${LIFECYCLE_POLICY_FILE}" --region "${AWS_REGION}"
-=======
 if ! aws ecr describe-repositories --repository-names "${REPOSITORY_NAME}" --region "${AWS_REGION}" > /dev/null 2>&1; then
   echo "Creating ECR repository: ${REPOSITORY_NAME}"
   aws ecr create-repository --repository-name "${REPOSITORY_NAME}" --region "${AWS_REGION}"
@@ -96,7 +67,6 @@
 
 # Apply lifecycle policy to the ECR repository
 aws ecr put-lifecycle-policy --repository-name "${REPOSITORY_NAME}" --lifecycle-policy-text "file://${LIFECYCLE_POLICY_FILE}" --region "${AWS_REGION}"
->>>>>>> ecea9342
 
 printf "Building and pushing Docker image to ECR...\n"
 # Authenticate Docker to ECR
@@ -111,14 +81,7 @@
 
 # Build Docker image for linux/amd64 architecture and push to ECR
 docker buildx create --use
-<<<<<<< HEAD
-docker buildx build --platform linux/amd64 -t "${IMAGE_NAME}" --push .
-
-# Check if the build was successful
-if [[ $? -ne 0 ]]; then
-=======
 if ! docker buildx build --platform linux/amd64 -t "${IMAGE_NAME}" --push .; then
->>>>>>> ecea9342
   echo "Docker build failed."
   exit 1
 fi
