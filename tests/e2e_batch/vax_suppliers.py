# json to represent the classes below
suppliers = {
    "DPSFULL": {
        "DPSFULL": {
            "3IN1": "CRUDS",
            "COVID": "CRUDS",
            "FLU": "CRUDS",
            "HPV": "CRUDS",
            "MENACWY": "CRUDS",
            "MMR": "CRUDS",
            "RSV": "CRUDS",
        }
    },
    "DPSREDUCED": {
        "DPSREDUCED": {
            "3IN1": "CRUDS",
            "COVID": "CRUDS",
            "FLU": "CRUDS",
            "HPV": "CRUDS",
            "MENACWY": "CRUDS",
            "MMR": "CRUDS",
            "RSV": "CRUDS",
        }
    },
    "MAVIS": {
        "V0V8L": {
            "FLU": "CRUDS",
            "HPV": "CUD",
        }
    },
    "SONAR": {"8HK48": {"FLU": "CD"}},
    "EVA": {"8HA94": {"COVID": "CUD"}},
    "RAVS": {
        "X26": {"MMR": "CRUDS", "RSV": "CRUDS"},
        "X8E5B": {"MMR": "CRUDS", "RSV": "CRUDS"},
    },
    "EMIS": {
        "YGM41": {
            "3IN1": "CRUDS",
            "COVID": "CRUDS",
            "HPV": "CRUDS",
            "MENACWY": "CRUDS",
            "MMR": "CRUDS",
            "RSV": "CRUDS",
        },
        "YGJ": {
            "3IN1": "CRUDS",
            "COVID": "CRUDS",
            "HPV": "CRUDS",
            "MENACWY": "CRUDS",
            "MMR": "CRUDS",
            "RSV": "CRUDS",
        },
    },
    "TPP": {
        "YGA": {
            "3IN1": "CRUDS",
            "HPV": "CRUDS",
            "MENACWY": "CRUDS",
            "MMR": "CRUDS",
            "RSV": "CRUDS",
        }
    },
    "MEDICUS": {
        "YGMYW": {
            "3IN1": "CRUDS",
            "HPV": "CRUDS",
            "MENACWY": "CRUDS",
            "MMR": "CRUDS",
            "RSV": "CRUDS",
        }
    },
}


class OdsVax:
    def __init__(self, ods_code: str, vax: str):
        self.ods_code = ods_code
        self.vax = vax


class TestPair:
    """
    "ods_vax": TestPair.E8HA94_COVID_CUD,
    "ods_vax": TestPair.DPSFULL_COVID_CRUDS,
    "ods_vax": TestPair.V0V8L_FLU_CRUDS,
    "ods_vax": TestPair.V0V8L_HPV_CUD,
    "ods_vax": TestPair.X26_MMR_CRUDS,
    "ods_vax": TestPair.YGA_MENACWY_CRUDS,
    """

    X26_MMR_CRUDS = OdsVax("X26", "MMR")
    # X26_RSV_CRUDS = OdsVax("X26", "RSV")
    # X8E5B_MMR_CRUDS = OdsVax("X8E5B", "MMR")
    # X8E5B_RSV_CRUDS = OdsVax("X8E5B", "RSV")
    # YGM41_3IN1_CRUDS = OdsVax("YGM41", "3IN1")
    # YGM41_COVID_CRUDS = OdsVax("YGM41", "COVID")
    # YGM41_HPV_CRUDS = OdsVax("YGM41", "HPV")
    # YGM41_MENACWY_CRUDS = OdsVax("YGM41", "MENACWY")
    # YGM41_MMR_CRUDS = OdsVax("YGM41", "MMR")
    # YGM41_RSV_CRUDS = OdsVax("YGM41", "RSV")
    # YGJ_3IN1_CRUDS = OdsVax("YGJ", "3IN1")
    # YGJ_COVID_CRUDS = OdsVax("YGJ", "COVID")
    # YGJ_HPV_CRUDS = OdsVax("YGJ", "HPV")
    # YGJ_MENACWY_CRUDS = OdsVax("YGJ", "MENACWY")
    # YGJ_MMR_CRUDS = OdsVax("YGJ", "MMR")
    # YGJ_RSV_CRUDS = OdsVax("YGJ", "RSV")
    # DPSFULL_3IN1_CRUDS = OdsVax("DPSFULL", "3IN1")
    DPSFULL_COVID_CRUDS = OdsVax("DPSFULL", "COVID")
    # DPSFULL_FLU_CRUDS = OdsVax("DPSFULL", "FLU")
    # DPSFULL_HPV_CRUDS = OdsVax("DPSFULL", "HPV")
    # DPSFULL_MENACWY_CRUDS = OdsVax("DPSFULL", "MENACWY")
    # DPSFULL_MMR_CRUDS = OdsVax("DPSFULL", "MMR")
    # DPSFULL_RSV_CRUDS = OdsVax("DPSFULL", "RSV")
    # DPSREDUCED_3IN1_CRUDS = OdsVax("DPSREDUCED", "3IN1")
    # DPSREDUCED_COVID_CRUDS = OdsVax("DPSREDUCED", "COVID")
    # DPSREDUCED_FLU_CRUDS = OdsVax("DPSREDUCED", "FLU")
    # DPSREDUCED_HPV_CRUDS = OdsVax("DPSREDUCED", "HPV")
    # DPSREDUCED_MENACWY_CRUDS = OdsVax("DPSREDUCED", "MENACWY")
    # DPSREDUCED_MMR_CRUDS = OdsVax("DPSREDUCED", "MMR")
    # DPSREDUCED_RSV_CRUDS = OdsVax("DPSREDUCED", "RSV")
<<<<<<< HEAD
    # V0V8L_3IN1_CRUDS = OdsVax("V0V8L", "3IN1")
=======
    V0V8L_HPV_CUD = OdsVax("V0V8L", "HPV")
>>>>>>> 8b98408e
    V0V8L_FLU_CRUDS = OdsVax("V0V8L", "FLU")
    # V0V8L_HPV_CRUDS = OdsVax("V0V8L", "HPV")
    V0V8L_HPV_CUD = OdsVax("V0V8L", "HPV")
    # V0V8L_MENACWY_CRUDS = OdsVax("V0V8L", "MENACWY")
    # V0V8L_MMR_CRUDS = OdsVax("V0V8L", "MMR")
    # YGA_3IN1_CRUDS = OdsVax("YGA", "3IN1")
    # YGA_HPV_CRUDS = OdsVax("YGA", "HPV")
    YGA_MENACWY_CRUDS = OdsVax("YGA", "MENACWY")
    # YGA_MMR_CRUDS = OdsVax("YGA", "MMR")
    # YGA_RSV_CRUDS = OdsVax("YGA", "RSV")
    # YGMYW_3IN1_CRUDS = OdsVax("YGMYW", "3IN1")
    # YGMYW_HPV_CRUDS = OdsVax("YGMYW", "HPV")
    # YGMYW_MENACWY_CRUDS = OdsVax("YGMYW", "MENACWY")
    # YGMYW_MMR_CRUDS = OdsVax("YGMYW", "MMR")
    # YGMYW_RSV_CRUDS = OdsVax("YGMYW", "RSV")
    # E8HK48_FLU_CD = OdsVax("8HK48", "FLU")
    E8HA94_COVID_CUD = OdsVax("8HA94", "COVID")<|MERGE_RESOLUTION|>--- conflicted
+++ resolved
@@ -119,14 +119,9 @@
     # DPSREDUCED_MENACWY_CRUDS = OdsVax("DPSREDUCED", "MENACWY")
     # DPSREDUCED_MMR_CRUDS = OdsVax("DPSREDUCED", "MMR")
     # DPSREDUCED_RSV_CRUDS = OdsVax("DPSREDUCED", "RSV")
-<<<<<<< HEAD
-    # V0V8L_3IN1_CRUDS = OdsVax("V0V8L", "3IN1")
-=======
     V0V8L_HPV_CUD = OdsVax("V0V8L", "HPV")
->>>>>>> 8b98408e
     V0V8L_FLU_CRUDS = OdsVax("V0V8L", "FLU")
     # V0V8L_HPV_CRUDS = OdsVax("V0V8L", "HPV")
-    V0V8L_HPV_CUD = OdsVax("V0V8L", "HPV")
     # V0V8L_MENACWY_CRUDS = OdsVax("V0V8L", "MENACWY")
     # V0V8L_MMR_CRUDS = OdsVax("V0V8L", "MMR")
     # YGA_3IN1_CRUDS = OdsVax("YGA", "3IN1")
