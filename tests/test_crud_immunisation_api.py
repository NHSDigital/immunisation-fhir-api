import copy
import json
import os
import pprint
import uuid

import pytest

from .configuration.config import valid_nhs_number1, valid_nhs_number_with_s_flag
from .example_loader import load_example
from .immunisation_api import ImmunisationApi, parse_location


def create_an_imms_obj(
    imms_id: str = str(uuid.uuid4()), nhs_number=valid_nhs_number1
) -> dict:
    imms = copy.deepcopy(load_example("Immunization/POST-Immunization.json"))
    imms["id"] = imms_id
    imms["contained"][1]["identifier"][0]["value"] = nhs_number

    return imms


def create_a_deleted_imms_resource(imms_api: ImmunisationApi) -> str:
    imms = create_an_imms_obj()
    res = imms_api.create_immunization(imms)
    imms_id = parse_location(res.headers["Location"])

    res = imms_api.delete_immunization(imms_id)
    assert res.status_code == 204

    return imms_id


@pytest.mark.nhsd_apim_authorization(
    {
        "access": "healthcare_worker",
        "level": "aal3",
        "login_form": {"username": "656005750104"},
    }
)
def test_crud_immunization_nhs_login(nhsd_apim_proxy_url, nhsd_apim_auth_headers):
    token = nhsd_apim_auth_headers["Authorization"]
    imms_api = ImmunisationApi(nhsd_apim_proxy_url, token)

    imms = create_an_imms_obj()

    # CREATE
    result = imms_api.create_immunization(imms)

    assert result.text == ""
    assert result.status_code == 201
    assert "Location" in result.headers

    # READ
    imms_id = parse_location(result.headers["Location"])

    result = imms_api.get_immunization_by_id(imms_id)
    res_body = result.json()

    assert result.status_code == 200
    assert res_body["id"] == imms_id

    # UPDATE
    update_payload = copy.deepcopy(imms)
    update_payload["id"] = imms_id
    update_payload["status"] = "not-done"
    result = imms_api.update_immunization(imms_id, update_payload)

    assert result.status_code == 200

    # read it back
    result = imms_api.get_immunization_by_id(imms_id)
    res_body = result.json()
    assert res_body["status"] == "not-done"

    # DELETE
    result = imms_api.delete_immunization(imms_id)

    assert result.status_code == 204


@pytest.mark.nhsd_apim_authorization(
    {
        "access": "healthcare_worker",
        "level": "aal3",
        "login_form": {"username": "656005750104"},
    }
)
def test_get_event_by_id_not_found_nhs_login(
    nhsd_apim_proxy_url, nhsd_apim_auth_headers
):
    # Arrange
    token = nhsd_apim_auth_headers["Authorization"]
    imms_api = ImmunisationApi(nhsd_apim_proxy_url, token)

    # Act
    result = imms_api.get_immunization_by_id("some-id-that-does-not-exist")
    if result.status_code != 404:
        print(result.text)
    res_body = result.json()

    # Assert
    assert result.status_code == 404
    assert res_body["resourceType"] == "OperationOutcome"


@pytest.mark.nhsd_apim_authorization(
    {
        "access": "healthcare_worker",
        "level": "aal3",
        "login_form": {"username": "656005750104"},
    }
)
def test_get_event_by_id_invalid_nhs_login(nhsd_apim_proxy_url, nhsd_apim_auth_headers):
    # Arrange
    token = nhsd_apim_auth_headers["Authorization"]
    imms_api = ImmunisationApi(nhsd_apim_proxy_url, token)

    # Act
    result = imms_api.get_immunization_by_id("some_id_that_is_malformed")
    res_body = result.json()

    # Assert
    assert result.status_code == 400
    assert res_body["resourceType"] == "OperationOutcome"


@pytest.mark.nhsd_apim_authorization(
    {
        "access": "healthcare_worker",
        "level": "aal3",
        "login_form": {"username": "656005750104"},
    }
)
def test_delete_immunization_already_deleted(
    nhsd_apim_proxy_url, nhsd_apim_auth_headers
):
    # Arrange
    token = nhsd_apim_auth_headers["Authorization"]
    imms_api = ImmunisationApi(nhsd_apim_proxy_url, token)

    imms_id = create_a_deleted_imms_resource(imms_api)

    # Act
    result = imms_api.delete_immunization(imms_id)
    json_result = result.json()

    # Assert
    assert result.status_code == 404
    assert json_result["resourceType"] == "OperationOutcome"


@pytest.mark.nhsd_apim_authorization(
    {
        "access": "healthcare_worker",
        "level": "aal3",
        "login_form": {"username": "656005750104"},
    }
)
def test_get_deleted_immunization(nhsd_apim_proxy_url, nhsd_apim_auth_headers):
    # Arrange
    token = nhsd_apim_auth_headers["Authorization"]
    imms_api = ImmunisationApi(nhsd_apim_proxy_url, token)

    imms_id = create_a_deleted_imms_resource(imms_api)

    # Act
    result = imms_api.get_immunization_by_id(imms_id)
    json_result = result.json()

    # Assert
    assert result.status_code == 404
    assert json_result["resourceType"] == "OperationOutcome"


@pytest.mark.nhsd_apim_authorization(
    {
        "access": "healthcare_worker",
        "level": "aal3",
        "login_form": {"username": "656005750104"},
    }
)
def test_update_none_existing_record_nhs_login(
    nhsd_apim_proxy_url, nhsd_apim_auth_headers
):
    """update a record that doesn't exist should create a new record"""
    token = nhsd_apim_auth_headers["Authorization"]
    imms_api = ImmunisationApi(nhsd_apim_proxy_url, token)

    imms_id = str(uuid.uuid4())
    imms = create_an_imms_obj(imms_id)
    result = imms_api.update_immunization(imms_id, imms)
    assert result.status_code == 201


@pytest.mark.nhsd_apim_authorization(
    {
        "access": "healthcare_worker",
        "level": "aal3",
        "login_form": {"username": "656005750104"},
    }
)
def test_update_inconsistent_id_nhs_login(nhsd_apim_proxy_url, nhsd_apim_auth_headers):
    """update should fail if id in the path doesn't match with the id in the message"""
    token = nhsd_apim_auth_headers["Authorization"]
    imms_api = ImmunisationApi(nhsd_apim_proxy_url, token)

    msg_id = str(uuid.uuid4())
    imms = create_an_imms_obj(msg_id)

    path_id = str(uuid.uuid4())
    result = imms_api.update_immunization(path_id, imms)
    json = result.json()

    assert result.status_code == 400
    assert json["resourceType"] == "OperationOutcome"
    assert path_id in json["issue"][0]["diagnostics"]


@pytest.mark.nhsd_apim_authorization(
    {
        "access": "healthcare_worker",
        "level": "aal3",
        "login_form": {"username": "656005750104"},
    }
)
def test_update_deleted_imms_nhs_login(nhsd_apim_proxy_url, nhsd_apim_auth_headers):
    """updating deleted record will undo the delete"""
    # This behaviour is consistent. Getting a deleted record will result in a 404. An update of a non-existent record
    #  should result in creating a new record
    token = nhsd_apim_auth_headers["Authorization"]
    imms_api = ImmunisationApi(nhsd_apim_proxy_url, token)

    imms = create_an_imms_obj()

    # first create and then delete
    result = imms_api.create_immunization(imms)
    assert result.status_code == 201

    imms_id = parse_location(result.headers["Location"])
    result = imms_api.delete_immunization(imms_id)
    assert result.status_code == 204

    # When
    imms["id"] = imms_id
    result = imms_api.update_immunization(imms_id, imms)

    # Then
    assert result.status_code == 201


@pytest.mark.nhsd_apim_authorization(
    {
        "access": "healthcare_worker",
        "level": "aal3",
        "login_form": {"username": "656005750104"},
    }
)
def test_bad_nhs_number_nhs_login(nhsd_apim_proxy_url, nhsd_apim_auth_headers):
    token = nhsd_apim_auth_headers["Authorization"]
    imms_api = ImmunisationApi(nhsd_apim_proxy_url, token)

    imms = create_an_imms_obj(nhs_number="7463384756")

    # CREATE
    result = imms_api.create_immunization(imms)
    res_body = result.json()

    assert result.status_code == 400
    assert res_body["resourceType"] == "OperationOutcome"


@pytest.mark.nhsd_apim_authorization(
    {
        "access": "healthcare_worker",
        "level": "aal3",
        "login_form": {"username": "656005750104"},
    }
)
@pytest.mark.parametrize(
    "nhs_number,is_restricted",
    [(valid_nhs_number_with_s_flag, True), (valid_nhs_number1, False)],
)
def test_get_s_flag_patient(
    nhsd_apim_proxy_url, nhsd_apim_auth_headers, nhs_number, is_restricted
):
    # Arrange
    token = nhsd_apim_auth_headers["Authorization"]
    imms_api = ImmunisationApi(nhsd_apim_proxy_url, token)

    # Act
    # TODO: Replace this with the usual specification example when it is updated.
    current_directory = os.path.dirname(os.path.realpath(__file__))
    with open(
        f"{current_directory}/../lambda_code/tests/sample_data/sample_immunization_event.json"
    ) as f:
        imms_to_create = json.load(f)
    imms_to_create["contained"][1]["identifier"][0]["value"] = nhs_number

    created_imms_result = imms_api.create_immunization(imms_to_create)
    if created_imms_result.status_code != 201:
        pprint.pprint(created_imms_result.text)
        assert created_imms_result.status_code == 201

    created_imms_id = parse_location(created_imms_result.headers["Location"])
    # Read the created resource back to get the full resource
    created_imms = imms_api.get_immunization_by_id(created_imms_id)
    if created_imms.status_code != 200:
        print(created_imms.text)
        assert created_imms.status_code == 200
    created_imms = created_imms.json()

    retrieved_get_imms_result = imms_api.get_immunization_by_id(created_imms["id"])
    if retrieved_get_imms_result.status_code != 200:
        pprint.pprint(retrieved_get_imms_result.text)
        assert retrieved_get_imms_result.status_code == 200
    retrieved_get_imms = retrieved_get_imms_result.json()

    sample_disease_code = "COVID-19"
    retrieved_search_imms_result = imms_api.search_immunizations(
        nhs_number, sample_disease_code
    )
    if retrieved_search_imms_result.status_code != 200:
        pprint.pprint(retrieved_search_imms_result.text)
        assert retrieved_search_imms_result.status_code == 200
<<<<<<< HEAD
    retrieved_search_imms = next(
        imms
        for imms in retrieved_search_imms_result.json()["entry"]
        if imms["id"] == created_imms["id"]
    )

=======
    retrieved_search_imms = next(imms for imms in retrieved_search_imms_result.json()["entry"]
                                 if imms["resource"]["id"] == created_imms["id"])
    # Fetching Immunization resource form Bundle
    retrieved_search_imms = retrieved_search_imms["resource"]
>>>>>>> 0b177da4
    all_retrieved_imms = [retrieved_get_imms, retrieved_search_imms]
    imms_api.delete_immunization(created_imms["id"])

    # Assert
    def get_questionnaire_items(imms):
        questionnaire = next(
            contained
            for contained in imms["contained"]
            if contained["resourceType"] == "QuestionnaireResponse"
        )
        return questionnaire["item"]

    def assert_is_not_filtered(imms):
        imms_items = get_questionnaire_items(imms)

        for key in ["Consent"]:
            assert key in [item["linkId"] for item in imms_items]

        performer_actor_organization = next(
            (
                item
                for item in imms["performer"]
                if item.get("actor", {}).get("type") == "Organization"
            ),
        )

        assert "N2N9I" != performer_actor_organization["actor"]["identifier"]["value"]
        assert "reportOrigin" in imms
        assert "location" in imms
        assert (
            "https://fhir.nhs.uk/Id/ods-organization-code"
            != performer_actor_organization["actor"]["identifier"]["system"]
        )

    def assert_is_filtered(imms):
        imms_items = get_questionnaire_items(imms)

        for key in ["Consent"]:
            assert key not in [item["linkId"] for item in imms_items]

        performer_actor_organization = next(
            (
                item
                for item in imms["performer"]
                if item.get("actor", {}).get("type") == "Organization"
            ),
        )

        assert "N2N9I" == performer_actor_organization["actor"]["identifier"]["value"]
        assert "reportOrigin" not in imms
        assert "location" not in imms
        assert (
            "https://fhir.nhs.uk/Id/ods-organization-code"
            == performer_actor_organization["actor"]["identifier"]["system"]
        )

    if is_restricted:
        assert_is_filtered(created_imms)
    else:
        assert_is_not_filtered(created_imms)
    for retrieved_imms in all_retrieved_imms:
        if is_restricted:
            assert_is_filtered(retrieved_imms)
        else:
            assert_is_not_filtered(retrieved_imms)<|MERGE_RESOLUTION|>--- conflicted
+++ resolved
@@ -324,19 +324,13 @@
     if retrieved_search_imms_result.status_code != 200:
         pprint.pprint(retrieved_search_imms_result.text)
         assert retrieved_search_imms_result.status_code == 200
-<<<<<<< HEAD
     retrieved_search_imms = next(
         imms
         for imms in retrieved_search_imms_result.json()["entry"]
-        if imms["id"] == created_imms["id"]
+        if imms["resource"]["id"] == created_imms["id"]
     )
-
-=======
-    retrieved_search_imms = next(imms for imms in retrieved_search_imms_result.json()["entry"]
-                                 if imms["resource"]["id"] == created_imms["id"])
     # Fetching Immunization resource form Bundle
     retrieved_search_imms = retrieved_search_imms["resource"]
->>>>>>> 0b177da4
     all_retrieved_imms = [retrieved_get_imms, retrieved_search_imms]
     imms_api.delete_immunization(created_imms["id"])
 
