--- conflicted
+++ resolved
@@ -7,14 +7,10 @@
 from .example_loader import load_example
 from .immunization_api import ImmunisationApi
 
-valid_nhs_number = "9693632109"
 
-<<<<<<< HEAD
+
 
 def create_an_imms_obj(imms_id: str = str(uuid.uuid4()), nhs_number=valid_nhs_number) -> dict:
-=======
-def create_an_imms_obj(imms_id: str = str(uuid.uuid4()), nhs_number=valid_nhs_number1) -> dict:
->>>>>>> 1d213118
     imms = copy.deepcopy(load_example("Immunization/POST-Immunization.json"))
     imms["id"] = imms_id
     imms["patient"]["identifier"]["value"] = nhs_number
@@ -53,17 +49,10 @@
     print(result.status_code)
     print(result.text)
     # res_body = result.json()
-<<<<<<< HEAD
     #
     # assert result.status_code == 201
     # assert res_body["resourceType"] == "Immunization"
     #
-=======
-
-    # assert result.status_code == 201
-    # assert res_body["resourceType"] == "Immunization"
-
->>>>>>> 1d213118
     # # READ
     # imms_id = res_body["id"]
     #
