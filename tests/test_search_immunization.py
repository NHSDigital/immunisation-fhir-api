import copy
import uuid
from time import sleep

import pytest

from .configuration.config import valid_nhs_number1, valid_nhs_number2
from .example_loader import load_example
from .immunisation_api import ImmunisationApi, parse_location


def create_immunization(imms_id, nhs_number, disease_code):
    imms = copy.deepcopy(load_example("Immunization/POST-Immunization.json"))
    imms["id"] = imms_id
    imms["patient"]["identifier"]["value"] = nhs_number
    imms["protocolApplied"][0]["targetDisease"][0]["coding"][0]["code"] = disease_code

    return imms


flu_code = "flue-code-1234"
mmr_code = "mmr-code-2345"
covid_code = "covid-code-7463"


def seed_records(imms_api: ImmunisationApi, records):
    _records = copy.deepcopy(records)
    for record in _records:
        nhs_number = record["nhs_number"]
        for disease in record["diseases"]:
            imms = create_immunization(str(uuid.uuid4()), nhs_number, disease)

<<<<<<< HEAD
            create_res = imms_api.create_immunization(imms)
            assert create_res.status_code == 201
            imms_id = parse_location(create_res.headers["Location"])
=======
            stored_imms = imms_api.create_immunization(imms)
            if stored_imms.status_code != 201:
                print(stored_imms.text)
            assert stored_imms.status_code == 201
>>>>>>> 1bd30502
            sleep(0.1)
            get_res = imms_api.get_immunization_by_id(imms_id)

            record["responses"].append(get_res.json())

    return _records


def cleanup(imms_api: ImmunisationApi, stored_records: list):
    for record in stored_records:
        for resource in record["responses"]:
            delete_res = imms_api.delete_immunization(resource["id"])
            assert delete_res.status_code == 204
            sleep(0.1)


@pytest.mark.nhsd_apim_authorization(
    {
        "access": "healthcare_worker",
        "level": "aal3",
        "login_form": {"username": "656005750104"},
    }
)
def test_search_immunization(nhsd_apim_proxy_url, nhsd_apim_auth_headers):
    """it should filter based on disease type"""
    token = nhsd_apim_auth_headers["Authorization"]
    imms_api = ImmunisationApi(nhsd_apim_proxy_url, token)
    records = [
        {
            "nhs_number": valid_nhs_number1,
            "diseases": [mmr_code],
            "responses": [],
        },
        {
            "nhs_number": valid_nhs_number1,
            "diseases": [flu_code],
            "responses": [],
        },
        {
            "nhs_number": valid_nhs_number2,
            "diseases": [flu_code, mmr_code, covid_code, mmr_code],
            "responses": [],
        },
    ]
    stored_records = seed_records(imms_api, records)

    # Tests
    # Search patient with multiple disease types
    response = imms_api.search_immunizations(stored_records[0]["nhs_number"], mmr_code)

    cleanup(imms_api, stored_records)

    # Then
    results = response.json()
    result_ids = [result["id"] for result in results["entry"]]
    assert response.status_code == 200
    assert results["resourceType"] == "List"
    for resource in stored_records[0]["responses"]:
        assert resource["id"] in result_ids
    for resource in stored_records[1]["responses"]:
        assert resource["id"] not in result_ids


@pytest.mark.nhsd_apim_authorization(
    {
        "access": "healthcare_worker",
        "level": "aal3",
        "login_form": {"username": "656005750104"},
    }
)
def test_search_immunization_ignore_deleted(
    nhsd_apim_proxy_url, nhsd_apim_auth_headers
):
    """it should filter out deleted items"""
    token = nhsd_apim_auth_headers["Authorization"]
    imms_api = ImmunisationApi(nhsd_apim_proxy_url, token)
    records = [
        {
            "nhs_number": valid_nhs_number1,
            "diseases": [mmr_code, mmr_code],
            "responses": [],
        },
        {  # same nhs_number but, we will delete it in this test and not during cleanup
            "nhs_number": valid_nhs_number1,
            "diseases": [mmr_code],
            "responses": [],
        },
    ]

    stored_records = seed_records(imms_api, records)

    # Search patient with deleted items
    id_to_delete = stored_records[1]["responses"][0]["id"]
    _ = imms_api.delete_immunization(id_to_delete)

    records = stored_records[0]
    response = imms_api.search_immunizations(records["nhs_number"], mmr_code)

    # pop the one that we already deleted
    stored_records.pop()
    cleanup(imms_api, stored_records)

    # Then
    results = response.json()
    result_ids = [result["id"] for result in results["entry"]]

    assert response.status_code == 200
    assert results["resourceType"] == "List"
    assert id_to_delete not in result_ids
    for record in stored_records:
        for resource in record["responses"]:
            assert resource["id"] in result_ids<|MERGE_RESOLUTION|>--- conflicted
+++ resolved
@@ -30,16 +30,9 @@
         for disease in record["diseases"]:
             imms = create_immunization(str(uuid.uuid4()), nhs_number, disease)
 
-<<<<<<< HEAD
             create_res = imms_api.create_immunization(imms)
             assert create_res.status_code == 201
             imms_id = parse_location(create_res.headers["Location"])
-=======
-            stored_imms = imms_api.create_immunization(imms)
-            if stored_imms.status_code != 201:
-                print(stored_imms.text)
-            assert stored_imms.status_code == 201
->>>>>>> 1bd30502
             sleep(0.1)
             get_res = imms_api.get_immunization_by_id(imms_id)
 
