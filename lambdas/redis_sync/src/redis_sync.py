from event_read import read_event
from record_processor import process_record
from common.clients import STREAM_NAME, logger
from common.log_decorator import logging_decorator
from common.redis_client import get_redis_client
from common.s3_event import S3Event
<<<<<<< HEAD
'''
    Event Processor.
=======

"""
    Event Processor
>>>>>>> 3c6bf1b4
    The Business Logic for the Redis Sync Lambda Function.
    This module processes S3 events and iterates through each record to process them individually."""


def _process_all_records(s3_records: list) -> dict:
    record_count = len(s3_records)
    error_count = 0
    file_keys = []
    for record in s3_records:
        record_result = process_record(record)
        file_keys.append(record_result["file_key"])
        if record_result["status"] == "error":
            error_count += 1
    if error_count > 0:
        logger.error("Processed %d records with %d errors", record_count, error_count)
        return {
            "status": "error",
            "message": f"Processed {record_count} records with {error_count} errors",
            "file_keys": file_keys,
        }
    else:
        logger.info("Successfully processed all %d records", record_count)
        return {
            "status": "success",
            "message": f"Successfully processed {record_count} records",
            "file_keys": file_keys,
        }


@logging_decorator(prefix="redis_sync", stream_name=STREAM_NAME)
def handler(event, _):

    try:
        no_records = "No records found in event"
        # check if the event requires a read, ie {"read": "my-hashmap"}
        if "read" in event:
            return read_event(get_redis_client(), event, logger)
        elif "Records" in event:
            logger.info("Processing S3 event with %d records", len(event.get("Records", [])))
            s3_records = S3Event(event).get_s3_records()
            if not s3_records:
                logger.info(no_records)
                return {"status": "success", "message": no_records}
            else:
                return _process_all_records(s3_records)
        else:
            logger.info(no_records)
            return {"status": "success", "message": no_records}

    except Exception:
        logger.exception("Error processing S3 event")
        return {"status": "error", "message": "Error processing S3 event"}<|MERGE_RESOLUTION|>--- conflicted
+++ resolved
@@ -4,14 +4,9 @@
 from common.log_decorator import logging_decorator
 from common.redis_client import get_redis_client
 from common.s3_event import S3Event
-<<<<<<< HEAD
-'''
-    Event Processor.
-=======
 
 """
     Event Processor
->>>>>>> 3c6bf1b4
     The Business Logic for the Redis Sync Lambda Function.
     This module processes S3 events and iterates through each record to process them individually."""
 
