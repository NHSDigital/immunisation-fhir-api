--- conflicted
+++ resolved
@@ -19,13 +19,9 @@
     logger.info("File moved from %s to %s", source_file_key, destination_file_key)
 
 
-<<<<<<< HEAD
-def copy_file_outside_bucket(source_bucket: str, source_key: str, destination_bucket: str, destination_key: str) -> None:
-=======
-def move_file_to_external_bucket(
+def copy_file_to_external_bucket(
     source_bucket: str, source_key: str, destination_bucket: str, destination_key: str
 ) -> None:
->>>>>>> a8a5164e
     s3_client = get_s3_client()
     s3_client.copy_object(
         CopySource={"Bucket": source_bucket, "Key": source_key},
