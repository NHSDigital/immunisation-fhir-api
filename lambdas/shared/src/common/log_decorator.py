--- conflicted
+++ resolved
@@ -9,23 +9,8 @@
 from datetime import datetime
 from functools import wraps
 
-<<<<<<< HEAD
-from common.clients import firehose_client
-from common.clients import logger
-
-
-def send_log_to_firehose(stream_name, log_data: dict) -> None:
-    """Sends the log_message to Firehose"""
-    try:
-        record = {"Data": json.dumps({"event": log_data}).encode("utf-8")}
-        response = firehose_client.put_record(DeliveryStreamName=stream_name, Record=record)
-        logger.info("Log sent to Firehose: %s", response)
-    except Exception as error:  # pylint:disable = broad-exception-caught
-        logger.exception("Error sending log to Firehose: %s", error)
-=======
 from common.clients import logger
 from common.log_firehose import send_log_to_firehose
->>>>>>> 377b4253
 
 
 def generate_and_send_logs(
