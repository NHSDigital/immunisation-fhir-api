import json
import unittest
from datetime import datetime
from unittest.mock import patch

<<<<<<< HEAD
from common.log_decorator import generate_and_send_logs
from common.log_decorator import logging_decorator
from common.log_decorator import send_log_to_firehose
=======
from common.log_decorator import (
    generate_and_send_logs,
    logging_decorator,
)
>>>>>>> 377b4253


class TestLogDecorator(unittest.TestCase):
    def setUp(self):
        self.test_stream = "test-stream"
        self.test_prefix = "test"
        self.logger_error_patcher = patch("common.log_decorator.logger.error")
        self.mock_logger_error = self.logger_error_patcher.start()
        # patch common.log_decorator.time
        self.mock_generate_send = patch("common.log_decorator.generate_and_send_logs").start()

    def tearDown(self):
        patch.stopall()

    @patch("time.time")
    @patch("common.log_decorator.send_log_to_firehose")
    def test_generate_and_send_logs_success(self, mock_send_log, mock_time):
        """Test generate_and_send_logs with successful log generation"""
        # Arrange
        mock_time.return_value = 1000.5
        start_time = 1000.0
        base_log_data = {"function_name": "test_func", "date_time": "2023-01-01"}
        additional_log_data = {"statusCode": 200, "result": "success"}

        # Act
        generate_and_send_logs(self.test_stream, start_time, base_log_data, additional_log_data)

        # Assert
        expected_log_data = {
            "function_name": "test_func",
            "date_time": "2023-01-01",
            "time_taken": "0.5s",
            "statusCode": 200,
            "result": "success",
        }
        self.mock_logger_error.assert_not_called()
        mock_send_log.assert_called_once_with(self.test_stream, expected_log_data)

    @patch("time.time")
    @patch("common.log_decorator.send_log_to_firehose")
    def test_generate_and_send_logs_with_ms_precision(self, mock_send_log, mock_time):
        """Test generate_and_send_logs using ms precision"""
        # Arrange
        mock_time.return_value = 1000.5
        start_time = 1000.0
        base_log_data = {"function_name": "test_func", "date_time": "2023-01-01"}
        additional_log_data = {"statusCode": 200, "result": "success"}

        # Act
        generate_and_send_logs(
            self.test_stream,
            start_time,
            base_log_data,
            additional_log_data,
            use_ms_precision=True,
        )

        # Assert
        expected_log_data = {
            "function_name": "test_func",
            "date_time": "2023-01-01",
            "time_taken": "500.0ms",
            "statusCode": 200,
            "result": "success",
        }
        self.mock_logger_error.assert_not_called()
        mock_send_log.assert_called_once_with(self.test_stream, expected_log_data)

    @patch("time.time")
    @patch("common.log_decorator.send_log_to_firehose")
    def test_generate_and_send_logs_error(self, mock_send_log, mock_time):
        """Test generate_and_send_logs with error log generation"""
        # Arrange
        mock_time.return_value = 1000.75
        start_time = 1000.0
        base_log_data = {"function_name": "test_func", "date_time": "2023-01-01"}
        additional_log_data = {"statusCode": 500, "error": "Test error"}

        # Act
        generate_and_send_logs(
            self.test_stream,
            start_time,
            base_log_data,
            additional_log_data,
            is_error_log=True,
        )

        # Assert
        expected_log_data = {
            "function_name": "test_func",
            "date_time": "2023-01-01",
            "time_taken": "0.75s",
            "statusCode": 500,
            "error": "Test error",
        }
        self.mock_logger_error.assert_called_once_with(json.dumps(expected_log_data))
        mock_send_log.assert_called_once_with(self.test_stream, expected_log_data)

    @patch("common.log_decorator.time")
    @patch("common.log_decorator.datetime")
    def test_logging_decorator_success(self, mock_datetime, mock_time):
        """Test logging_decorator with successful function execution"""
        # Arrange
        mock_datetime.now.return_value = datetime(2023, 1, 1, 12, 0, 0)
        mock_time.time.return_value = 1000.0
        self.mock_generate_send.return_value = None

        @logging_decorator(self.test_prefix, self.test_stream)
        def test_function(x, y):
            return {"statusCode": 200, "result": x + y}

        # Act
        result = test_function(2, 3)

        # Assert
        self.assertEqual(result, {"statusCode": 200, "result": 5})

        # Verify generate_and_send_logs was called with correct parameters
        self.mock_generate_send.assert_called_once()
        call_args = self.mock_generate_send.call_args[0]
        call_kwargs = self.mock_generate_send.call_args[1]
        self.assertEqual(call_args[0], self.test_stream)  # stream_name
        self.assertEqual(call_args[1], 1000.0)  # start_time
        self.assertEqual(call_args[2]["function_name"], f"{self.test_prefix}_test_function")  # base_log_data
        self.assertEqual(call_kwargs["additional_log_data"], {"statusCode": 200, "result": 5})  # additional_log_data
        self.assertNotIn("is_error_log", call_kwargs)  # Should not be error log

    @patch("common.log_decorator.time")
    @patch("common.log_decorator.datetime")
    def test_logging_decorator_exception(self, mock_datetime, mock_time):
        """Test logging_decorator with function raising exception"""
        # Arrange
        mock_datetime.now.return_value = datetime(2023, 1, 1, 12, 0, 0)
        mock_time.time.return_value = 1000.0
        self.mock_generate_send.return_value = None

        @logging_decorator(self.test_prefix, self.test_stream)
        def test_function_with_error():
            raise ValueError("Test error")

        # Act & Assert
        with self.assertRaises(ValueError):
            test_function_with_error()

        # Verify generate_and_send_logs was called with error parameters
        self.mock_generate_send.assert_called_once()
        call_args = self.mock_generate_send.call_args[0]
        call_kwargs = self.mock_generate_send.call_args[1]

        self.assertEqual(call_args[0], self.test_stream)  # stream_name
        self.assertEqual(call_args[1], 1000.0)  # start_time
        self.assertEqual(
            call_args[2]["function_name"],
            f"{self.test_prefix}_test_function_with_error",
        )  # base_log_data
        self.assertEqual(call_args[3], {"statusCode": 500, "error": "Test error"})  # additional_log_data
        self.assertTrue(call_kwargs.get("is_error_log", False))  # Should be error log

    def test_logging_decorator_preserves_function_metadata(self):
        """Test that the decorator preserves the original function's metadata"""
        # Arrange
        self.mock_generate_send.return_value = None

        @logging_decorator(self.test_prefix, self.test_stream)
        def documented_function():
            """This is a test function with documentation"""
            return "test"

        # Act & Assert
        self.assertEqual(documented_function.__name__, "documented_function")
        self.assertEqual(documented_function.__doc__, "This is a test function with documentation")<|MERGE_RESOLUTION|>--- conflicted
+++ resolved
@@ -3,16 +3,10 @@
 from datetime import datetime
 from unittest.mock import patch
 
-<<<<<<< HEAD
-from common.log_decorator import generate_and_send_logs
-from common.log_decorator import logging_decorator
-from common.log_decorator import send_log_to_firehose
-=======
 from common.log_decorator import (
     generate_and_send_logs,
     logging_decorator,
 )
->>>>>>> 377b4253
 
 
 class TestLogDecorator(unittest.TestCase):
