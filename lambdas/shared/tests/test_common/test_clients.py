--- conflicted
+++ resolved
@@ -56,18 +56,9 @@
         self.mock_getLogger.assert_called_once_with()
         self.assertTrue(hasattr(clients, "logger"))
 
-<<<<<<< HEAD
-    def test_logging_configuration(self):
-        ''' Test logging configuration '''
-        importlib.reload(clients)
-        clients.logger.setLevel.assert_called_once_with("INFO")
-
-    def test_logging_initialization(self):
-        ''' Test logging initialization '''
-        importlib.reload(clients)
-        self.mock_logging.assert_called_once_with()
-        self.assertTrue(hasattr(clients, 'logger'))
-        clients.logger.setLevel.assert_any_call("INFO")
+    def test_logger_set_level(self):
+        """Test that logger level is set to INFO"""
+        self.mock_logger_instance.setLevel.assert_called_once_with(logging.INFO)
 
     def test_global_s3_client(self):
         ''' Test global_s3_client is not initialized on import '''
@@ -81,9 +72,4 @@
         self.assertNotEqual(clients.global_s3_client, None)
         call_count = self.mock_boto3_client.call_count
         clients.get_s3_client()
-        self.assertEqual(self.mock_boto3_client.call_count, call_count)
-=======
-    def test_logger_set_level(self):
-        """Test that logger level is set to INFO"""
-        self.mock_logger_instance.setLevel.assert_called_once_with(logging.INFO)
->>>>>>> 00fa09b8
+        self.assertEqual(self.mock_boto3_client.call_count, call_count)