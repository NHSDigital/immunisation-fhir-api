--- conflicted
+++ resolved
@@ -7,41 +7,24 @@
 
 from boto3 import client as boto3_client
 from moto import mock_aws
-
-<<<<<<< HEAD
-from tests.utils.generic_setup_and_teardown_for_ack_backend import (
+from utils.generic_setup_and_teardown_for_ack_backend import (
     GenericSetUp,
     GenericTearDown,
 )
-from tests.utils.mock_environment_variables import (
+from utils.mock_environment_variables import (
     MOCK_ENVIRONMENT_DICT,
     REGION_NAME,
     BucketNames,
 )
-from tests.utils.utils_for_ack_backend_tests import (
+from utils.utils_for_ack_backend_tests import (
     MOCK_MESSAGE_DETAILS,
     generate_expected_ack_content,
-=======
-from utils.values_for_ack_backend_tests import ValidValues, DefaultValues
-from utils.mock_environment_variables import (
-    MOCK_ENVIRONMENT_DICT,
-    BucketNames,
-    REGION_NAME,
-)
-from utils.generic_setup_and_teardown_for_ack_backend import (
-    GenericSetUp,
-    GenericTearDown,
-)
-from utils.utils_for_ack_backend_tests import (
-    setup_existing_ack_file,
-    obtain_current_ack_file_content,
->>>>>>> d9e1f605
     generate_expected_ack_file_row,
     generate_sample_existing_ack_content,
     obtain_current_ack_file_content,
     setup_existing_ack_file,
 )
-from tests.utils.values_for_ack_backend_tests import DefaultValues, ValidValues
+from utils.values_for_ack_backend_tests import DefaultValues, ValidValues
 
 with patch.dict("os.environ", MOCK_ENVIRONMENT_DICT):
     from update_ack_file import (
