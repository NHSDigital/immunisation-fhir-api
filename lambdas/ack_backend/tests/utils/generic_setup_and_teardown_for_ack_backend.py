"""Generic setup and teardown for ACK backend tests"""

<<<<<<< HEAD
from tests.utils.mock_environment_variables import REGION_NAME, BucketNames, Firehose
=======
from tests.utils.mock_environment_variables import AUDIT_TABLE_NAME, BucketNames, Firehose, REGION_NAME

from constants import AuditTableKeys
>>>>>>> d9e1f605


class GenericSetUp:
    """
    Performs generic setup of mock resources:
    * If s3_client is provided, creates source, destination and firehose buckets (firehose bucket is used for testing
        only)
    * If firehose_client is provided, creates a firehose delivery stream
    """

<<<<<<< HEAD
    def __init__(self, s3_client=None, firehose_client=None):
=======
    def __init__(self, s3_client=None, firehose_client=None, dynamodb_client=None):

>>>>>>> d9e1f605
        if s3_client:
            for bucket_name in [
                BucketNames.SOURCE,
                BucketNames.DESTINATION,
                BucketNames.MOCK_FIREHOSE,
            ]:
                s3_client.create_bucket(
                    Bucket=bucket_name,
                    CreateBucketConfiguration={"LocationConstraint": REGION_NAME},
                )

        if firehose_client:
            firehose_client.create_delivery_stream(
                DeliveryStreamName=Firehose.STREAM_NAME,
                DeliveryStreamType="DirectPut",
                S3DestinationConfiguration={
                    "RoleARN": "arn:aws:iam::123456789012:role/mock-role",
                    "BucketARN": "arn:aws:s3:::" + BucketNames.MOCK_FIREHOSE,
                    "Prefix": "firehose-backup/",
                },
            )

        if dynamodb_client:
            dynamodb_client.create_table(
                TableName=AUDIT_TABLE_NAME,
                KeySchema=[{"AttributeName": AuditTableKeys.MESSAGE_ID, "KeyType": "HASH"}],
                AttributeDefinitions=[{"AttributeName": AuditTableKeys.MESSAGE_ID, "AttributeType": "S"}],
                ProvisionedThroughput={"ReadCapacityUnits": 5, "WriteCapacityUnits": 5},
            )


class GenericTearDown:
    """Performs generic tear down of mock resources"""

<<<<<<< HEAD
    def __init__(self, s3_client=None, firehose_client=None):
=======
    def __init__(self, s3_client=None, firehose_client=None, dynamodb_client=None):

>>>>>>> d9e1f605
        if s3_client:
            for bucket_name in [
                BucketNames.SOURCE,
                BucketNames.DESTINATION,
                BucketNames.MOCK_FIREHOSE,
            ]:
                for obj in s3_client.list_objects_v2(Bucket=bucket_name).get("Contents", []):
                    s3_client.delete_object(Bucket=bucket_name, Key=obj["Key"])
                s3_client.delete_bucket(Bucket=bucket_name)

        if firehose_client:
            firehose_client.delete_delivery_stream(DeliveryStreamName=Firehose.STREAM_NAME)

        if dynamodb_client:
            dynamodb_client.delete_table(TableName=AUDIT_TABLE_NAME)<|MERGE_RESOLUTION|>--- conflicted
+++ resolved
@@ -1,12 +1,8 @@
 """Generic setup and teardown for ACK backend tests"""
 
-<<<<<<< HEAD
-from tests.utils.mock_environment_variables import REGION_NAME, BucketNames, Firehose
-=======
-from tests.utils.mock_environment_variables import AUDIT_TABLE_NAME, BucketNames, Firehose, REGION_NAME
+from constants import AuditTableKeys
 
-from constants import AuditTableKeys
->>>>>>> d9e1f605
+from tests.utils.mock_environment_variables import AUDIT_TABLE_NAME, REGION_NAME, BucketNames, Firehose
 
 
 class GenericSetUp:
@@ -17,12 +13,7 @@
     * If firehose_client is provided, creates a firehose delivery stream
     """
 
-<<<<<<< HEAD
-    def __init__(self, s3_client=None, firehose_client=None):
-=======
     def __init__(self, s3_client=None, firehose_client=None, dynamodb_client=None):
-
->>>>>>> d9e1f605
         if s3_client:
             for bucket_name in [
                 BucketNames.SOURCE,
@@ -57,12 +48,7 @@
 class GenericTearDown:
     """Performs generic tear down of mock resources"""
 
-<<<<<<< HEAD
-    def __init__(self, s3_client=None, firehose_client=None):
-=======
     def __init__(self, s3_client=None, firehose_client=None, dynamodb_client=None):
-
->>>>>>> d9e1f605
         if s3_client:
             for bucket_name in [
                 BucketNames.SOURCE,
