<<<<<<< HEAD
import unittest
from io import StringIO
from unittest.mock import patch

import boto3
import update_ack_file
from moto import mock_s3
=======
from unittest.mock import patch
import update_ack_file
import unittest
import boto3

from moto import mock_aws
>>>>>>> d9e1f605


@mock_aws
class TestUpdateAckFileFlow(unittest.TestCase):
    def setUp(self):
        self.s3_client = boto3.client("s3", region_name="eu-west-2")

        self.ack_bucket_name = "my-ack-bucket"
        self.source_bucket_name = "my-source-bucket"
        self.ack_bucket_patcher = patch("update_ack_file.get_ack_bucket_name", return_value=self.ack_bucket_name)
        self.mock_get_ack_bucket_name = self.ack_bucket_patcher.start()

        self.source_bucket_patcher = patch(
            "update_ack_file.get_source_bucket_name",
            return_value=self.source_bucket_name,
        )
        self.mock_get_source_bucket_name = self.source_bucket_patcher.start()

        self.s3_client.create_bucket(
            Bucket=self.ack_bucket_name,
            CreateBucketConfiguration={"LocationConstraint": "eu-west-2"},
        )
        self.s3_client.create_bucket(
            Bucket=self.source_bucket_name,
            CreateBucketConfiguration={"LocationConstraint": "eu-west-2"},
        )

        self.logger_patcher = patch("update_ack_file.logger")
        self.mock_logger = self.logger_patcher.start()

        self.change_audit_status_patcher = patch("update_ack_file.change_audit_table_status_to_processed")
        self.mock_change_audit_status = self.change_audit_status_patcher.start()

    def tearDown(self):
        self.logger_patcher.stop()
        self.change_audit_status_patcher.stop()

    def test_audit_table_updated_correctly_when_ack_process_complete(self):
        """VED-167 - Test that the audit table has been updated correctly"""
        # Setup
        message_id = "msg-audit-table"
        mock_created_at_string = "created_at_formatted_string"
        file_key = "audit_table_test.csv"
        self.s3_client.put_object(
            Bucket=self.source_bucket_name,
            Key=f"processing/{file_key}",
            Body="dummy content",
        )
        self.s3_client.put_object(
            Bucket=self.ack_bucket_name, Key=f"TempAck/audit_table_test_BusAck_{mock_created_at_string}.csv"
        )

        # Act
        update_ack_file.complete_batch_file_process(
            message_id=message_id,
            supplier="queue-audit-table-supplier",
            vaccine_type="vaccine-type",
            created_at_formatted_string=mock_created_at_string,
            file_key=file_key,
            total_ack_rows_processed=3,
        )

        # Assert: Only check audit table update
        self.mock_change_audit_status.assert_called_once_with(file_key, message_id)

    def test_move_file(self):
        """VED-167 test that the file has been moved to the appropriate location"""
        bucket_name = "move-bucket"
        file_key = "src/move_file_test.csv"
        dest_key = "dest/move_file_test.csv"
        self.s3_client.create_bucket(
            Bucket=bucket_name,
            CreateBucketConfiguration={"LocationConstraint": "eu-west-2"},
        )
        self.s3_client.put_object(Bucket=bucket_name, Key=file_key, Body="dummy content")
        update_ack_file.move_file(bucket_name, file_key, dest_key)
        # Assert the destination object exists
        response = self.s3_client.get_object(Bucket=bucket_name, Key=dest_key)
        content = response["Body"].read().decode()
        self.assertEqual(content, "dummy content")

        # Assert the source object no longer exists
        with self.assertRaises(self.s3_client.exceptions.NoSuchKey):
            self.s3_client.get_object(Bucket=bucket_name, Key=file_key)

        # Logger assertion (if logger is mocked)
        self.mock_logger.info.assert_called_with("File moved from %s to %s", file_key, dest_key)<|MERGE_RESOLUTION|>--- conflicted
+++ resolved
@@ -1,19 +1,9 @@
-<<<<<<< HEAD
 import unittest
-from io import StringIO
 from unittest.mock import patch
 
 import boto3
 import update_ack_file
-from moto import mock_s3
-=======
-from unittest.mock import patch
-import update_ack_file
-import unittest
-import boto3
-
 from moto import mock_aws
->>>>>>> d9e1f605
 
 
 @mock_aws
