"""Functions for uploading the data to the ack file"""

<<<<<<< HEAD
from io import BytesIO, StringIO
from typing import Optional

=======
from botocore.exceptions import ClientError
from io import StringIO, BytesIO
>>>>>>> d9e1f605
from audit_table import change_audit_table_status_to_processed
from botocore.exceptions import ClientError
from common.clients import get_s3_client, logger
<<<<<<< HEAD
from constants import ACK_HEADERS, get_ack_bucket_name, get_source_bucket_name
from logging_decorators import upload_ack_file_logging_decorator
from utils_for_ack_lambda import get_row_count
=======
from constants import (
    ACK_HEADERS,
    get_source_bucket_name,
    get_ack_bucket_name,
    COMPLETED_ACK_DIR,
    TEMP_ACK_DIR,
    BATCH_FILE_PROCESSING_DIR,
    BATCH_FILE_ARCHIVE_DIR,
)
from logging_decorators import complete_batch_file_process_logging_decorator
>>>>>>> d9e1f605


def create_ack_data(
    created_at_formatted_string: str,
    local_id: str,
    row_id: str,
    successful_api_response: bool,
    diagnostics: None | str = None,
    imms_id: str = None,
) -> dict:
    """Returns a dictionary containing the ack headers as keys, along with the relevant values."""
    # Pack multi-line diagnostics down to single line (because Imms API diagnostics may be multi-line)
    diagnostics = (
        " ".join(diagnostics.replace("\r", " ").replace("\n", " ").replace("\t", " ").replace("\xa0", " ").split())
        if diagnostics is not None
        else None
    )
    return {
        "MESSAGE_HEADER_ID": row_id,
        "HEADER_RESPONSE_CODE": "OK" if successful_api_response else "Fatal Error",
        "ISSUE_SEVERITY": "Information" if not diagnostics else "Fatal",
        "ISSUE_CODE": "OK" if not diagnostics else "Fatal Error",
        "ISSUE_DETAILS_CODE": "30001" if not diagnostics else "30002",
        "RESPONSE_TYPE": "Business",
        "RESPONSE_CODE": "30001" if successful_api_response else "30002",
        "RESPONSE_DISPLAY": (
            "Success" if successful_api_response else "Business Level Response Value - Processing Error"
        ),
        "RECEIVED_TIME": created_at_formatted_string,
        "MAILBOX_FROM": "",  # TODO: Leave blank for DPS, use mailbox name if picked up from MESH mail box
        "LOCAL_ID": local_id,
        "IMMS_ID": imms_id or "",
        "OPERATION_OUTCOME": diagnostics or "",
        "MESSAGE_DELIVERY": successful_api_response,
    }


@complete_batch_file_process_logging_decorator
def complete_batch_file_process(
    message_id: str,
    supplier: str,
    vaccine_type: str,
    created_at_formatted_string: str,
    file_key: str,
    total_ack_rows_processed: int,
) -> dict:
    """Mark the batch file as processed. This involves moving the ack and original file to destinations and updating
    the audit table status"""
    ack_filename = f"{file_key.replace('.csv', f'_BusAck_{created_at_formatted_string}.csv')}"

    move_file(get_ack_bucket_name(), f"{TEMP_ACK_DIR}/{ack_filename}", f"{COMPLETED_ACK_DIR}/{ack_filename}")
    move_file(
        get_source_bucket_name(), f"{BATCH_FILE_PROCESSING_DIR}/{file_key}", f"{BATCH_FILE_ARCHIVE_DIR}/{file_key}"
    )

    change_audit_table_status_to_processed(file_key, message_id)

    return {
        "message_id": message_id,
        "file_key": file_key,
        "supplier": supplier,
        "vaccine_type": vaccine_type,
        "row_count": total_ack_rows_processed,
    }


def obtain_current_ack_content(temp_ack_file_key: str) -> StringIO:
    """Returns the current ack file content if the file exists, or else initialises the content with the ack headers."""
    try:
        # If ack file exists in S3 download the contents
        existing_ack_file = get_s3_client().get_object(Bucket=get_ack_bucket_name(), Key=temp_ack_file_key)
        existing_content = existing_ack_file["Body"].read().decode("utf-8")
    except ClientError as error:
        # If ack file does not exist in S3 create a new file containing the headers only
        if error.response["Error"]["Code"] in ("404", "NoSuchKey"):
            logger.info("No existing ack file found in S3 - creating new file")
            existing_content = "|".join(ACK_HEADERS) + "\n"
        else:
            logger.error("error whilst obtaining current ack content: %s", error)
            raise

    accumulated_csv_content = StringIO()
    accumulated_csv_content.write(existing_content)
    return accumulated_csv_content


def update_ack_file(
    file_key: str,
    created_at_formatted_string: str,
    ack_data_rows: list,
) -> None:
    """Updates the ack file with the new data row based on the given arguments"""
    ack_filename = f"{file_key.replace('.csv', f'_BusAck_{created_at_formatted_string}.csv')}"
    temp_ack_file_key = f"{TEMP_ACK_DIR}/{ack_filename}"
    archive_ack_file_key = f"{COMPLETED_ACK_DIR}/{ack_filename}"
    accumulated_csv_content = obtain_current_ack_content(temp_ack_file_key)

    for row in ack_data_rows:
        data_row_str = [str(item) for item in row.values()]
        cleaned_row = "|".join(data_row_str).replace(" |", "|").replace("| ", "|").strip()
        accumulated_csv_content.write(cleaned_row + "\n")

    csv_file_like_object = BytesIO(accumulated_csv_content.getvalue().encode("utf-8"))
    ack_bucket_name = get_ack_bucket_name()

    get_s3_client().upload_fileobj(csv_file_like_object, ack_bucket_name, temp_ack_file_key)
    logger.info("Ack file updated to %s: %s", ack_bucket_name, archive_ack_file_key)


def move_file(bucket_name: str, source_file_key: str, destination_file_key: str) -> None:
    """Moves a file from one location to another within a single S3 bucket by copying and then deleting the file."""
    s3_client = get_s3_client()
    s3_client.copy_object(
        Bucket=bucket_name,
        CopySource={"Bucket": bucket_name, "Key": source_file_key},
        Key=destination_file_key,
    )
    s3_client.delete_object(Bucket=bucket_name, Key=source_file_key)
    logger.info("File moved from %s to %s", source_file_key, destination_file_key)<|MERGE_RESOLUTION|>--- conflicted
+++ resolved
@@ -1,32 +1,20 @@
 """Functions for uploading the data to the ack file"""
 
-<<<<<<< HEAD
 from io import BytesIO, StringIO
-from typing import Optional
 
-=======
-from botocore.exceptions import ClientError
-from io import StringIO, BytesIO
->>>>>>> d9e1f605
 from audit_table import change_audit_table_status_to_processed
 from botocore.exceptions import ClientError
 from common.clients import get_s3_client, logger
-<<<<<<< HEAD
-from constants import ACK_HEADERS, get_ack_bucket_name, get_source_bucket_name
-from logging_decorators import upload_ack_file_logging_decorator
-from utils_for_ack_lambda import get_row_count
-=======
 from constants import (
     ACK_HEADERS,
-    get_source_bucket_name,
-    get_ack_bucket_name,
+    BATCH_FILE_ARCHIVE_DIR,
+    BATCH_FILE_PROCESSING_DIR,
     COMPLETED_ACK_DIR,
     TEMP_ACK_DIR,
-    BATCH_FILE_PROCESSING_DIR,
-    BATCH_FILE_ARCHIVE_DIR,
+    get_ack_bucket_name,
+    get_source_bucket_name,
 )
 from logging_decorators import complete_batch_file_process_logging_decorator
->>>>>>> d9e1f605
 
 
 def create_ack_data(
