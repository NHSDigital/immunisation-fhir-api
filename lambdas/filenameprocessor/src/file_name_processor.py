"""
Lambda function for the filenameprocessor lambda. Files received may be from the data sources bucket (for row-by-row
processing) or the config bucket (for uploading to cache).
NOTE: The expected file format for incoming files from the data sources bucket is
'VACCINETYPE_Vaccinations_version_ODSCODE_DATETIME.csv'. e.g. 'Flu_Vaccinations_v5_YYY78_20240708T12130100.csv'
(ODS code has multiple lengths)
"""

import argparse
from uuid import uuid4

from botocore.exceptions import ClientError

from audit_table import upsert_audit_table
<<<<<<< HEAD
from common.aws_s3_utils import (
    copy_file_outside_bucket,
    delete_file,
    is_file_in_bucket,
    move_file,
)
=======
from common.aws_s3_utils import move_file, move_file_outside_bucket
>>>>>>> 8b98408e
from common.clients import STREAM_NAME, get_s3_client, logger
from common.log_decorator import logging_decorator
from common.models.errors import UnhandledAuditTableError
from constants import (
    DPS_DESTINATION_BUCKET_NAME,
    ERROR_TYPE_TO_STATUS_CODE_MAP,
    EXTENDED_ATTRIBUTES_PREFIXES,
    SOURCE_BUCKET_NAME,
    FileNotProcessedReason,
    FileStatus,
)
from file_validation import is_file_in_directory_root, validate_batch_file_key, validate_extended_attributes_file_key
from make_and_upload_ack_file import make_and_upload_the_ack_file
from models.errors import (
    InvalidFileKeyError,
    UnhandledSqsError,
    VaccineTypePermissionsError,
)
from send_sqs_message import make_and_send_sqs_message
from supplier_permissions import validate_vaccine_type_permissions
from utils_for_filenameprocessor import get_creation_and_expiry_times


# NOTE: logging_decorator is applied to handle_record function, rather than lambda_handler, because
# the logging_decorator is for an individual record, whereas the lambda_handler could potentially be handling
# multiple records.
@logging_decorator(prefix="filename_processor", stream_name=STREAM_NAME)
def handle_record(record) -> dict:
    """
    Processes a single record based on whether it came from the 'data-sources' or 'config' bucket.
    Returns a dictionary containing information to be included in the logs.
    """
    try:
        bucket_name = record["s3"]["bucket"]["name"]
        file_key = record["s3"]["object"]["key"]

    except Exception as error:  # pylint: disable=broad-except
        logger.error("Error obtaining file_key: %s", error)
        return {
            "statusCode": 500,
            "message": "Failed to download file key",
            "error": str(error),
        }

    expiry_timestamp = "unknown"

    if bucket_name != SOURCE_BUCKET_NAME:
        return handle_unexpected_bucket_name(bucket_name, file_key)

    # In addition to when a batch file is added to the S3 bucket root for processing, this Lambda is also invoked
    # when the file is moved to the processing/ directory and finally the /archive directory. We want to ignore
    # those events. Unfortunately S3 event filtering does not support triggering for root files only. See VED-781
    # for more info.
    if not is_file_in_directory_root(file_key):
        message = "Processing not required. Event was for a file moved to /archive or /processing"
        return {"statusCode": 200, "message": message, "file_key": file_key}

    # Set default values for file-specific variables
    message_id = "Message id was not created"
    created_at_formatted_string = "created_at_time not identified"

    message_id = str(uuid4())
    s3_response = get_s3_client().get_object(Bucket=bucket_name, Key=file_key)
    created_at_formatted_string, expiry_timestamp = get_creation_and_expiry_times(s3_response)

    if file_key.startswith(EXTENDED_ATTRIBUTES_PREFIXES):
        return handle_extended_attributes_file(
            file_key,
            bucket_name,
            message_id,
            created_at_formatted_string,
            expiry_timestamp,
        )
    else:
        return handle_batch_file(
            file_key,
            bucket_name,
            message_id,
            created_at_formatted_string,
            expiry_timestamp,
        )


def get_file_status_for_error(error: Exception) -> str:
    """Creates a file status based on the type of error that was thrown"""
    if isinstance(error, VaccineTypePermissionsError):
        return f"{FileStatus.NOT_PROCESSED} - {FileNotProcessedReason.UNAUTHORISED}"

    return FileStatus.FAILED


def handle_unexpected_bucket_name(bucket_name: str, file_key: str) -> dict:
    """Handles scenario where Lambda was not invoked by the data-sources bucket. Should not occur due to terraform
    config and overarching design"""
    try:
        if file_key.startswith(EXTENDED_ATTRIBUTES_PREFIXES):
            extended_attribute_identifier = validate_extended_attributes_file_key(file_key)
            logger.error(
                "Unable to process file %s due to unexpected bucket name %s",
                file_key,
                bucket_name,
            )
            message = f"Failed to process file due to unexpected bucket name {bucket_name}"
            return {
                "statusCode": 500,
                "message": message,
                "file_key": file_key,
                "vaccine_supplier_info": extended_attribute_identifier,
            }
        else:
            vaccine_type, supplier = validate_batch_file_key(file_key)
            logger.error(
                "Unable to process file %s due to unexpected bucket name %s",
                file_key,
                bucket_name,
            )
            message = f"Failed to process file due to unexpected bucket name {bucket_name}"

            return {
                "statusCode": 500,
                "message": message,
                "file_key": file_key,
                "vaccine_type": vaccine_type,
                "supplier": supplier,
            }
<<<<<<< HEAD

    except Exception as error:
        logger.error(
            "Unable to process file due to unexpected bucket name %s and file key %s",
            bucket_name,
            file_key,
        )
        message = f"Failed to process file due to unexpected bucket name {bucket_name} and file key {file_key}"

        return {
            "statusCode": 500,
            "message": message,
            "file_key": file_key,
            "vaccine_type": "unknown",
            "supplier": "unknown",
            "error": str(error),
        }


=======

    except Exception as error:
        logger.error(
            "Unable to process file due to unexpected bucket name %s and file key %s",
            bucket_name,
            file_key,
        )
        message = f"Failed to process file due to unexpected bucket name {bucket_name} and file key {file_key}"

        return {
            "statusCode": 500,
            "message": message,
            "file_key": file_key,
            "vaccine_type": "unknown",
            "supplier": "unknown",
            "error": str(error),
        }


>>>>>>> 8b98408e
def handle_batch_file(file_key, bucket_name, message_id, created_at_formatted_string, expiry_timestamp) -> dict:
    """
    Processes a single record for batch file.
    Returns a dictionary containing information to be included in the logs.
    """
    vaccine_type = "unknown"
    supplier = "unknown"
    try:
        vaccine_type, supplier = validate_batch_file_key(file_key)
        permissions = validate_vaccine_type_permissions(vaccine_type=vaccine_type, supplier=supplier)
        queue_name = f"{supplier}_{vaccine_type}"

        upsert_audit_table(
            message_id,
            file_key,
            created_at_formatted_string,
            expiry_timestamp,
            queue_name,
            FileStatus.QUEUED,
            condition_expression="attribute_not_exists(message_id)",  # Prevents accidental overwrites
        )
        make_and_send_sqs_message(
            file_key,
            message_id,
            permissions,
            vaccine_type,
            supplier,
            created_at_formatted_string,
        )
        logger.info("Lambda invocation successful for file '%s'", file_key)

        return {
            "statusCode": 200,
            "message": "Batch file successfully processed",
            "file_key": file_key,
            "message_id": message_id,
            "vaccine_type": vaccine_type,
            "supplier": supplier,
            "queue_name": queue_name,
        }
    except (  # pylint: disable=broad-exception-caught
        VaccineTypePermissionsError,
        InvalidFileKeyError,
        UnhandledAuditTableError,
        UnhandledSqsError,
        Exception,
    ) as error:
        logger.error("Error processing file '%s': %s", file_key, str(error))

        file_status = get_file_status_for_error(error)
        queue_name = f"{supplier}_{vaccine_type}"

        upsert_audit_table(
            message_id,
            file_key,
            created_at_formatted_string,
            expiry_timestamp,
            queue_name,
            file_status,
            error_details=str(error),
        )

        # Create ack file
        message_delivered = False
        make_and_upload_the_ack_file(message_id, file_key, message_delivered, created_at_formatted_string)

        # Move file to archive
        move_file(bucket_name, file_key, f"archive/{file_key}")

        # Return details for logs
        return {
            "statusCode": ERROR_TYPE_TO_STATUS_CODE_MAP.get(type(error), 500),
            "message": "Infrastructure Level Response Value - Processing Error",
            "file_key": file_key,
            "message_id": message_id,
            "error": str(error),
            "vaccine_type": vaccine_type,
            "supplier": supplier,
        }


def handle_extended_attributes_file(
    file_key, bucket_name, message_id, created_at_formatted_string, expiry_timestamp
) -> dict:
    """
    Processes a single record for extended attributes file.
    Returns a dictionary containing information to be included in the logs.
    """
<<<<<<< HEAD

    # here: the sequence of events should be
    # 1. upsert 'processing'
    # 2. move the file to the dest bucket
    # 3. check the file is present in the dest bucket
    # 4. if it is, delete it from the src bucket, upsert 'processed'
    # 5. if it isn't, move it to the archive/ folder, upsert 'failed'
    # NB for this to work we have to retool upsert so it accepts overwrites, i.e. ignore the ConditionExpression

    try:
        extended_attribute_identifier = validate_extended_attributes_file_key(file_key)
=======
    try:
        extended_attribute_identifier = validate_extended_attributes_file_key(file_key)
        move_file_outside_bucket(bucket_name, file_key, DPS_DESTINATION_BUCKET_NAME, f"dps_destination/{file_key}")
>>>>>>> 8b98408e
        queue_name = extended_attribute_identifier

        upsert_audit_table(
            message_id,
            file_key,
            created_at_formatted_string,
            expiry_timestamp,
            queue_name,
            FileStatus.PROCESSING,
<<<<<<< HEAD
        )

        dest_file_key = f"archive/{file_key}"
        copy_file_outside_bucket(bucket_name, file_key, DPS_DESTINATION_BUCKET_NAME, dest_file_key)
        is_file_in_bucket(DPS_DESTINATION_BUCKET_NAME, dest_file_key)
        delete_file(DPS_DESTINATION_BUCKET_NAME, dest_file_key)

        upsert_audit_table(
            message_id,
            file_key,
            created_at_formatted_string,
            expiry_timestamp,
            queue_name,
            FileStatus.PROCESSED,
        )

=======
        )
>>>>>>> 8b98408e
        return {
            "statusCode": 200,
            "message": "Extended Attributes file successfully processed",
            "file_key": file_key,
            "message_id": message_id,
            "queue_name": queue_name,
        }
    except (  # pylint: disable=broad-exception-caught
        VaccineTypePermissionsError,
        InvalidFileKeyError,
        UnhandledAuditTableError,
        UnhandledSqsError,
        Exception,
    ) as error:
        logger.error("Error processing file '%s': %s", file_key, str(error))

<<<<<<< HEAD
    except (  # pylint: disable=broad-exception-caught
        ClientError,
        VaccineTypePermissionsError,
        InvalidFileKeyError,
        UnhandledAuditTableError,
        UnhandledSqsError,
        Exception,
    ) as error:
        logger.error("Error processing file '%s': %s", file_key, str(error))

        file_status = get_file_status_for_error(error)

        # NB if we got InvalidFileKeyError we won't have a valid queue name
        if not queue_name:
            queue_name = "unknown"

        # Move file to archive
        move_file(bucket_name, file_key, f"archive/{file_key}")
=======
        file_status = get_file_status_for_error(error)
        extended_attribute_identifier = validate_extended_attributes_file_key(file_key)
        queue_name = extended_attribute_identifier
>>>>>>> 8b98408e

        upsert_audit_table(
            message_id,
            file_key,
            created_at_formatted_string,
            expiry_timestamp,
<<<<<<< HEAD
            queue_name,
=======
            extended_attribute_identifier,
>>>>>>> 8b98408e
            file_status,
            error_details=str(error),
        )

        return {
            "statusCode": 500,
            "message": f"Failed to process extended attributes file {file_key} from bucket {bucket_name}",
            "file_key": file_key,
            "message_id": message_id,
            "error": str(error),
        }


def lambda_handler(event: dict, context) -> None:  # pylint: disable=unused-argument
    """Lambda handler for filenameprocessor lambda. Processes each record in event records."""

    logger.info("Filename processor lambda task started")

    for record in event["Records"]:
        handle_record(record)

    logger.info("Filename processor lambda task completed")


def run_local():
    parser = argparse.ArgumentParser("file_name_processor")
    parser.add_argument("--bucket", required=True, help="Bucket name.", type=str)
    parser.add_argument("--key", required=True, help="Object key.", type=str)
    args = parser.parse_args()

    event = {"Records": [{"s3": {"bucket": {"name": args.bucket}, "object": {"key": args.key}}}]}
    print(event)
    print(lambda_handler(event=event, context={}))


if __name__ == "__main__":
    run_local()<|MERGE_RESOLUTION|>--- conflicted
+++ resolved
@@ -12,16 +12,12 @@
 from botocore.exceptions import ClientError
 
 from audit_table import upsert_audit_table
-<<<<<<< HEAD
 from common.aws_s3_utils import (
     copy_file_outside_bucket,
     delete_file,
     is_file_in_bucket,
     move_file,
 )
-=======
-from common.aws_s3_utils import move_file, move_file_outside_bucket
->>>>>>> 8b98408e
 from common.clients import STREAM_NAME, get_s3_client, logger
 from common.log_decorator import logging_decorator
 from common.models.errors import UnhandledAuditTableError
@@ -147,7 +143,6 @@
                 "vaccine_type": vaccine_type,
                 "supplier": supplier,
             }
-<<<<<<< HEAD
 
     except Exception as error:
         logger.error(
@@ -167,27 +162,6 @@
         }
 
 
-=======
-
-    except Exception as error:
-        logger.error(
-            "Unable to process file due to unexpected bucket name %s and file key %s",
-            bucket_name,
-            file_key,
-        )
-        message = f"Failed to process file due to unexpected bucket name {bucket_name} and file key {file_key}"
-
-        return {
-            "statusCode": 500,
-            "message": message,
-            "file_key": file_key,
-            "vaccine_type": "unknown",
-            "supplier": "unknown",
-            "error": str(error),
-        }
-
-
->>>>>>> 8b98408e
 def handle_batch_file(file_key, bucket_name, message_id, created_at_formatted_string, expiry_timestamp) -> dict:
     """
     Processes a single record for batch file.
@@ -221,7 +195,7 @@
 
         return {
             "statusCode": 200,
-            "message": "Batch file successfully processed",
+            "message": "Successfully sent to SQS for further processing",
             "file_key": file_key,
             "message_id": message_id,
             "vaccine_type": vaccine_type,
@@ -276,7 +250,6 @@
     Processes a single record for extended attributes file.
     Returns a dictionary containing information to be included in the logs.
     """
-<<<<<<< HEAD
 
     # here: the sequence of events should be
     # 1. upsert 'processing'
@@ -288,11 +261,6 @@
 
     try:
         extended_attribute_identifier = validate_extended_attributes_file_key(file_key)
-=======
-    try:
-        extended_attribute_identifier = validate_extended_attributes_file_key(file_key)
-        move_file_outside_bucket(bucket_name, file_key, DPS_DESTINATION_BUCKET_NAME, f"dps_destination/{file_key}")
->>>>>>> 8b98408e
         queue_name = extended_attribute_identifier
 
         upsert_audit_table(
@@ -302,10 +270,9 @@
             expiry_timestamp,
             queue_name,
             FileStatus.PROCESSING,
-<<<<<<< HEAD
-        )
-
-        dest_file_key = f"archive/{file_key}"
+        )
+
+        dest_file_key = f"dps_destination/{file_key}"
         copy_file_outside_bucket(bucket_name, file_key, DPS_DESTINATION_BUCKET_NAME, dest_file_key)
         is_file_in_bucket(DPS_DESTINATION_BUCKET_NAME, dest_file_key)
         delete_file(DPS_DESTINATION_BUCKET_NAME, dest_file_key)
@@ -319,9 +286,6 @@
             FileStatus.PROCESSED,
         )
 
-=======
-        )
->>>>>>> 8b98408e
         return {
             "statusCode": 200,
             "message": "Extended Attributes file successfully processed",
@@ -329,16 +293,7 @@
             "message_id": message_id,
             "queue_name": queue_name,
         }
-    except (  # pylint: disable=broad-exception-caught
-        VaccineTypePermissionsError,
-        InvalidFileKeyError,
-        UnhandledAuditTableError,
-        UnhandledSqsError,
-        Exception,
-    ) as error:
-        logger.error("Error processing file '%s': %s", file_key, str(error))
-
-<<<<<<< HEAD
+
     except (  # pylint: disable=broad-exception-caught
         ClientError,
         VaccineTypePermissionsError,
@@ -357,22 +312,13 @@
 
         # Move file to archive
         move_file(bucket_name, file_key, f"archive/{file_key}")
-=======
-        file_status = get_file_status_for_error(error)
-        extended_attribute_identifier = validate_extended_attributes_file_key(file_key)
-        queue_name = extended_attribute_identifier
->>>>>>> 8b98408e
-
-        upsert_audit_table(
-            message_id,
-            file_key,
-            created_at_formatted_string,
-            expiry_timestamp,
-<<<<<<< HEAD
-            queue_name,
-=======
-            extended_attribute_identifier,
->>>>>>> 8b98408e
+
+        upsert_audit_table(
+            message_id,
+            file_key,
+            created_at_formatted_string,
+            expiry_timestamp,
+            queue_name,
             file_status,
             error_details=str(error),
         )
