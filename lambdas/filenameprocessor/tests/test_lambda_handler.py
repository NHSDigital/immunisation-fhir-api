"""Tests for lambda_handler"""

import json
import sys
from contextlib import ExitStack
from copy import deepcopy
from json import loads as json_loads
from unittest import TestCase
from unittest.mock import ANY, Mock, patch

import fakeredis
from boto3 import client as boto3_client
from moto import mock_dynamodb, mock_firehose, mock_s3, mock_sqs

from utils_for_tests.mock_environment_variables import (
    MOCK_ENVIRONMENT_DICT,
    BucketNames,
    Sqs,
)
from utils_for_tests.utils_for_filenameprocessor_tests import (
    MOCK_ODS_CODE_TO_SUPPLIER,
    GenericSetUp,
    GenericTearDown,
    assert_audit_table_entry,
    create_mock_hget,
)
from utils_for_tests.values_for_tests import (
    MOCK_BATCH_FILE_CONTENT,
    MOCK_CREATED_AT_FORMATTED_STRING,
    MOCK_EXPIRES_AT,
    MOCK_EXTENDED_ATTRIBUTES_FILE_CONTENT,
    MockFileDetails,
)

# Ensure environment variables are mocked before importing from src files
with patch.dict("os.environ", MOCK_ENVIRONMENT_DICT):
    from common.clients import REGION_NAME
    from constants import AUDIT_TABLE_NAME, AuditTableKeys, FileStatus
    from file_name_processor import handle_record, lambda_handler

s3_client = boto3_client("s3", region_name=REGION_NAME)
sqs_client = boto3_client("sqs", region_name=REGION_NAME)
firehose_client = boto3_client("firehose", region_name=REGION_NAME)
dynamodb_client = boto3_client("dynamodb", region_name=REGION_NAME)

# NOTE: The default throughout these tests is to use permissions config which allows all suppliers full permissions
# for all vaccine types. This default is overridden for some specific tests.
all_vaccine_types_in_this_test_file = ["RSV", "FLU"]
all_suppliers_in_this_test_file = ["RAVS", "EMIS"]
all_permissions_in_this_test_file = [f"{vaccine_type}.CRUDS" for vaccine_type in all_vaccine_types_in_this_test_file]


@patch.dict("os.environ", MOCK_ENVIRONMENT_DICT)
@mock_s3
@mock_sqs
@mock_firehose
@mock_dynamodb
class TestLambdaHandlerDataSource(TestCase):
    """Tests for lambda_handler when a data sources (vaccine data) file is received."""

    def run(self, result=None):
        """
        This method is run by Unittest, and is being utilised here to apply common patches to all of the tests in the
        class. Using ExitStack allows multiple patches to be applied, whilst ensuring that the mocks are cleaned up
        after the test has run.
        """
        mock_permissions_map = {
            supplier: json.dumps(all_permissions_in_this_test_file) for supplier in all_suppliers_in_this_test_file
        }
        self.mock_hget = create_mock_hget(MOCK_ODS_CODE_TO_SUPPLIER, mock_permissions_map)

        # Set up common patches to be applied to all tests in the class (these can be overridden in individual tests.)
        common_patches = [
            # Patch get_creation_and_expiry_times, so that the ack file key can be deduced  (it is already unittested
            # separately). Note that files numbered '1', which are predominantly used in these tests, use the
            # MOCK_CREATED_AT_FORMATTED_STRING.
            patch(
                "file_name_processor.get_creation_and_expiry_times",
                return_value=(MOCK_CREATED_AT_FORMATTED_STRING, MOCK_EXPIRES_AT),
            ),
        ]

        with ExitStack() as stack:
            for common_patch in common_patches:
                stack.enter_context(common_patch)
            super().run(result)

    def setUp(self):
        GenericSetUp(s3_client, firehose_client, sqs_client, dynamodb_client)
        self.logger_patcher = patch("file_name_processor.logger")
        self.mock_logger = self.logger_patcher.start()

    def tearDown(self):
        GenericTearDown(s3_client, firehose_client, sqs_client, dynamodb_client)
        self.logger_patcher.stop()

    @staticmethod
    def make_record(file_key: str):
        """Makes a record with s3 bucket name set to BucketNames.SOURCE and and s3 object key set to the file_key."""
        return {"s3": {"bucket": {"name": BucketNames.SOURCE}, "object": {"key": file_key}}}

    @staticmethod
    def make_record_with_message_id(file_key: str, message_id: str):
        """
        Makes a record which includes a message_id, with the s3 bucket name set to BucketNames.SOURCE and
        s3 object key set to the file_key.
        """
        return {
            "s3": {"bucket": {"name": BucketNames.SOURCE}, "object": {"key": file_key}},
            "message_id": message_id,
        }

    def make_event(self, records: list):
        """Makes an event with s3 bucket name set to BucketNames.SOURCE and and s3 object key set to the file_key."""
        return {"Records": records}

    @staticmethod
    def get_ack_file_key(
        file_key: str,
        created_at_formatted_string: str = MOCK_CREATED_AT_FORMATTED_STRING,
    ) -> str:
        """Returns the ack file key for the given file key"""
        return f"ack/{file_key.replace('.csv', '_InfAck_' + created_at_formatted_string + '.csv')}"

    @staticmethod
    def generate_expected_failure_inf_ack_content(message_id: str, created_at_formatted_string: str) -> str:
        """Create an ack row, containing the given message details."""
        return (
            "MESSAGE_HEADER_ID|HEADER_RESPONSE_CODE|ISSUE_SEVERITY|ISSUE_CODE|ISSUE_DETAILS_CODE|RESPONSE_TYPE|"
            + "RESPONSE_CODE|RESPONSE_DISPLAY|RECEIVED_TIME|MAILBOX_FROM|LOCAL_ID|MESSAGE_DELIVERY\r\n"
            + f"{message_id}|Failure|Fatal|Fatal Error|10001|Technical|10002|"
            + f"Infrastructure Level Response Value - Processing Error|{created_at_formatted_string}|||False\r\n"
        )

    def assert_ack_file_contents(self, file_details: MockFileDetails) -> None:
        """Assert that the ack file if given, else the VALID_FLU_EMIS_ACK_FILE_KEY, is in the destination S3 bucket"""
        retrieved_object = s3_client.get_object(Bucket=BucketNames.DESTINATION, Key=file_details.ack_file_key)
        actual_ack_content = retrieved_object["Body"].read().decode("utf-8")
        expected_ack_content = self.generate_expected_failure_inf_ack_content(
            file_details.message_id, file_details.created_at_formatted_string
        )
        self.assertEqual(actual_ack_content, expected_ack_content)

    def assert_no_ack_file(self, file_details: MockFileDetails) -> None:
        """Assert that there is no ack file created for the given file"""
        with self.assertRaises(s3_client.exceptions.NoSuchKey):
            s3_client.get_object(Bucket=BucketNames.DESTINATION, Key=file_details.ack_file_key)

    def assert_no_sqs_message(self) -> None:
        """Assert that there are no messages in the SQS queue"""
        messages = sqs_client.receive_message(QueueUrl=Sqs.TEST_QUEUE_URL, MaxNumberOfMessages=10)
        self.assertEqual(messages.get("Messages", []), [])

    def assert_not_in_audit_table(self, file_details: MockFileDetails) -> None:
        """Assert that the file is not in the audit table"""
        table_entry = dynamodb_client.get_item(
            TableName=AUDIT_TABLE_NAME,
            Key={AuditTableKeys.MESSAGE_ID: {"S": file_details.message_id}},
        ).get("Item")
        self.assertIsNone(table_entry)

    def assert_sqs_message(self, file_details: MockFileDetails) -> None:
        """Assert that the correct message is in the SQS queue"""
        messages = sqs_client.receive_message(QueueUrl=Sqs.TEST_QUEUE_URL, MaxNumberOfMessages=10)
        received_messages = messages.get("Messages", [])
        self.assertEqual(len(received_messages), 1)
        expected_sqs_message = {
            **file_details.sqs_message_body,
            "permission": all_permissions_in_this_test_file,
        }
        self.assertEqual(json_loads(received_messages[0]["Body"]), expected_sqs_message)

    @staticmethod
    def get_audit_table_items():
        """Return all items in the audit table"""
        return dynamodb_client.scan(TableName=AUDIT_TABLE_NAME).get("Items", [])

    def test_lambda_handler_no_file_key_throws_exception(self):
        """Tests if exception is thrown when file_key is not provided"""
        broken_record = {"Records": [{"s3": {"bucket": {"name": "test"}}}]}

        lambda_handler(broken_record, None)

        self.mock_logger.error.assert_called_once_with("Error obtaining file_key: %s", ANY)

    @patch("elasticache.get_redis_client")
    def test_lambda_handler_new_file_success_and_first_in_queue(self, mock_get_redis_client):
        """
        Tests that for a new file, which passes validation:
        * The file is added to the audit table with a status of 'processing'
        * The message is sent to SQS
        * The make_and_upload_the_ack_file method is not called
        """
        mock_redis = fakeredis.FakeStrictRedis()
        mock_redis.hget = Mock(side_effect=self.mock_hget)
        mock_redis.hkeys = Mock(return_value=all_vaccine_types_in_this_test_file)
        mock_get_redis_client.return_value = mock_redis

        test_cases = [MockFileDetails.emis_flu, MockFileDetails.ravs_rsv_1]
        for file_details in test_cases:
            with self.subTest(file_details.name):
                # Set up the file in the source bucket
                s3_client.put_object(
                    Bucket=BucketNames.SOURCE,
                    Key=file_details.file_key,
                    Body=MOCK_BATCH_FILE_CONTENT,
                )

                with (  # noqa: E999
                    patch(
                        "file_name_processor.uuid4",
                        return_value=file_details.message_id,
                    ),  # noqa: E999
                ):  # noqa: E999
                    lambda_handler(self.make_event([self.make_record(file_details.file_key)]), None)

                assert_audit_table_entry(file_details, FileStatus.QUEUED)
                self.assert_sqs_message(file_details)
                self.assert_no_ack_file(file_details)

    def test_lambda_handler_non_root_file(self):
        """
        Tests that when the file is not in the root of the source bucket, no action is taken:
        * The file is not added to the audit table
        * The message is not sent to SQS
        * The failure inf_ack file is not created
        """
        file_details = MockFileDetails.emis_flu
        s3_client.put_object(Bucket=BucketNames.SOURCE, Key="folder/" + file_details.file_key)

        with (  # noqa: E999
            patch("file_name_processor.uuid4", return_value=file_details.message_id),  # noqa: E999
        ):  # noqa: E999
            lambda_handler(
                self.make_event([self.make_record("folder/" + file_details.file_key)]),
                None,
            )

        self.assert_not_in_audit_table(file_details)
        self.assert_no_sqs_message()
        self.assert_no_ack_file(file_details)

    def test_lambda_handler_extended_attributes_success(self):
        """
        Tests that for an extended attributes file (prefix starts with 'Vaccination_Extended_Attributes'):
        * The file is added to the audit table with a status of 'Processed'
        * The queue_name stored is the extended attribute identifier
        * The file is moved to the destination bucket under archive/
        * No SQS message is sent
        * No ack file is created
        """

        # Build an extended attributes file.
        # FileDetails supports this when vaccine_type starts with 'Vaccination_Extended_Attributes'.
        test_cases = [MockFileDetails.extended_attributes_file]

        # Put file in source bucket
        s3_client.put_object(
            Bucket=BucketNames.SOURCE,
            Key=test_cases[0].file_key,
            Body=MOCK_EXTENDED_ATTRIBUTES_FILE_CONTENT,
        )

        # Patch uuid4 (message id), the identifier extraction, and prevent external copy issues by simulating move
        with (
            patch("file_name_processor.uuid4", return_value=test_cases[0].message_id),
            patch(
<<<<<<< HEAD
                "file_name_processor.copy_file_outside_bucket",
=======
                "file_name_processor.validate_extended_attributes_file_key",
                return_value=test_cases[0].ods_code + "_COVID",
            ),
            patch(
                "file_name_processor.move_file_to_external_bucket",
>>>>>>> a8a5164e
                side_effect=lambda src_bucket, key, dst_bucket, dst_key: (
                    s3_client.put_object(
                        Bucket=BucketNames.DESTINATION,
                        Key=dst_key,
                        Body=s3_client.get_object(Bucket=src_bucket, Key=key)["Body"].read(),
                    ),
                ),
            ),
            patch(
                "file_name_processor.delete_file",
                side_effect=lambda src_bucket, key: (
                    s3_client.delete_object(
                        Bucket=BucketNames.SOURCE,
                        Key=key,
                    ),
                ),
            ),
        ):
            lambda_handler(self.make_event([self.make_record(test_cases[0].file_key)]), None)

        # Assert audit table entry captured with Processed and queue_name set to the identifier
        table_items = self.get_audit_table_items()
        self.assertEqual(len(table_items), 1)
        item = table_items[0]
        self.assertEqual(item[AuditTableKeys.MESSAGE_ID]["S"], test_cases[0].message_id)
        self.assertEqual(item[AuditTableKeys.FILENAME]["S"], test_cases[0].file_key)
        self.assertEqual(item[AuditTableKeys.QUEUE_NAME]["S"], test_cases[0].ods_code + "_COVID")
        self.assertEqual(item[AuditTableKeys.STATUS]["S"], "Processed")
        self.assertEqual(item[AuditTableKeys.TIMESTAMP]["S"], test_cases[0].created_at_formatted_string)
        self.assertEqual(item[AuditTableKeys.EXPIRES_AT]["N"], str(test_cases[0].expires_at))
        # File should be moved to destination/
        dest_key = f"dps_destination/{test_cases[0].file_key}"
        print(f" destination file is at {s3_client.list_objects(Bucket=BucketNames.DESTINATION)}")
        retrieved = s3_client.get_object(Bucket=BucketNames.DESTINATION, Key=dest_key)
        self.assertIsNotNone(retrieved)

        # No SQS and no ack file
        self.assert_no_sqs_message()
        self.assert_no_ack_file(test_cases[0])

    def test_lambda_handler_extended_attributes_failure(self):
        """
        Tests that for an extended attributes file (prefix starts with 'Vaccination_Extended_Attributes'):
        Where the file has not been copied to the destination bucket
        * The file is added to the audit table with a status of 'Failed'
        * The queue_name stored is the extended attribute identifier
        * The file is moved to the archive/ folder in the source bucket
        * No SQS message is sent
        * No ack file is created
        """

        # Build an extended attributes file.
        # FileDetails supports this when vaccine_type starts with 'Vaccination_Extended_Attributes'.
        test_cases = [MockFileDetails.extended_attributes_file]

        # Put file in source bucket
        s3_client.put_object(
            Bucket=BucketNames.SOURCE,
            Key=test_cases[0].file_key,
            Body=MOCK_EXTENDED_ATTRIBUTES_FILE_CONTENT,
        )

        # Patch uuid4 (message id), the identifier extraction, and don't move the file
        with (
            patch("file_name_processor.uuid4", return_value=test_cases[0].message_id),
            patch(
                "file_name_processor.copy_file_outside_bucket",
                side_effect=lambda src_bucket, key, dst_bucket, dst_key: (  # effectively do nothing
                    None,
                ),
            ),
        ):
            lambda_handler(self.make_event([self.make_record(test_cases[0].file_key)]), None)

        # Assert audit table entry captured with Failed and queue_name set to the identifier.
        # Assert that the ClientError message is a 404 Not Found.
        table_items = self.get_audit_table_items()
        self.assertEqual(len(table_items), 1)
        item = table_items[0]
        self.assertEqual(item[AuditTableKeys.MESSAGE_ID]["S"], test_cases[0].message_id)
        self.assertEqual(item[AuditTableKeys.FILENAME]["S"], test_cases[0].file_key)
        self.assertEqual(item[AuditTableKeys.QUEUE_NAME]["S"], test_cases[0].ods_code + "_COVID")
        self.assertEqual(item[AuditTableKeys.TIMESTAMP]["S"], test_cases[0].created_at_formatted_string)
        self.assertEqual(item[AuditTableKeys.STATUS]["S"], "Failed")
        self.assertEqual(
            item[AuditTableKeys.ERROR_DETAILS]["S"],
            "An error occurred (404) when calling the HeadObject operation: Not Found",
        )
        self.assertEqual(item[AuditTableKeys.EXPIRES_AT]["N"], str(test_cases[0].expires_at))
        # File should be moved to source under archive/
        dest_key = f"archive/{test_cases[0].file_key}"
        print(f" destination file is at {s3_client.list_objects(Bucket=BucketNames.SOURCE)}")
        retrieved = s3_client.get_object(Bucket=BucketNames.SOURCE, Key=dest_key)
        self.assertIsNotNone(retrieved)

        # No SQS and no ack file
        self.assert_no_sqs_message()
        self.assert_no_ack_file(test_cases[0])

    @patch("elasticache.get_redis_client")
    def test_lambda_invalid_file_key_no_other_files_in_queue(self, mock_get_redis_client):
        """
        Tests that when the file_key is invalid:
        * The file is added to the audit table with a status of 'Not processed - Invalid filename'
        * The message is not sent to SQS
        * The failure inf_ack file is created
        """
        mock_redis = fakeredis.FakeStrictRedis()
        mock_redis.hget = Mock(side_effect=self.mock_hget)
        mock_redis.hkeys = Mock(return_value=all_vaccine_types_in_this_test_file)
        mock_get_redis_client.return_value = mock_redis

        invalid_file_key = "InvalidVaccineType_Vaccinations_v5_YGM41_20240708T12130100.csv"
        s3_client.put_object(
            Bucket=BucketNames.SOURCE,
            Key=invalid_file_key,
            Body=MOCK_BATCH_FILE_CONTENT,
        )
        file_details = deepcopy(MockFileDetails.ravs_rsv_1)
        file_details.file_key = invalid_file_key
        file_details.ack_file_key = self.get_ack_file_key(invalid_file_key)
        file_details.sqs_message_body["filename"] = invalid_file_key

        with (  # noqa: E999
            patch(  # noqa: E999
                "file_name_processor.validate_vaccine_type_permissions"  # noqa: E999
            ) as mock_validate_vaccine_type_permissions,  # noqa: E999
            patch("file_name_processor.uuid4", return_value=file_details.message_id),  # noqa: E999
        ):  # noqa: E999
            lambda_handler(self.make_event([self.make_record(file_details.file_key)]), None)

        expected_table_items = [
            {
                "message_id": {"S": file_details.message_id},
                "filename": {"S": file_details.file_key},
                "queue_name": {"S": "unknown_unknown"},
                "status": {"S": "Failed"},
                "error_details": {"S": "Initial file validation failed: invalid file key"},
                "timestamp": {"S": file_details.created_at_formatted_string},
                "expires_at": {"N": str(file_details.expires_at)},
            }
        ]
        self.assertEqual(self.get_audit_table_items(), expected_table_items)
        mock_validate_vaccine_type_permissions.assert_not_called()
        self.assert_ack_file_contents(file_details)
        self.assert_no_sqs_message()

    @patch("elasticache.get_redis_client")
    def test_lambda_invalid_permissions(self, mock_get_redis_client):
        """
        Tests that when the file permissions are invalid:
        * The file is added to the audit table with a status of 'Not processed - Unauthorised'
        * The message is not sent to SQS
        * The failure inf_ack file is created
        """
        mock_redis = fakeredis.FakeStrictRedis()
        # Mock the supplier permissions with a value which doesn't include the requested Flu permissions
        mock_hget = create_mock_hget({"X8E5B": "RAVS"}, {})
        mock_redis.hget = Mock(side_effect=mock_hget)
        mock_redis.hkeys = Mock(return_value=all_vaccine_types_in_this_test_file)
        mock_get_redis_client.return_value = mock_redis

        file_details = deepcopy(MockFileDetails.ravs_rsv_1)
        s3_client.put_object(
            Bucket=BucketNames.SOURCE,
            Key=file_details.file_key,
            Body=MOCK_BATCH_FILE_CONTENT,
        )

        with (  # noqa: E999
            patch("file_name_processor.uuid4", return_value=file_details.message_id),  # noqa: E999
        ):  # noqa: E999
            lambda_handler(self.make_event([self.make_record(file_details.file_key)]), None)

        expected_table_items = [
            {
                "message_id": {"S": file_details.message_id},
                "filename": {"S": file_details.file_key},
                "queue_name": {"S": "RAVS_RSV"},
                "status": {"S": "Not processed - Unauthorised"},
                "error_details": {"S": "Initial file validation failed: RAVS does not have permissions for RSV"},
                "timestamp": {"S": file_details.created_at_formatted_string},
                "expires_at": {"N": str(file_details.expires_at)},
            }
        ]
        self.assertEqual(self.get_audit_table_items(), expected_table_items)
        self.assert_no_sqs_message()
        self.assert_ack_file_contents(file_details)

    @patch("elasticache.get_redis_client")
    def test_lambda_adds_event_to_audit_table_as_failed_when_unexpected_exception_is_caught(self, mock_get_redis_client):
        """
        Tests that when an unexpected error occurs e.g. an unexpected exception when validating permissions:
        * The file is added to the audit table with a status of 'Failed' and the reason
        * The message is not sent to SQS
        * The failure inf_ack file is created
        """
        mock_redis = fakeredis.FakeStrictRedis()
        mock_redis.hget = Mock(side_effect=self.mock_hget)
        mock_redis.hkeys = Mock(return_value=all_vaccine_types_in_this_test_file)
        mock_get_redis_client.return_value = mock_redis

        test_file_details = MockFileDetails.emis_flu
        s3_client.put_object(
            Bucket=BucketNames.SOURCE,
            Key=test_file_details.file_key,
            Body=MOCK_BATCH_FILE_CONTENT,
        )

        with (  # noqa: E999
            patch("file_name_processor.uuid4", return_value=test_file_details.message_id),  # noqa: E999
            patch(
                "file_name_processor.validate_vaccine_type_permissions",
                side_effect=Exception("Some unexpected exception"),
            ),
        ):  # noqa: E999
            lambda_handler(self.make_event([self.make_record(test_file_details.file_key)]), None)

        expected_table_items = [
            {
                "message_id": {"S": test_file_details.message_id},
                "filename": {"S": test_file_details.file_key},
                "queue_name": {"S": "EMIS_FLU"},
                "status": {"S": "Failed"},
                "error_details": {"S": "Some unexpected exception"},
                "timestamp": {"S": test_file_details.created_at_formatted_string},
                "expires_at": {"N": str(test_file_details.expires_at)},
            }
        ]
        self.assertEqual(self.get_audit_table_items(), expected_table_items)
        self.assert_ack_file_contents(test_file_details)
        self.assert_no_sqs_message()


@patch.dict("os.environ", MOCK_ENVIRONMENT_DICT)
@mock_s3
@mock_dynamodb
@mock_sqs
@mock_firehose
class TestUnexpectedBucket(TestCase):
    """Tests for lambda_handler when an unexpected bucket name is used"""

    def setUp(self):
        GenericSetUp(s3_client, firehose_client, sqs_client, dynamodb_client)

    def tearDown(self):
        GenericTearDown(s3_client, firehose_client, sqs_client, dynamodb_client)

    @patch("elasticache.get_redis_client")
    def test_unexpected_bucket_name(self, mock_get_redis_client):
        """Tests if unknown bucket name is handled in lambda_handler"""
        mock_redis = Mock()
        mock_redis.hget.side_effect = create_mock_hget({"X8E5B": "RAVS"}, {})
        mock_redis.hkeys.return_value = all_vaccine_types_in_this_test_file
        mock_get_redis_client.return_value = mock_redis

        ravs_record = MockFileDetails.ravs_rsv_1
        record = {
            "s3": {
                "bucket": {"name": "unknown-bucket"},
                "object": {"key": ravs_record.file_key},
            }
        }

        with patch("file_name_processor.logger") as mock_logger:
            result = handle_record(record)

            self.assertEqual(result["statusCode"], 500)
            self.assertIn("unexpected bucket name", result["message"])
            self.assertEqual(result["file_key"], ravs_record.file_key)
            self.assertEqual(result["vaccine_type"], ravs_record.vaccine_type)
            self.assertEqual(result["supplier"], ravs_record.supplier)

            mock_logger.error.assert_called_once()
            args = mock_logger.error.call_args[0]
            self.assertIn("Unable to process file", args[0])
            self.assertIn(ravs_record.file_key, args)
            self.assertIn("unknown-bucket", args)

    def test_unexpected_bucket_name_and_filename_validation_fails(self):
        """Tests if filename validation error is handled when bucket name is incorrect"""
        invalid_file_key = "InvalidVaccineType_Vaccinations_v5_YGM41_20240708T12130100.csv"
        record = {
            "s3": {
                "bucket": {"name": "unknown-bucket"},
                "object": {"key": invalid_file_key},
            }
        }

        with patch("file_name_processor.logger") as mock_logger:
            result = handle_record(record)

            self.assertEqual(result["statusCode"], 500)
            self.assertIn("unexpected bucket name", result["message"])
            self.assertEqual(result["file_key"], invalid_file_key)
            self.assertEqual(result["vaccine_type"], "unknown")
            self.assertEqual(result["supplier"], "unknown")

            mock_logger.error.assert_called_once()
            args = mock_logger.error.call_args[0]
            self.assertIn("Unable to process file", args[0])
            self.assertIn(invalid_file_key, args)
            self.assertIn("unknown-bucket", args)


class TestMainEntryPoint(TestCase):
    def test_run_local_constructs_event_and_calls_lambda_handler(self):
        test_args = [
            "file_name_processor.py",
            "--bucket",
            "test-bucket",
            "--key",
            "some/path/file.csv",
        ]

        expected_event = {
            "Records": [
                {
                    "s3": {
                        "bucket": {"name": "test-bucket"},
                        "object": {"key": "some/path/file.csv"},
                    }
                }
            ]
        }

        with (
            patch.object(sys, "argv", test_args),
            patch("file_name_processor.lambda_handler") as mock_lambda_handler,
            patch("file_name_processor.print") as mock_print,
        ):
            import file_name_processor

            file_name_processor.run_local()

            mock_lambda_handler.assert_called_once_with(event=expected_event, context={})
            mock_print.assert_called()<|MERGE_RESOLUTION|>--- conflicted
+++ resolved
@@ -265,15 +265,7 @@
         with (
             patch("file_name_processor.uuid4", return_value=test_cases[0].message_id),
             patch(
-<<<<<<< HEAD
-                "file_name_processor.copy_file_outside_bucket",
-=======
-                "file_name_processor.validate_extended_attributes_file_key",
-                return_value=test_cases[0].ods_code + "_COVID",
-            ),
-            patch(
-                "file_name_processor.move_file_to_external_bucket",
->>>>>>> a8a5164e
+                "file_name_processor.copy_file_to_external_bucket",
                 side_effect=lambda src_bucket, key, dst_bucket, dst_key: (
                     s3_client.put_object(
                         Bucket=BucketNames.DESTINATION,
@@ -340,7 +332,7 @@
         with (
             patch("file_name_processor.uuid4", return_value=test_cases[0].message_id),
             patch(
-                "file_name_processor.copy_file_outside_bucket",
+                "file_name_processor.copy_file_to_external_bucket",
                 side_effect=lambda src_bucket, key, dst_bucket, dst_key: (  # effectively do nothing
                     None,
                 ),
