--- conflicted
+++ resolved
@@ -105,12 +105,8 @@
         stored_imms = self.fhir_service.create_immunization(req_imms)
 
         # Then
-<<<<<<< HEAD
-        self.imms_repo.create_immunization.assert_called_once_with(req_imms)
+        self.imms_repo.create_immunization.assert_called_once_with(req_imms, pds_patient)
         self.validator.validate.assert_called_once_with(req_imms)
-=======
-        self.imms_repo.create_immunization.assert_called_once_with(req_imms, pds_patient)
->>>>>>> a82a8b0f
         self.fhir_service.pds_service.get_patient_details.assert_called_once_with(nhs_number)
         self.assertIsInstance(stored_imms, Immunization)
 
