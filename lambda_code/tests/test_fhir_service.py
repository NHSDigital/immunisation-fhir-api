--- conflicted
+++ resolved
@@ -24,12 +24,8 @@
     def test_get_immunization_by_id(self):
         """it should find an Immunization by id"""
         imms_id = "an-id"
-<<<<<<< HEAD
         self.imms_repo.get_immunization_by_id.return_value = create_an_immunization(imms_id).dict()
-=======
-        self.imms_repo.get_immunization_by_id.return_value = _create_an_immunization(imms_id).dict()
         self.pds_service.get_patient_details.return_value = {}
->>>>>>> 1bd30502
 
         # When
         act_imms = self.fhir_service.get_immunization_by_id(imms_id)
@@ -135,26 +131,15 @@
     def test_update_immunization(self):
         """it should update Immunization and validate NHS number"""
         imms_id = "an-id"
-<<<<<<< HEAD
         self.imms_repo.update_immunization.return_value = create_an_immunization_dict(imms_id)
-=======
-        self.imms_repo.update_immunization.return_value = None
->>>>>>> 1bd30502
         pds_patient = {"id": "a-patient-id"}
         self.fhir_service.pds_service.get_patient_details.return_value = pds_patient
 
         nhs_number = valid_nhs_number
-<<<<<<< HEAD
         req_imms = create_an_immunization_dict(imms_id, nhs_number)
 
         # When
         outcome, updated_imms = self.fhir_service.update_immunization(imms_id, req_imms)
-=======
-        req_imms = _create_an_immunization_dict(imms_id, nhs_number)
-
-        # When
-        outcome = self.fhir_service.update_immunization(imms_id, req_imms)
->>>>>>> 1bd30502
 
         # Then
         self.assertEqual(outcome, UpdateOutcome.UPDATE)
@@ -164,7 +149,6 @@
     def test_none_existing_imms(self):
         """it should create a new record, if it doesn't exist"""
         imms_id = "an-id"
-<<<<<<< HEAD
         imms = create_an_immunization_dict(imms_id, valid_nhs_number)
 
         self.imms_repo.update_immunization.side_effect = ResourceNotFoundError("Immunization", imms_id)
@@ -173,15 +157,6 @@
 
         # When
         outcome, created_imms = self.fhir_service.update_immunization(imms_id, imms)
-=======
-        imms = _create_an_immunization_dict(imms_id, valid_nhs_number)
-
-        self.imms_repo.update_immunization.side_effect = ResourceNotFoundError("Immunization", imms_id)
-        self.fhir_service.pds_service.get_patient_details.return_value = {"id": "a-patient-id"}
-
-        # When
-        outcome = self.fhir_service.update_immunization(imms_id, imms)
->>>>>>> 1bd30502
 
         # Then
         self.assertEqual(outcome, UpdateOutcome.CREATE)
@@ -190,11 +165,7 @@
     def test_pre_validation_failed(self):
         """it should throw exception if Immunization is not valid"""
         imms_id = "an-id"
-<<<<<<< HEAD
         imms = create_an_immunization_dict(imms_id)
-=======
-        imms = _create_an_immunization_dict(imms_id)
->>>>>>> 1bd30502
         imms["patient"] = {"identifier": {"value": valid_nhs_number}}
 
         self.imms_repo.update_immunization.return_value = {}
@@ -215,17 +186,10 @@
     def test_id_not_present(self):
         """it should populate id in the message if it is not present"""
         req_imms_id = "an-id"
-<<<<<<< HEAD
         self.imms_repo.update_immunization.return_value = create_an_immunization_dict(req_imms_id)
         self.fhir_service.pds_service.get_patient_details.return_value = {"id": "patient-id"}
 
         req_imms = create_an_immunization_dict("we-will-remove-this-id")
-=======
-        self.imms_repo.update_immunization.return_value = None
-        self.fhir_service.pds_service.get_patient_details.return_value = {"id": "patient-id"}
-
-        req_imms = _create_an_immunization_dict("we-will-remove-this-id")
->>>>>>> 1bd30502
         del req_imms['id']
 
         # When
@@ -242,11 +206,7 @@
         self.fhir_service.pds_service.get_patient_details.return_value = {"id": "patient-id"}
 
         obj_imms_id = "a-diff-id"
-<<<<<<< HEAD
         req_imms = create_an_immunization_dict(obj_imms_id)
-=======
-        req_imms = _create_an_immunization_dict(obj_imms_id)
->>>>>>> 1bd30502
 
         with self.assertRaises(InconsistentIdError) as error:
             # When
@@ -262,11 +222,7 @@
         self.fhir_service.pds_service.get_patient_details.return_value = None
         imms_id = "an-id"
         invalid_nhs_number = "a-bad-patient-id"
-<<<<<<< HEAD
         bad_patient_imms = create_an_immunization_dict(imms_id, invalid_nhs_number)
-=======
-        bad_patient_imms = _create_an_immunization_dict(imms_id, invalid_nhs_number)
->>>>>>> 1bd30502
 
         with self.assertRaises(InvalidPatientId) as e:
             # When
