import json
import unittest
from unittest.mock import create_autospec
import os
from fhir.resources.R4B.immunization import Immunization
from fhir.resources.R4B.list import List as FhirList
from fhir_repository import ImmunizationRepository
from fhir_service import FhirService, UpdateOutcome
from models.errors import InvalidPatientId, CoarseValidationError, ResourceNotFoundError, InconsistentIdError
from models.fhir_immunization import ImmunizationValidator
from pds_service import PdsService
from pydantic import ValidationError
from pydantic.error_wrappers import ErrorWrapper
from decimal import Decimal

valid_nhs_number = "2374658346"


def _create_an_immunization(imms_id, nhs_number=valid_nhs_number) -> Immunization:
    base_imms = {
        "resourceType": "Immunization",
        "id": imms_id,
        "contained": [
            {
                "resourceType": "Practitioner",
                "id": "Pract1",
                "identifier": [
                    {
                        "system": "https://fhir.hl7.org.uk/Id/nmc-number",
                        "value": "99A9999A",
                    }
                ],
                "name": [{"family": "Nightingale", "given": ["Florence"]}],
            },
            {
                "resourceType": "Patient",
                "id": "Pat1",
                "identifier": [
                    {
                        "extension": [
                            {
                                "url": "https://fhir.hl7.org.uk/StructureDefinition/Extension-UKCore-NHSNumberVerificationStatus",
                                "valueCodeableConcept": {
                                    "coding": [
                                        {
                                            "system": "https://fhir.hl7.org.uk/CodeSystem/UKCore-NHSNumberVerificationStatusEngland",
                                            "code": "01",
                                            "display": "Number present and verified",
                                        }
                                    ]
                                },
                            }
                        ],
                        "system": "https://fhir.nhs.uk/Id/nhs-number",
                        "value": nhs_number,
                    }
                ],
                "name": [{"family": "Taylor", "given": ["Sarah"]}],
                "gender": "unknown",
                "birthDate": "1965-02-28",
                "address": [{"postalCode": "EC1A 1BB"}],
            },
            {
                "resourceType": "QuestionnaireResponse",
                "id": "QR1",
                "status": "completed",
                "item": [
                    {
                        "linkId": "Immunisation",
                        "answer": [{"valueReference": {"reference": "#"}}],
                    },
                    {
                        "linkId": "Consent",
                        "answer": [
                            {
                                "valueCoding": {
                                    "code": "310375005",
                                    "system": "http://snomed.info/sct",
                                    "display": "Immunization consent given (finding)",
                                }
                            }
                        ],
                    },
                    {
                        "linkId": "CareSetting",
                        "answer": [
                            {
                                "valueCoding": {
                                    "code": "413294000",
                                    "system": "http://snomed.info/sct",
                                    "display": "Community health services (qualifier value)",
                                }
                            }
                        ],
                    },
                    {"linkId": "ReduceValidation", "answer": [{"valueBoolean": false}]},
                    {
                        "linkId": "LocalPatient",
                        "answer": [
                            {
                                "valueReference": {
                                    "identifier": {
                                        "system": "https://ACME/identifiers/patient",
                                        "value": "ACME-patient123456",
                                    }
                                }
                            }
                        ],
                    },
                    {"linkId": "IpAddress", "answer": [{"valueString": "IP_ADDRESS"}]},
                    {"linkId": "UserId", "answer": [{"valueString": "USER_ID"}]},
                    {"linkId": "UserName", "answer": [{"valueString": "USER_NAME"}]},
                    {
                        "linkId": "SubmittedTimeStamp",
                        "answer": [{"valueDateTime": "2021-02-07T13:44:07+00:00"}],
                    },
                    {"linkId": "UserEmail", "answer": [{"valueString": "USER_EMAIL"}]},
                    {
                        "linkId": "PerformerSDSJobRole",
                        "answer": [{"valueString": "Specialist Nurse Practitioner"}],
                    },
                ],
            },
        ],
        "extension": [
            {
                "url": "https://fhir.hl7.org.uk/StructureDefinition/Extension-UKCore-VaccinationProcedure",
                "valueCodeableConcept": {
                    "coding": [
                        {
                            "system": "http://snomed.info/sct",
                            "code": "1324681000000101",
                            "display": "Administration of first dose of severe acute respiratory syndrome coronavirus 2 vaccine (procedure)",
                        }
                    ]
                },
            }
        ],
        "identifier": [
            {
                "system": "https://supplierABC/identifiers/vacc",
                "value": "ACME-vacc123456",
            }
        ],
        "status": "completed",
        "vaccineCode": {
            "coding": [
                {
                    "system": "http://snomed.info/sct",
                    "code": "39114911000001105",
                    "display": "COVID-19 Vaccine Vaxzevria (ChAdOx1 S [recombinant]) not less than 2.5x100,000,000 infectious units/0.5ml dose suspension for injection multidose vials (AstraZeneca UK Ltd) (product)",
                }
            ]
        },
        "patient": {"reference": "#Pat1"},
        "occurrenceDateTime": "2021-02-07T13:28:17.271+00:00",
        "recorded": "2021-02-07",
        "primarySource": True,
        "reportOrigin": {"text": "X99999"},
        "manufacturer": {"display": "AstraZeneca Ltd"},
        "location": {
            "identifier": {
                "value": "X99999",
                "system": "https://fhir.nhs.uk/Id/ods-organization-code",
            }
        },
        "lotNumber": "4120Z001",
        "expirationDate": "2021-07-02",
        "site": {
            "coding": [
                {
                    "system": "http://snomed.info/sct",
                    "code": "368208006",
                    "display": "Left upper arm structure (body structure)",
                }
            ]
        },
        "route": {
            "coding": [
                {
                    "system": "http://snomed.info/sct",
                    "code": "78421000",
                    "display": "Intramuscular route (qualifier value)",
                }
            ]
        },
        "doseQuantity": {
            "value": Decimal("0.5"),
            "unit": "milliliter",
            "system": "http://unitsofmeasure.org",
            "code": "ml",
        },
        "performer": [
            {"actor": {"reference": "#Pract1"}},
            {
                "actor": {
                    "type": "Organization",
                    "identifier": {
                        "system": "https://fhir.nhs.uk/Id/ods-organization-code",
                        "value": "B0C4P",
                    },
                    "display": "Acme Healthcare",
                }
            },
        ],
        "reasonCode": [
            {
                "coding": [
                    {
                        "code": "443684005",
                        "system": "http://snomed.info/sct",
                        "display": "Disease outbreak (event)",
                    }
                ]
            }
        ],
        "protocolApplied": [{"doseNumberPositiveInt": 1}],
    }

    return Immunization.parse_obj(base_imms)


def _create_an_immunization_dict(imms_id, nhs_number=valid_nhs_number):
    imms = _create_an_immunization(imms_id, nhs_number)
    # Convert FHIR OrderedDict to Dict by first converting it to json and then load it again
    return json.loads(imms.json())


class TestGetImmunization(unittest.TestCase):
    def setUp(self):
        self.imms_repo = create_autospec(ImmunizationRepository)
        self.pds_service = create_autospec(PdsService)
        self.validator = create_autospec(ImmunizationValidator)
        self.fhir_service = FhirService(
            self.imms_repo, self.pds_service, self.validator
        )

    def test_get_immunization_by_id(self):
        """it should find an Immunization by id"""
        imms_id = "an-id"
<<<<<<< HEAD
        self.imms_repo.get_immunization_by_id.return_value = _create_an_immunization(
            imms_id
        ).dict()
=======
        self.imms_repo.get_immunization_by_id.return_value = _create_an_immunization(imms_id).dict()
        self.pds_service.get_patient_details.return_value = {}
>>>>>>> 1bd30502

        # When
        act_imms = self.fhir_service.get_immunization_by_id(imms_id)

        # Then
        self.imms_repo.get_immunization_by_id.assert_called_once_with(imms_id)
        self.assertEqual(act_imms.id, imms_id)

    def test_immunization_not_found(self):
        """it should return None if Immunization doesn't exist"""
        imms_id = "none-existent-id"
        self.imms_repo.get_immunization_by_id.return_value = None

        # When
        act_imms = self.fhir_service.get_immunization_by_id(imms_id)

        # Then
        self.imms_repo.get_immunization_by_id.assert_called_once_with(imms_id)
        self.assertEqual(act_imms, None)

    def test_get_immunization_by_id_patient_restricted(self):
        """it should return a filtered Immunization when patient is restricted"""
        imms_id = "restricted_id"
        with open(f"{os.path.dirname(os.path.abspath(__file__))}/sample_data/sample_immunization_event.json", 'r') as immunization_data_file:
            immunization_data = json.load(immunization_data_file)
        with open(f"{os.path.dirname(os.path.abspath(__file__))}/sample_data/filtered_sample_immunization_event.json", 'r') as filtered_immunization_data_file:
            filtered_immunization = json.load(filtered_immunization_data_file)
        self.imms_repo.get_immunization_by_id.return_value = immunization_data
        patient_data = {"meta": {"security": [{"code": "R"}]}}
        self.fhir_service.pds_service.get_patient_details.return_value = patient_data

        # When
        act_res = self.fhir_service.get_immunization_by_id(imms_id)

        # Then
        self.assertEqual(act_res, Immunization.parse_obj(filtered_immunization))


class TestCreateImmunization(unittest.TestCase):
    def setUp(self):
        self.imms_repo = create_autospec(ImmunizationRepository)
        self.pds_service = create_autospec(PdsService)
        self.validator = create_autospec(ImmunizationValidator)
        self.fhir_service = FhirService(
            self.imms_repo, self.pds_service, self.validator
        )

    def test_create_immunization(self):
        """it should create Immunization and validate it"""
        imms_id = "an-id"
        self.imms_repo.create_immunization.return_value = _create_an_immunization_dict(
            imms_id
        )
        pds_patient = {"id": "a-patient-id"}
        self.fhir_service.pds_service.get_patient_details.return_value = pds_patient

        nhs_number = valid_nhs_number
        req_imms = _create_an_immunization_dict(imms_id, nhs_number)

        # When
        stored_imms = self.fhir_service.create_immunization(req_imms)

        # Then
        self.imms_repo.create_immunization.assert_called_once_with(
            req_imms, pds_patient
        )
        self.validator.validate.assert_called_once_with(req_imms)
        self.fhir_service.pds_service.get_patient_details.assert_called_once_with(
            nhs_number
        )
        self.assertIsInstance(stored_imms, Immunization)

    def test_pre_validation_failed(self):
        """it should throw exception if Immunization is not valid"""
        self.imms_repo.create_immunization.return_value = _create_an_immunization_dict(
            "an-id"
        )
        validation_error = ValidationError(
            [
                ErrorWrapper(TypeError("bad type"), "/type"),
            ],
            Immunization,
        )
        self.validator.validate.side_effect = validation_error
        expected_msg = str(validation_error)

        with self.assertRaises(CoarseValidationError) as error:
            # When
            self.fhir_service.create_immunization({})

        # Then
        self.assertEqual(error.exception.message, expected_msg)
        self.imms_repo.create_immunization.assert_not_called()
        self.pds_service.get_patient_details.assert_not_called()

    def test_patient_error(self):
        """it should throw error when PDS can't resolve patient"""
        self.fhir_service.pds_service.get_patient_details.return_value = None
        invalid_nhs_number = "a-bad-patient-id"
        bad_patient_imms = _create_an_immunization_dict("an-id", invalid_nhs_number)

        with self.assertRaises(InvalidPatientId) as e:
            # When
            self.fhir_service.create_immunization(bad_patient_imms)

        # Then
        self.assertEqual(e.exception.nhs_number, invalid_nhs_number)
        self.imms_repo.create_immunization.assert_not_called()


class TestUpdateImmunization(unittest.TestCase):
    def setUp(self):
        self.imms_repo = create_autospec(ImmunizationRepository)
        self.pds_service = create_autospec(PdsService)
        self.validator = create_autospec(ImmunizationValidator)
        self.fhir_service = FhirService(self.imms_repo, self.pds_service, self.validator)

    def test_update_immunization(self):
        """it should update Immunization and validate NHS number"""
        imms_id = "an-id"
        self.imms_repo.update_immunization.return_value = None
        pds_patient = {"id": "a-patient-id"}
        self.fhir_service.pds_service.get_patient_details.return_value = pds_patient

        nhs_number = valid_nhs_number
        req_imms = _create_an_immunization_dict(imms_id, nhs_number)

        # When
        outcome = self.fhir_service.update_immunization(imms_id, req_imms)

        # Then
        self.assertEqual(outcome, UpdateOutcome.UPDATE)
        self.imms_repo.update_immunization.assert_called_once_with(imms_id, req_imms, pds_patient)
        self.fhir_service.pds_service.get_patient_details.assert_called_once_with(nhs_number)

    def test_none_existing_imms(self):
        """it should create a new record, if it doesn't exist"""
        imms_id = "an-id"
        imms = _create_an_immunization_dict(imms_id, valid_nhs_number)

        self.imms_repo.update_immunization.side_effect = ResourceNotFoundError("Immunization", imms_id)
        self.fhir_service.pds_service.get_patient_details.return_value = {"id": "a-patient-id"}

        # When
        outcome = self.fhir_service.update_immunization(imms_id, imms)

        # Then
        self.assertEqual(outcome, UpdateOutcome.CREATE)
        self.imms_repo.create_immunization.assert_called_once()

    def test_pre_validation_failed(self):
        """it should throw exception if Immunization is not valid"""
        imms_id = "an-id"
        imms = _create_an_immunization_dict(imms_id)
        imms["patient"] = {"identifier": {"value": valid_nhs_number}}

        self.imms_repo.update_immunization.return_value = {}

        validation_error = ValidationError([ErrorWrapper(TypeError('bad type'), '/type'), ], Immunization)
        self.validator.validate.side_effect = validation_error
        expected_msg = str(validation_error)

        with self.assertRaises(CoarseValidationError) as error:
            # When
            self.fhir_service.update_immunization("an-id", imms)

        # Then
        self.assertEqual(error.exception.message, expected_msg)
        self.imms_repo.update_immunization.assert_not_called()
        self.pds_service.get_patient_details.assert_not_called()

    def test_id_not_present(self):
        """it should populate id in the message if it is not present"""
        req_imms_id = "an-id"
        self.imms_repo.update_immunization.return_value = None
        self.fhir_service.pds_service.get_patient_details.return_value = {"id": "patient-id"}

        req_imms = _create_an_immunization_dict("we-will-remove-this-id")
        del req_imms['id']

        # When
        self.fhir_service.update_immunization(req_imms_id, req_imms)

        # Then
        passed_imms = self.imms_repo.update_immunization.call_args.args[1]
        self.assertEqual(passed_imms["id"], req_imms_id)

    def test_consistent_imms_id(self):
        """Immunization[id] should be the same as request"""
        req_imms_id = "an-id"
        self.imms_repo.update_immunization.return_value = None
        self.fhir_service.pds_service.get_patient_details.return_value = {"id": "patient-id"}

        obj_imms_id = "a-diff-id"
        req_imms = _create_an_immunization_dict(obj_imms_id)

        with self.assertRaises(InconsistentIdError) as error:
            # When
            self.fhir_service.update_immunization(req_imms_id, req_imms)

        # Then
        self.assertEqual(req_imms_id, error.exception.imms_id)
        self.imms_repo.update_immunization.assert_not_called()
        self.pds_service.get_patient_details.assert_not_called()

    def test_patient_error(self):
        """it should throw error when PDS can't resolve patient"""
        self.fhir_service.pds_service.get_patient_details.return_value = None
        imms_id = "an-id"
        invalid_nhs_number = "a-bad-patient-id"
        bad_patient_imms = _create_an_immunization_dict(imms_id, invalid_nhs_number)

        with self.assertRaises(InvalidPatientId) as e:
            # When
            self.fhir_service.update_immunization(imms_id, bad_patient_imms)

        # Then
        self.assertEqual(e.exception.nhs_number, invalid_nhs_number)
        self.imms_repo.update_immunization.assert_not_called()


class TestDeleteImmunization(unittest.TestCase):
    def setUp(self):
        self.imms_repo = create_autospec(ImmunizationRepository)
        self.pds_service = create_autospec(PdsService)
        self.validator = create_autospec(ImmunizationValidator)
        self.fhir_service = FhirService(
            self.imms_repo, self.pds_service, self.validator
        )

    def test_delete_immunization(self):
        """it should delete Immunization record"""
        imms_id = "an-id"
        imms = json.loads(_create_an_immunization(imms_id).json())
        self.imms_repo.delete_immunization.return_value = imms

        # When
        act_imms = self.fhir_service.delete_immunization(imms_id)

        # Then
        self.imms_repo.delete_immunization.assert_called_once_with(imms_id)
        self.assertIsInstance(act_imms, Immunization)
        self.assertEqual(act_imms.id, imms_id)


class TestSearchImmunizations(unittest.TestCase):
    def setUp(self):
        self.imms_repo = create_autospec(ImmunizationRepository)
        self.pds_service = create_autospec(PdsService)
        self.validator = create_autospec(ImmunizationValidator)
        self.fhir_service = FhirService(
            self.imms_repo, self.pds_service, self.validator
        )

    def test_map_disease_type_to_disease_code(self):
        """it should map disease_type to disease_code"""
        # TODO: for this ticket we are assuming code is provided
        nhs_number = "a-patient-id"
        disease_type = "a-disease-code"
        # TODO: here we are assuming disease_type=disease_code this is because the mapping is not in place yet
        disease_code = disease_type

        # When
        _ = self.fhir_service.search_immunizations(nhs_number, disease_code)

        # Then
        self.imms_repo.find_immunizations.assert_called_once_with(
            nhs_number, disease_code
        )

    def test_make_fhir_list_from_search_result(self):
        """it should return a FHIR:List[Immunization] resource"""
        imms_ids = ["imms-1", "imms-2"]
        imms_list = [_create_an_immunization_dict(imms_id) for imms_id in imms_ids]
        self.imms_repo.find_immunizations.return_value = imms_list
        self.pds_service.get_patient_details.return_value = {}

        # When
        result = self.fhir_service.search_immunizations("an-id", "a-code")

        # Then
        self.assertIsInstance(result, FhirList)
        self.assertListEqual([entry.id for entry in result.entry], imms_ids)<|MERGE_RESOLUTION|>--- conflicted
+++ resolved
@@ -238,14 +238,8 @@
     def test_get_immunization_by_id(self):
         """it should find an Immunization by id"""
         imms_id = "an-id"
-<<<<<<< HEAD
-        self.imms_repo.get_immunization_by_id.return_value = _create_an_immunization(
-            imms_id
-        ).dict()
-=======
         self.imms_repo.get_immunization_by_id.return_value = _create_an_immunization(imms_id).dict()
         self.pds_service.get_patient_details.return_value = {}
->>>>>>> 1bd30502
 
         # When
         act_imms = self.fhir_service.get_immunization_by_id(imms_id)
