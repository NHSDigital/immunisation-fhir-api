<<<<<<< HEAD
"""Tests for fhir_service.py"""

import os
import datetime

=======
>>>>>>> 1e5e74be
import json
import os
import unittest
from copy import deepcopy
from unittest.mock import create_autospec

from fhir.resources.R4B.bundle import Bundle as FhirBundle
from fhir.resources.R4B.bundle import BundleEntry
from fhir.resources.R4B.immunization import Immunization
from pydantic import ValidationError
from pydantic.error_wrappers import ErrorWrapper

from fhir_repository import ImmunizationRepository
from fhir_service import FhirService, UpdateOutcome, get_service_url
from mappings import vaccination_procedure_snomed_codes
from models.errors import (
    InvalidPatientId,
    CustomValidationError,
    ResourceNotFoundError,
    InconsistentIdError,
)
from models.fhir_immunization import ImmunizationValidator
from pds_service import PdsService
<<<<<<< HEAD
from pydantic import ValidationError
from pydantic.error_wrappers import ErrorWrapper
from mappings import vaccination_procedure_snomed_codes
from immunization_utils import (
=======
from .immunization_utils import (
>>>>>>> 1e5e74be
    create_an_immunization,
    create_an_immunization_dict,
    valid_nhs_number,
)


class TestServiceUrl(unittest.TestCase):
    def test_get_service_url(self):
        """it should create service url"""
        env = "int"
        base_path = "my-base-path"
        url = get_service_url(env, base_path)
        self.assertEqual(url, f"https://{env}.api.service.nhs.uk/{base_path}")
        # default should be internal-dev
        env = "it-does-not-exist"
        base_path = "my-base-path"
        url = get_service_url(env, base_path)
        self.assertEqual(url, f"https://internal-dev.api.service.nhs.uk/{base_path}")
        # prod should not have a subdomain
        env = "prod"
        base_path = "my-base-path"
        url = get_service_url(env, base_path)
        self.assertEqual(url, f"https://api.service.nhs.uk/{base_path}")
        # any other env should fall back to internal-dev (like pr-xx or per-user)
        env = "pr-42"
        base_path = "my-base-path"
        url = get_service_url(env, base_path)
        self.assertEqual(url, f"https://internal-dev.api.service.nhs.uk/{base_path}")


class TestGetImmunization(unittest.TestCase):
    """Tests for FhirService.get_immunization_by_id"""

    def setUp(self):
        self.imms_repo = create_autospec(ImmunizationRepository)
        self.pds_service = create_autospec(PdsService)
        self.validator = create_autospec(ImmunizationValidator)
        self.fhir_service = FhirService(self.imms_repo, self.pds_service, self.validator)

    def test_get_immunization_by_id(self):
        """it should find an Immunization by id"""
        imms_id = "an-id"
        self.imms_repo.get_immunization_by_id.return_value = create_an_immunization(imms_id).dict()
        self.pds_service.get_patient_details.return_value = {}

        # When
        act_imms = self.fhir_service.get_immunization_by_id(imms_id)

        # Then
        self.imms_repo.get_immunization_by_id.assert_called_once_with(imms_id)
        self.assertEqual(act_imms.id, imms_id)

    def test_immunization_not_found(self):
        """it should return None if Immunization doesn't exist"""
        imms_id = "none-existent-id"
        self.imms_repo.get_immunization_by_id.return_value = None

        # When
        act_imms = self.fhir_service.get_immunization_by_id(imms_id)

        # Then
        self.imms_repo.get_immunization_by_id.assert_called_once_with(imms_id)
        self.assertEqual(act_imms, None)

    def test_get_immunization_by_id_patient_restricted(self):
        """it should return a filtered Immunization when patient is restricted"""
        imms_id = "restricted_id"
        with open(
            f"{os.path.dirname(os.path.abspath(__file__))}/sample_data/" + "sample_immunization_event.json",
            "r",
            encoding="utf-8",
        ) as immunization_data_file:
            immunization_data = json.load(immunization_data_file)
        with open(
            f"{os.path.dirname(os.path.abspath(__file__))}/sample_data/filtered_sample_immunization_event.json",
            "r",
            encoding="utf-8",
        ) as filtered_immunization_data_file:
            filtered_immunization = json.load(filtered_immunization_data_file)
        self.imms_repo.get_immunization_by_id.return_value = immunization_data
        patient_data = {"meta": {"security": [{"code": "R"}]}}
        self.fhir_service.pds_service.get_patient_details.return_value = patient_data

        # When
        act_res = self.fhir_service.get_immunization_by_id(imms_id)

        # Then
        self.assertEqual(act_res, Immunization.parse_obj(filtered_immunization))


class TestCreateImmunization(unittest.TestCase):
    """Tests for FhirService.create_immunization"""

    def setUp(self):
        self.imms_repo = create_autospec(ImmunizationRepository)
        self.pds_service = create_autospec(PdsService)
        self.validator = create_autospec(ImmunizationValidator)
        self.fhir_service = FhirService(self.imms_repo, self.pds_service, self.validator)
        self.pre_validate_fhir_service = FhirService(
            self.imms_repo, self.pds_service, ImmunizationValidator(add_post_validators=False)
        )

    def test_create_immunization(self):
        """it should create Immunization and validate it"""
        imms_id = "an-id"
        self.imms_repo.create_immunization.return_value = create_an_immunization_dict(imms_id)
        pds_patient = {"id": "a-patient-id"}
        self.fhir_service.pds_service.get_patient_details.return_value = pds_patient

        nhs_number = valid_nhs_number
        req_imms = create_an_immunization_dict(imms_id, nhs_number)

        # When
        stored_imms = self.fhir_service.create_immunization(req_imms)

        # Then
        self.imms_repo.create_immunization.assert_called_once_with(req_imms, pds_patient)
        self.validator.validate.assert_called_once_with(req_imms)
        self.fhir_service.pds_service.get_patient_details.assert_called_once_with(nhs_number)
        self.assertIsInstance(stored_imms, Immunization)

    def test_pre_validation_failed(self):
        """it should throw exception if Immunization is not valid"""
        imms = create_an_immunization_dict("an-id", "12345")
        expected_msg = (
            "contained[?(@.resourceType=='Patient')].identifier[0].value must be 10 characters (type=value_error)"
        )

        with self.assertRaises(CustomValidationError) as error:
            # When
            self.pre_validate_fhir_service.create_immunization(imms)

        # Then
        self.assertTrue(expected_msg in error.exception.message)
        self.imms_repo.create_immunization.assert_not_called()
        self.pds_service.get_patient_details.assert_not_called()

    def test_post_validation_failed(self):
        """it should throw exception if Immunization is not valid"""

        valid_imms = create_an_immunization_dict("an-id", valid_nhs_number)

        bad_procedure_code_imms = deepcopy(valid_imms)
        bad_procedure_code_imms["extension"][0]["valueCodeableConcept"]["coding"][0]["code"] = "bad-code"
        bad_procedure_code_msg = (
            "extension[?(@.url=="
            + "'https://fhir.hl7.org.uk/StructureDefinition/Extension-UKCore-VaccinationProcedure')"
            + "].valueCodeableConcept.coding[?(@.system=='http://snomed.info/sct')].code: "
            + "bad-code is not a valid code for this service (type=value_error)"
        )

        bad_patient_name_imms = deepcopy(valid_imms)
        del bad_patient_name_imms["contained"][1]["name"][0]["given"]
        bad_patient_name_msg = "contained[?(@.resourceType=='Patient')].name[0].given is a mandatory field"

        bad_na_imms = deepcopy(valid_imms)
        bad_na_imms["extension"][0]["valueCodeableConcept"]["coding"][0]["code"] = "mockFLUcode1"
        bad_na_msg = (
            "contained[?(@.resourceType=='QuestionnaireResponse')]"
            + ".item[?(@.linkId=='IpAddress')].answer[0].valueString must not be provided for this vaccine type"
        )
        fhir_service = FhirService(self.imms_repo, self.pds_service)

        # Create
        # Invalid procedure_code
        with self.assertRaises(CustomValidationError) as error:
            fhir_service.create_immunization(bad_procedure_code_imms)

        self.assertTrue(bad_procedure_code_msg in error.exception.message)
        self.imms_repo.create_immunization.assert_not_called()
        self.pds_service.get_patient_details.assert_not_called()

        # Missing patient name (Mandatory field)
        with self.assertRaises(CustomValidationError) as error:
            fhir_service.create_immunization(bad_patient_name_imms)

        self.assertTrue(bad_patient_name_msg in error.exception.message)
        self.imms_repo.create_immunization.assert_not_called()
        self.pds_service.get_patient_details.assert_not_called()

        # Not Applicable field present
        with self.assertRaises(CustomValidationError) as error:
            fhir_service.create_immunization(bad_na_imms)

        self.assertTrue(bad_na_msg in error.exception.message)
        self.imms_repo.create_immunization.assert_not_called()
        self.pds_service.get_patient_details.assert_not_called()

    def test_patient_error(self):
        """it should throw error when PDS can't resolve patient"""
        self.fhir_service.pds_service.get_patient_details.return_value = None
        invalid_nhs_number = "a-bad-patient-id"
        bad_patient_imms = create_an_immunization_dict("an-id", invalid_nhs_number)

        with self.assertRaises(InvalidPatientId) as e:
            # When
            self.fhir_service.create_immunization(bad_patient_imms)

        # Then
        self.assertEqual(e.exception.nhs_number, invalid_nhs_number)
        self.imms_repo.create_immunization.assert_not_called()


class TestUpdateImmunization(unittest.TestCase):
    """Tests for FhirService.update_immunization"""

    def setUp(self):
        self.imms_repo = create_autospec(ImmunizationRepository)
        self.pds_service = create_autospec(PdsService)
        self.validator = create_autospec(ImmunizationValidator)
        self.fhir_service = FhirService(self.imms_repo, self.pds_service, self.validator)

    def test_update_immunization(self):
        """it should update Immunization and validate NHS number"""
        imms_id = "an-id"
        self.imms_repo.update_immunization.return_value = create_an_immunization_dict(imms_id)
        pds_patient = {"id": "a-patient-id"}
        self.fhir_service.pds_service.get_patient_details.return_value = pds_patient

        nhs_number = valid_nhs_number
        req_imms = create_an_immunization_dict(imms_id, nhs_number)

        # When
        outcome, _ = self.fhir_service.update_immunization(imms_id, req_imms)

        # Then
        self.assertEqual(outcome, UpdateOutcome.UPDATE)
        self.imms_repo.update_immunization.assert_called_once_with(imms_id, req_imms, pds_patient)
        self.fhir_service.pds_service.get_patient_details.assert_called_once_with(nhs_number)

    def test_none_existing_imms(self):
        """it should create a new record, if it doesn't exist"""
        imms_id = "an-id"
        imms = create_an_immunization_dict(imms_id, valid_nhs_number)

        self.imms_repo.update_immunization.side_effect = ResourceNotFoundError("Immunization", imms_id)
        self.imms_repo.create_immunization.return_value = create_an_immunization_dict(imms_id)
        self.fhir_service.pds_service.get_patient_details.return_value = {"id": "a-patient-id"}

        # When
        outcome, _ = self.fhir_service.update_immunization(imms_id, imms)

        # Then
        self.assertEqual(outcome, UpdateOutcome.CREATE)
        self.imms_repo.create_immunization.assert_called_once()

    def test_pre_validation_failed(self):
        """it should throw exception if Immunization is not valid"""
        imms_id = "an-id"
        imms = create_an_immunization_dict(imms_id)
        imms["patient"] = {"identifier": {"value": valid_nhs_number}}

        self.imms_repo.update_immunization.return_value = {}

        validation_error = ValidationError([ErrorWrapper(TypeError('bad type'), '/type'), ], Immunization)
        self.validator.validate.side_effect = validation_error
        expected_msg = str(validation_error)

        with self.assertRaises(CustomValidationError) as error:
            # When
            self.fhir_service.update_immunization("an-id", imms)

        # Then
        self.assertEqual(error.exception.message, expected_msg)
        self.imms_repo.update_immunization.assert_not_called()
        self.pds_service.get_patient_details.assert_not_called()

    def test_post_validation_failed(self):
        valid_imms = create_an_immunization_dict("an-id", valid_nhs_number)

        bad_procedure_code_imms = deepcopy(valid_imms)
        bad_procedure_code_imms["extension"][0]["valueCodeableConcept"]["coding"][0]["code"] = "bad-code"
        bad_procedure_code_msg = (
            "extension[?(@.url=="
            + "'https://fhir.hl7.org.uk/StructureDefinition/Extension-UKCore-VaccinationProcedure')"
            + "].valueCodeableConcept.coding[?(@.system=='http://snomed.info/sct')].code: "
            + "bad-code is not a valid code for this service (type=value_error)"
        )

        bad_patient_name_imms = deepcopy(valid_imms)
        del bad_patient_name_imms["contained"][1]["name"][0]["given"]
        bad_patient_name_msg = "contained[?(@.resourceType=='Patient')].name[0].given is a mandatory field"

        bad_na_imms = deepcopy(valid_imms)
        bad_na_imms["extension"][0]["valueCodeableConcept"]["coding"][0]["code"] = "mockFLUcode1"
        bad_na_msg = (
            "contained[?(@.resourceType=='QuestionnaireResponse')]"
            + ".item[?(@.linkId=='IpAddress')].answer[0].valueString must not be provided for this vaccine type"
        )
        fhir_service = FhirService(self.imms_repo, self.pds_service)

        # Invalid procedure_code
        with self.assertRaises(CustomValidationError) as error:
            fhir_service.update_immunization("an-id", bad_procedure_code_imms)

        self.assertTrue(bad_procedure_code_msg in error.exception.message)
        self.imms_repo.update_immunization.assert_not_called()
        self.pds_service.get_patient_details.assert_not_called()

        # Missing patient name (Mandatory field)
        with self.assertRaises(CustomValidationError) as error:
            fhir_service.update_immunization("an-id", bad_patient_name_imms)

        self.assertTrue(bad_patient_name_msg in error.exception.message)
        self.imms_repo.update_immunization.assert_not_called()
        self.pds_service.get_patient_details.assert_not_called()

        # Not Applicable field present
        with self.assertRaises(CustomValidationError) as error:
            fhir_service.update_immunization("an-id", bad_na_imms)

        self.assertTrue(bad_na_msg in error.exception.message)
        self.imms_repo.update_immunization.assert_not_called()
        self.pds_service.get_patient_details.assert_not_called()

    def test_id_not_present(self):
        """it should populate id in the message if it is not present"""
        req_imms_id = "an-id"
        self.imms_repo.update_immunization.return_value = create_an_immunization_dict(req_imms_id)
        self.fhir_service.pds_service.get_patient_details.return_value = {"id": "patient-id"}

        req_imms = create_an_immunization_dict("we-will-remove-this-id")
        del req_imms["id"]

        # When
        self.fhir_service.update_immunization(req_imms_id, req_imms)

        # Then
        passed_imms = self.imms_repo.update_immunization.call_args.args[1]
        self.assertEqual(passed_imms["id"], req_imms_id)

    def test_consistent_imms_id(self):
        """Immunization[id] should be the same as request"""
        req_imms_id = "an-id"
        self.imms_repo.update_immunization.return_value = None
        self.fhir_service.pds_service.get_patient_details.return_value = {"id": "patient-id"}

        obj_imms_id = "a-diff-id"
        req_imms = create_an_immunization_dict(obj_imms_id)

        with self.assertRaises(InconsistentIdError) as error:
            # When
            self.fhir_service.update_immunization(req_imms_id, req_imms)

        # Then
        self.assertEqual(req_imms_id, error.exception.imms_id)
        self.imms_repo.update_immunization.assert_not_called()
        self.pds_service.get_patient_details.assert_not_called()

    def test_patient_error(self):
        """it should throw error when PDS can't resolve patient"""
        self.fhir_service.pds_service.get_patient_details.return_value = None
        imms_id = "an-id"
        invalid_nhs_number = "a-bad-patient-id"
        bad_patient_imms = create_an_immunization_dict(imms_id, invalid_nhs_number)

        with self.assertRaises(InvalidPatientId) as e:
            # When
            self.fhir_service.update_immunization(imms_id, bad_patient_imms)

        # Then
        self.assertEqual(e.exception.nhs_number, invalid_nhs_number)
        self.imms_repo.update_immunization.assert_not_called()


class TestDeleteImmunization(unittest.TestCase):
    """Tests for FhirService.delete_immunization"""

    def setUp(self):
        self.imms_repo = create_autospec(ImmunizationRepository)
        self.pds_service = create_autospec(PdsService)
        self.validator = create_autospec(ImmunizationValidator)
        self.fhir_service = FhirService(self.imms_repo, self.pds_service, self.validator)

    def test_delete_immunization(self):
        """it should delete Immunization record"""
        imms_id = "an-id"
        imms = json.loads(create_an_immunization(imms_id).json())
        self.imms_repo.delete_immunization.return_value = imms

        # When
        act_imms = self.fhir_service.delete_immunization(imms_id)

        # Then
        self.imms_repo.delete_immunization.assert_called_once_with(imms_id)
        self.assertIsInstance(act_imms, Immunization)
        self.assertEqual(act_imms.id, imms_id)


class TestSearchImmunizations(unittest.TestCase):
    """Tests for FhirService.search_immunizations"""

    def setUp(self):
        self.imms_repo = create_autospec(ImmunizationRepository)
        self.pds_service = create_autospec(PdsService)
        self.validator = create_autospec(ImmunizationValidator)
        self.fhir_service = FhirService(
            self.imms_repo, self.pds_service, self.validator
        )
        self.nhs_search_param = "patient.identifier"
        self.disease_type_search_param = "-immunization.target"

    def test_map_disease_type_to_disease_code(self):
        """it should map disease_type to disease_code"""
        # TODO: for this ticket we are assuming code is provided
        nhs_number = "9990548609"
        disease_type = "1324681000000101"
        params = f"{self.nhs_search_param}={nhs_number}&{self.disease_type_search_param}={disease_type}"

        disease_code = vaccination_procedure_snomed_codes[disease_type]
        # When
        _ = self.fhir_service.search_immunizations(nhs_number, disease_code, params)

        # Then
        self.imms_repo.find_immunizations.assert_called_once_with(nhs_number)

    def test_make_fhir_bundle_from_search_result(self):
        """it should return a FHIR Bundle resource"""
        imms_ids = ["imms-1", "imms-2"]
        imms_list = [create_an_immunization_dict(imms_id) for imms_id in imms_ids]
        self.imms_repo.find_immunizations.return_value = imms_list
        self.pds_service.get_patient_details.return_value = {}
<<<<<<< HEAD
        nhs_number = "an-id"
        disease_types = ["COVID19"]
        params = f"{self.nhs_search_param}={nhs_number}&{self.disease_type_search_param}={disease_types}"
=======
        nhs_number = "9990548609"
        disease_type = "a-code"
        params = f"{self.nhsSearchParam}={nhs_number}&{self.diseaseTypeSearchParam}={disease_type}"
>>>>>>> 1e5e74be
        # When
        result = self.fhir_service.search_immunizations(
            nhs_number, disease_types, params
        )
        # Then
        self.assertIsInstance(result, FhirBundle)
        self.assertEqual(result.type, "searchset")
        self.assertEqual(len(result.entry), len(imms_ids))
        # Assert each entry in the bundle
        for i, entry in enumerate(result.entry):
            self.assertIsInstance(entry, BundleEntry)
            self.assertEqual(entry.resource.resource_type, "Immunization")
            self.assertEqual(entry.resource.id, imms_ids[i])
        # Assert self link
        self.assertEqual(len(result.link), 1)  # Assert that there is only one link
        self.assertEqual(result.link[0].relation, "self")

    def test_date_from_is_used_to_filter(self):
        """it should return a FHIR Bundle resource"""
        imms_ids = ["imms-1", "imms-2"]
        imms_list = [create_an_immunization_dict(imms_id) for imms_id in imms_ids]
        self.imms_repo.find_immunizations.return_value = imms_list
        self.pds_service.get_patient_details.return_value = {}
        nhs_number = "an-id"
        disease_types = ["COVID19"]

        # When
        result = self.fhir_service.search_immunizations(
            nhs_number, disease_types, "", date_from=datetime.date(2021, 3, 6)
        )

        # Then
        for i, entry in enumerate(result.entry):
            self.assertEqual(entry.resource.id, imms_ids[i])

        # When
        result = self.fhir_service.search_immunizations(
            nhs_number, disease_types, "", date_from=datetime.date(2021, 3, 7)
        )

        # Then
        for i, entry in enumerate(result.entry):
            self.assertEqual(entry.resource.id, imms_ids[i])

        # When
        result = self.fhir_service.search_immunizations(
            nhs_number, disease_types, "", date_from=datetime.date(2021, 3, 8)
        )

        # Then
        self.assertEqual(len(result.entry), 0)

    def test_date_from_is_optional(self):
        """it should return a FHIR Bundle resource"""
        imms_ids = ["imms-1", "imms-2"]
        imms_list = [create_an_immunization_dict(imms_id) for imms_id in imms_ids]
        self.imms_repo.find_immunizations.return_value = imms_list
        self.pds_service.get_patient_details.return_value = {}
        nhs_number = "an-id"
        disease_types = ["COVID19"]

        # When
        result = self.fhir_service.search_immunizations(
            nhs_number, disease_types, ""
        )

        # Then
        for i, entry in enumerate(result.entry):
            self.assertEqual(entry.resource.id, imms_ids[i])

        # When
        # Inclusive date
        result = self.fhir_service.search_immunizations(
            nhs_number, disease_types, "", date_from=datetime.date(2021, 3, 7)
        )

        # Then
        for i, entry in enumerate(result.entry):
            self.assertEqual(entry.resource.id, imms_ids[i])

        # When
        result = self.fhir_service.search_immunizations(
            nhs_number, disease_types, "", date_from=datetime.date(2021, 3, 8)
        )

        # Then
        self.assertEqual(len(result.entry), 0)


def test_date_to_is_used_to_filter(self):
    """it should return a FHIR Bundle resource"""
    imms_ids = ["imms-1", "imms-2"]
    imms_list = [create_an_immunization_dict(imms_id) for imms_id in imms_ids]
    self.imms_repo.find_immunizations.return_value = imms_list
    self.pds_service.get_patient_details.return_value = {}
    nhs_number = "an-id"
    disease_types = ["COVID19"]

    # When
    result = self.fhir_service.search_immunizations(
        nhs_number, disease_types, "", date_to=datetime.date(2021, 3, 8)
    )

    # Then
    for i, entry in enumerate(result.entry):
        self.assertEqual(entry.resource.id, imms_ids[i])

    # When
    # Inclusive date
    result = self.fhir_service.search_immunizations(
        nhs_number, disease_types, "", date_to=datetime.date(2021, 3, 7)
    )

    # Then
    for i, entry in enumerate(result.entry):
        self.assertEqual(entry.resource.id, imms_ids[i])

    # When
    result = self.fhir_service.search_immunizations(
        nhs_number, disease_types, "", date_to=datetime.date(2021, 3, 6)
    )

    # Then
    self.assertEqual(len(result.entry), 0)<|MERGE_RESOLUTION|>--- conflicted
+++ resolved
@@ -1,12 +1,5 @@
-<<<<<<< HEAD
-"""Tests for fhir_service.py"""
-
-import os
+import json
 import datetime
-
-=======
->>>>>>> 1e5e74be
-import json
 import os
 import unittest
 from copy import deepcopy
@@ -29,14 +22,7 @@
 )
 from models.fhir_immunization import ImmunizationValidator
 from pds_service import PdsService
-<<<<<<< HEAD
-from pydantic import ValidationError
-from pydantic.error_wrappers import ErrorWrapper
-from mappings import vaccination_procedure_snomed_codes
 from immunization_utils import (
-=======
-from .immunization_utils import (
->>>>>>> 1e5e74be
     create_an_immunization,
     create_an_immunization_dict,
     valid_nhs_number,
@@ -459,15 +445,9 @@
         imms_list = [create_an_immunization_dict(imms_id) for imms_id in imms_ids]
         self.imms_repo.find_immunizations.return_value = imms_list
         self.pds_service.get_patient_details.return_value = {}
-<<<<<<< HEAD
-        nhs_number = "an-id"
+        nhs_number = "9990548609"
         disease_types = ["COVID19"]
         params = f"{self.nhs_search_param}={nhs_number}&{self.disease_type_search_param}={disease_types}"
-=======
-        nhs_number = "9990548609"
-        disease_type = "a-code"
-        params = f"{self.nhsSearchParam}={nhs_number}&{self.diseaseTypeSearchParam}={disease_type}"
->>>>>>> 1e5e74be
         # When
         result = self.fhir_service.search_immunizations(
             nhs_number, disease_types, params
