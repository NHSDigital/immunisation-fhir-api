--- conflicted
+++ resolved
@@ -311,8 +311,6 @@
         self.nhsSearchParam = "-nhsNumber"
         self.diseaseTypeSearchParam = "-diseaseType"
 
-<<<<<<< HEAD
-=======
     def test_get_service_url(self):
         """it should create service url"""
         env = "int"
@@ -335,7 +333,6 @@
         url = get_service_url(env, base_path)
         self.assertEqual(url, f"https://internal-dev.api.service.nhs.uk/{base_path}")
 
->>>>>>> 23ca321d
     def test_map_disease_type_to_disease_code(self):
         """it should map disease_type to disease_code"""
         # TODO: for this ticket we are assuming code is provided
