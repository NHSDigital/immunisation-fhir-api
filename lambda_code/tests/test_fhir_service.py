import json
import unittest
from unittest.mock import create_autospec
from fhir.resources.R4B.bundle import BundleEntry

import os
from fhir.resources.R4B.immunization import Immunization
from fhir.resources.R4B.bundle import Bundle as FhirBundle
from fhir_repository import ImmunizationRepository
<<<<<<< HEAD
from fhir_service import FhirService, UpdateOutcome
=======
from fhir_service import FhirService, UpdateOutcome, get_service_url
>>>>>>> 77bb7fae
from models.errors import (
    InvalidPatientId,
    CoarseValidationError,
    ResourceNotFoundError,
    InconsistentIdError,
)
from models.fhir_immunization import ImmunizationValidator
from pds_service import PdsService
from pydantic import ValidationError
from pydantic.error_wrappers import ErrorWrapper
from .immunization_utils import (
    create_an_immunization,
    create_an_immunization_dict,
    valid_nhs_number,
)


class TestGetImmunization(unittest.TestCase):
    def setUp(self):
        self.imms_repo = create_autospec(ImmunizationRepository)
        self.pds_service = create_autospec(PdsService)
        self.validator = create_autospec(ImmunizationValidator)
        self.fhir_service = FhirService(
            self.imms_repo, self.pds_service, self.validator
        )

    def test_get_immunization_by_id(self):
        """it should find an Immunization by id"""
        imms_id = "an-id"
        self.imms_repo.get_immunization_by_id.return_value = create_an_immunization(
            imms_id
        ).dict()
        self.pds_service.get_patient_details.return_value = {}

        # When
        act_imms = self.fhir_service.get_immunization_by_id(imms_id)

        # Then
        self.imms_repo.get_immunization_by_id.assert_called_once_with(imms_id)
        self.assertEqual(act_imms.id, imms_id)

    def test_immunization_not_found(self):
        """it should return None if Immunization doesn't exist"""
        imms_id = "none-existent-id"
        self.imms_repo.get_immunization_by_id.return_value = None

        # When
        act_imms = self.fhir_service.get_immunization_by_id(imms_id)

        # Then
        self.imms_repo.get_immunization_by_id.assert_called_once_with(imms_id)
        self.assertEqual(act_imms, None)

    def test_get_immunization_by_id_patient_restricted(self):
        """it should return a filtered Immunization when patient is restricted"""
        imms_id = "restricted_id"
        with open(
            f"{os.path.dirname(os.path.abspath(__file__))}/sample_data/sample_immunization_event.json",
            "r",
            encoding="utf-8",
        ) as immunization_data_file:
            immunization_data = json.load(immunization_data_file)
        with open(
            f"{os.path.dirname(os.path.abspath(__file__))}/sample_data/filtered_sample_immunization_event.json",
            "r",
            encoding="utf-8",
        ) as filtered_immunization_data_file:
            filtered_immunization = json.load(filtered_immunization_data_file)
        self.imms_repo.get_immunization_by_id.return_value = immunization_data
        patient_data = {"meta": {"security": [{"code": "R"}]}}
        self.fhir_service.pds_service.get_patient_details.return_value = patient_data

        # When
        act_res = self.fhir_service.get_immunization_by_id(imms_id)

        # Then
        self.assertEqual(act_res, Immunization.parse_obj(filtered_immunization))


class TestCreateImmunization(unittest.TestCase):
    def setUp(self):
        self.imms_repo = create_autospec(ImmunizationRepository)
        self.pds_service = create_autospec(PdsService)
        self.validator = create_autospec(ImmunizationValidator)
        self.fhir_service = FhirService(
            self.imms_repo, self.pds_service, self.validator
        )

    def test_create_immunization(self):
        """it should create Immunization and validate it"""
        imms_id = "an-id"
        self.imms_repo.create_immunization.return_value = create_an_immunization_dict(
            imms_id
        )
        pds_patient = {"id": "a-patient-id"}
        self.fhir_service.pds_service.get_patient_details.return_value = pds_patient

        nhs_number = valid_nhs_number
        req_imms = create_an_immunization_dict(imms_id, nhs_number)

        # When
        stored_imms = self.fhir_service.create_immunization(req_imms)

        # Then
        self.imms_repo.create_immunization.assert_called_once_with(
            req_imms, pds_patient
        )
        self.validator.validate.assert_called_once_with(req_imms)
        self.fhir_service.pds_service.get_patient_details.assert_called_once_with(
            nhs_number
        )
        self.assertIsInstance(stored_imms, Immunization)

    def test_pre_validation_failed(self):
        """it should throw exception if Immunization is not valid"""
        self.imms_repo.create_immunization.return_value = create_an_immunization_dict(
            "an-id"
        )
        validation_error = ValidationError(
            [
                ErrorWrapper(TypeError("bad type"), "/type"),
            ],
            Immunization,
        )
        self.validator.validate.side_effect = validation_error
        expected_msg = str(validation_error)

        with self.assertRaises(CoarseValidationError) as error:
            # When
            self.fhir_service.create_immunization({})

        # Then
        self.assertEqual(error.exception.message, expected_msg)
        self.imms_repo.create_immunization.assert_not_called()
        self.pds_service.get_patient_details.assert_not_called()

    def test_patient_error(self):
        """it should throw error when PDS can't resolve patient"""
        self.fhir_service.pds_service.get_patient_details.return_value = None
        invalid_nhs_number = "a-bad-patient-id"
        bad_patient_imms = create_an_immunization_dict("an-id", invalid_nhs_number)

        with self.assertRaises(InvalidPatientId) as e:
            # When
            self.fhir_service.create_immunization(bad_patient_imms)

        # Then
        self.assertEqual(e.exception.nhs_number, invalid_nhs_number)
        self.imms_repo.create_immunization.assert_not_called()


class TestUpdateImmunization(unittest.TestCase):
    def setUp(self):
        self.imms_repo = create_autospec(ImmunizationRepository)
        self.pds_service = create_autospec(PdsService)
        self.validator = create_autospec(ImmunizationValidator)
        self.fhir_service = FhirService(
            self.imms_repo, self.pds_service, self.validator
        )

    def test_update_immunization(self):
        """it should update Immunization and validate NHS number"""
        imms_id = "an-id"
        self.imms_repo.update_immunization.return_value = create_an_immunization_dict(
            imms_id
        )
        pds_patient = {"id": "a-patient-id"}
        self.fhir_service.pds_service.get_patient_details.return_value = pds_patient

        nhs_number = valid_nhs_number
        req_imms = create_an_immunization_dict(imms_id, nhs_number)

        # When
        outcome, updated_imms = self.fhir_service.update_immunization(imms_id, req_imms)

        # Then
        self.assertEqual(outcome, UpdateOutcome.UPDATE)
        self.imms_repo.update_immunization.assert_called_once_with(
            imms_id, req_imms, pds_patient
        )
        self.fhir_service.pds_service.get_patient_details.assert_called_once_with(
            nhs_number
        )

    def test_none_existing_imms(self):
        """it should create a new record, if it doesn't exist"""
        imms_id = "an-id"
        imms = create_an_immunization_dict(imms_id, valid_nhs_number)

        self.imms_repo.update_immunization.side_effect = ResourceNotFoundError(
            "Immunization", imms_id
        )
        self.imms_repo.create_immunization.return_value = create_an_immunization_dict(
            imms_id
        )
        self.fhir_service.pds_service.get_patient_details.return_value = {
            "id": "a-patient-id"
        }

        # When
        outcome, created_imms = self.fhir_service.update_immunization(imms_id, imms)

        # Then
        self.assertEqual(outcome, UpdateOutcome.CREATE)
        self.imms_repo.create_immunization.assert_called_once()

    def test_pre_validation_failed(self):
        """it should throw exception if Immunization is not valid"""
        imms_id = "an-id"
        imms = create_an_immunization_dict(imms_id)
        imms["patient"] = {"identifier": {"value": valid_nhs_number}}

        self.imms_repo.update_immunization.return_value = {}

        validation_error = ValidationError(
            [
                ErrorWrapper(TypeError("bad type"), "/type"),
            ],
            Immunization,
        )
        self.validator.validate.side_effect = validation_error
        expected_msg = str(validation_error)

        with self.assertRaises(CoarseValidationError) as error:
            # When
            self.fhir_service.update_immunization("an-id", imms)

        # Then
        self.assertEqual(error.exception.message, expected_msg)
        self.imms_repo.update_immunization.assert_not_called()
        self.pds_service.get_patient_details.assert_not_called()

    def test_id_not_present(self):
        """it should populate id in the message if it is not present"""
        req_imms_id = "an-id"
        self.imms_repo.update_immunization.return_value = create_an_immunization_dict(
            req_imms_id
        )
        self.fhir_service.pds_service.get_patient_details.return_value = {
            "id": "patient-id"
        }

        req_imms = create_an_immunization_dict("we-will-remove-this-id")
        del req_imms["id"]

        # When
        self.fhir_service.update_immunization(req_imms_id, req_imms)

        # Then
        passed_imms = self.imms_repo.update_immunization.call_args.args[1]
        self.assertEqual(passed_imms["id"], req_imms_id)

    def test_consistent_imms_id(self):
        """Immunization[id] should be the same as request"""
        req_imms_id = "an-id"
        self.imms_repo.update_immunization.return_value = None
        self.fhir_service.pds_service.get_patient_details.return_value = {
            "id": "patient-id"
        }

        obj_imms_id = "a-diff-id"
        req_imms = create_an_immunization_dict(obj_imms_id)

        with self.assertRaises(InconsistentIdError) as error:
            # When
            self.fhir_service.update_immunization(req_imms_id, req_imms)

        # Then
        self.assertEqual(req_imms_id, error.exception.imms_id)
        self.imms_repo.update_immunization.assert_not_called()
        self.pds_service.get_patient_details.assert_not_called()

    def test_patient_error(self):
        """it should throw error when PDS can't resolve patient"""
        self.fhir_service.pds_service.get_patient_details.return_value = None
        imms_id = "an-id"
        invalid_nhs_number = "a-bad-patient-id"
        bad_patient_imms = create_an_immunization_dict(imms_id, invalid_nhs_number)

        with self.assertRaises(InvalidPatientId) as e:
            # When
            self.fhir_service.update_immunization(imms_id, bad_patient_imms)

        # Then
        self.assertEqual(e.exception.nhs_number, invalid_nhs_number)
        self.imms_repo.update_immunization.assert_not_called()


class TestDeleteImmunization(unittest.TestCase):
    def setUp(self):
        self.imms_repo = create_autospec(ImmunizationRepository)
        self.pds_service = create_autospec(PdsService)
        self.validator = create_autospec(ImmunizationValidator)
        self.fhir_service = FhirService(
            self.imms_repo, self.pds_service, self.validator
        )

    def test_delete_immunization(self):
        """it should delete Immunization record"""
        imms_id = "an-id"
        imms = json.loads(create_an_immunization(imms_id).json())
        self.imms_repo.delete_immunization.return_value = imms

        # When
        act_imms = self.fhir_service.delete_immunization(imms_id)

        # Then
        self.imms_repo.delete_immunization.assert_called_once_with(imms_id)
        self.assertIsInstance(act_imms, Immunization)
        self.assertEqual(act_imms.id, imms_id)


class TestSearchImmunizations(unittest.TestCase):
    def setUp(self):
        self.imms_repo = create_autospec(ImmunizationRepository)
        self.pds_service = create_autospec(PdsService)
        self.validator = create_autospec(ImmunizationValidator)
        self.fhir_service = FhirService(
            self.imms_repo, self.pds_service, self.validator
        )
<<<<<<< HEAD
=======
        self.nhsSearchParam = "-nhsNumber"
        self.diseaseTypeSearchParam = "-diseaseType"

    def test_get_service_url(self):
        """it should create service url"""
        env = "internal-dev"
        base_path = "my-base-path"
        url = get_service_url(env, base_path)
        self.assertEqual(url, f"https://{env}.api.service.nhs.uk/{base_path}")
        # prod should not have subdomain
        env = "prod"
        base_path = "my-base-path"
        url = get_service_url(env, base_path)
        self.assertEqual(url, f"https://api.service.nhs.uk/{base_path}")
        # any other env should fall back to internal-dev (like pr-xx or per-user)
        env = "pr-42"
        base_path = "my-base-path"
        url = get_service_url(env, base_path)
        self.assertEqual(url, f"https://internal-dev.api.service.nhs.uk/{base_path}")
>>>>>>> 77bb7fae

    def test_map_disease_type_to_disease_code(self):
        """it should map disease_type to disease_code"""
        # TODO: for this ticket we are assuming code is provided
        nhs_number = "a-patient-id"
        disease_type = "a-disease-code"
        params = f"{self.nhsSearchParam}={nhs_number}&{self.diseaseTypeSearchParam}={disease_type}"
        # TODO: here we are assuming disease_type=disease_code this is because the mapping is not in place yet
        disease_code = disease_type
        # When
        _ = self.fhir_service.search_immunizations(nhs_number, disease_code, params)

        # Then
        self.imms_repo.find_immunizations.assert_called_once_with(
            nhs_number, disease_code
        )

    def test_make_fhir_bundle_from_search_result(self):
        """it should return a FHIR:List[Immunization] resource"""
        imms_ids = ["imms-1", "imms-2"]
        imms_list = [create_an_immunization_dict(imms_id) for imms_id in imms_ids]
        self.imms_repo.find_immunizations.return_value = imms_list
        self.pds_service.get_patient_details.return_value = {}
        nhs_number = "an-id"
        disease_type = "a-code"
        params = f"{self.nhsSearchParam}={nhs_number}&{self.diseaseTypeSearchParam}={disease_type}"
        # When
        result = self.fhir_service.search_immunizations(
            nhs_number, disease_type, params
        )
        # Then
        self.assertIsInstance(result, FhirBundle)
        self.assertEqual(result.type, "searchset")
        self.assertEqual(len(result.entry), len(imms_ids))
        # Assert each entry in the bundle
        for i, entry in enumerate(result.entry):
            self.assertIsInstance(entry, BundleEntry)
            self.assertEqual(entry.resource.resource_type, "Immunization")
            self.assertEqual(entry.resource.id, imms_ids[i])
        # Assert self link
        self.assertEqual(len(result.link), 1)  # Assert that there is only one link
        self.assertEqual(result.link[0].relation, "self")<|MERGE_RESOLUTION|>--- conflicted
+++ resolved
@@ -7,11 +7,7 @@
 from fhir.resources.R4B.immunization import Immunization
 from fhir.resources.R4B.bundle import Bundle as FhirBundle
 from fhir_repository import ImmunizationRepository
-<<<<<<< HEAD
-from fhir_service import FhirService, UpdateOutcome
-=======
 from fhir_service import FhirService, UpdateOutcome, get_service_url
->>>>>>> 77bb7fae
 from models.errors import (
     InvalidPatientId,
     CoarseValidationError,
@@ -332,8 +328,6 @@
         self.fhir_service = FhirService(
             self.imms_repo, self.pds_service, self.validator
         )
-<<<<<<< HEAD
-=======
         self.nhsSearchParam = "-nhsNumber"
         self.diseaseTypeSearchParam = "-diseaseType"
 
@@ -353,7 +347,6 @@
         base_path = "my-base-path"
         url = get_service_url(env, base_path)
         self.assertEqual(url, f"https://internal-dev.api.service.nhs.uk/{base_path}")
->>>>>>> 77bb7fae
 
     def test_map_disease_type_to_disease_code(self):
         """it should map disease_type to disease_code"""
