<<<<<<< HEAD
import datetime

=======
"""Tests for fhir_service.py"""

import os
>>>>>>> a6b78668
import json
import unittest
from copy import deepcopy
from unittest.mock import create_autospec
from fhir.resources.R4B.bundle import BundleEntry

from fhir.resources.R4B.immunization import Immunization
from fhir.resources.R4B.bundle import Bundle as FhirBundle
from fhir_repository import ImmunizationRepository
from fhir_service import FhirService, UpdateOutcome, get_service_url
from models.errors import (
    InvalidPatientId,
    CustomValidationError,
    ResourceNotFoundError,
    InconsistentIdError,
)
from models.fhir_immunization import ImmunizationValidator
from pds_service import PdsService
from pydantic import ValidationError
from pydantic.error_wrappers import ErrorWrapper
<<<<<<< HEAD
from immunization_utils import (
=======
from mappings import vaccination_procedure_snomed_codes
from .immunization_utils import (
>>>>>>> a6b78668
    create_an_immunization,
    create_an_immunization_dict,
    valid_nhs_number,
)


class TestGetImmunization(unittest.TestCase):
    """Tests for FhirService.get_immunization_by_id"""

    def setUp(self):
        self.imms_repo = create_autospec(ImmunizationRepository)
        self.pds_service = create_autospec(PdsService)
        self.validator = create_autospec(ImmunizationValidator)
        self.fhir_service = FhirService(self.imms_repo, self.pds_service, self.validator)

    def test_get_immunization_by_id(self):
        """it should find an Immunization by id"""
        imms_id = "an-id"
        self.imms_repo.get_immunization_by_id.return_value = create_an_immunization(imms_id).dict()
        self.pds_service.get_patient_details.return_value = {}

        # When
        act_imms = self.fhir_service.get_immunization_by_id(imms_id)

        # Then
        self.imms_repo.get_immunization_by_id.assert_called_once_with(imms_id)
        self.assertEqual(act_imms.id, imms_id)

    def test_immunization_not_found(self):
        """it should return None if Immunization doesn't exist"""
        imms_id = "none-existent-id"
        self.imms_repo.get_immunization_by_id.return_value = None

        # When
        act_imms = self.fhir_service.get_immunization_by_id(imms_id)

        # Then
        self.imms_repo.get_immunization_by_id.assert_called_once_with(imms_id)
        self.assertEqual(act_imms, None)

    def test_get_immunization_by_id_patient_restricted(self):
        """it should return a filtered Immunization when patient is restricted"""
        imms_id = "restricted_id"
        with open(
            f"{os.path.dirname(os.path.abspath(__file__))}/sample_data/" + "sample_immunization_event.json",
            "r",
            encoding="utf-8",
        ) as immunization_data_file:
            immunization_data = json.load(immunization_data_file)
        with open(
            f"{os.path.dirname(os.path.abspath(__file__))}/sample_data/filtered_sample_immunization_event.json",
            "r",
            encoding="utf-8",
        ) as filtered_immunization_data_file:
            filtered_immunization = json.load(filtered_immunization_data_file)
        self.imms_repo.get_immunization_by_id.return_value = immunization_data
        patient_data = {"meta": {"security": [{"code": "R"}]}}
        self.fhir_service.pds_service.get_patient_details.return_value = patient_data

        # When
        act_res = self.fhir_service.get_immunization_by_id(imms_id)

        # Then
        self.assertEqual(act_res, Immunization.parse_obj(filtered_immunization))


class TestCreateImmunization(unittest.TestCase):
    """Tests for FhirService.create_immunization"""

    def setUp(self):
        self.imms_repo = create_autospec(ImmunizationRepository)
        self.pds_service = create_autospec(PdsService)
        self.validator = create_autospec(ImmunizationValidator)
        self.fhir_service = FhirService(self.imms_repo, self.pds_service, self.validator)
        self.pre_validate_fhir_service = FhirService(
            self.imms_repo, self.pds_service, ImmunizationValidator(add_post_validators=False)
        )

    def test_create_immunization(self):
        """it should create Immunization and validate it"""
        imms_id = "an-id"
        self.imms_repo.create_immunization.return_value = create_an_immunization_dict(imms_id)
        pds_patient = {"id": "a-patient-id"}
        self.fhir_service.pds_service.get_patient_details.return_value = pds_patient

        nhs_number = valid_nhs_number
        req_imms = create_an_immunization_dict(imms_id, nhs_number)

        # When
        stored_imms = self.fhir_service.create_immunization(req_imms)

        # Then
        self.imms_repo.create_immunization.assert_called_once_with(req_imms, pds_patient)
        self.validator.validate.assert_called_once_with(req_imms)
        self.fhir_service.pds_service.get_patient_details.assert_called_once_with(nhs_number)
        self.assertIsInstance(stored_imms, Immunization)

    def test_pre_validation_failed(self):
        """it should throw exception if Immunization is not valid"""
        imms = create_an_immunization_dict("an-id", "12345")
        expected_msg = (
            "contained[?(@.resourceType=='Patient')].identifier[0].value must be 10 characters (type=value_error)"
        )

        with self.assertRaises(CustomValidationError) as error:
            # When
            self.pre_validate_fhir_service.create_immunization(imms)

        # Then
        self.assertTrue(expected_msg in error.exception.message)
        self.imms_repo.create_immunization.assert_not_called()
        self.pds_service.get_patient_details.assert_not_called()

    def test_post_validation_failed(self):
        """it should throw exception if Immunization is not valid"""

        valid_imms = create_an_immunization_dict("an-id", valid_nhs_number)

        bad_procedure_code_imms = deepcopy(valid_imms)
        bad_procedure_code_imms["extension"][0]["valueCodeableConcept"]["coding"][0]["code"] = "bad-code"
        bad_procedure_code_msg = (
            "extension[?(@.url=="
            + "'https://fhir.hl7.org.uk/StructureDefinition/Extension-UKCore-VaccinationProcedure')"
            + "].valueCodeableConcept.coding[?(@.system=='http://snomed.info/sct')].code: "
            + "bad-code is not a valid code for this service (type=value_error)"
        )

        bad_patient_name_imms = deepcopy(valid_imms)
        del bad_patient_name_imms["contained"][1]["name"][0]["given"]
        bad_patient_name_msg = "contained[?(@.resourceType=='Patient')].name[0].given is a mandatory field"

        bad_na_imms = deepcopy(valid_imms)
        bad_na_imms["extension"][0]["valueCodeableConcept"]["coding"][0]["code"] = "mockFLUcode1"
        bad_na_msg = (
            "contained[?(@.resourceType=='QuestionnaireResponse')]"
            + ".item[?(@.linkId=='IpAddress')].answer[0].valueString must not be provided for this vaccine type"
        )
        fhir_service = FhirService(self.imms_repo, self.pds_service)

        # Create
        # Invalid procedure_code
        with self.assertRaises(CustomValidationError) as error:
            fhir_service.create_immunization(bad_procedure_code_imms)

        self.assertTrue(bad_procedure_code_msg in error.exception.message)
        self.imms_repo.create_immunization.assert_not_called()
        self.pds_service.get_patient_details.assert_not_called()

        # Missing patient name (Mandatory field)
        with self.assertRaises(CustomValidationError) as error:
            fhir_service.create_immunization(bad_patient_name_imms)

        self.assertTrue(bad_patient_name_msg in error.exception.message)
        self.imms_repo.create_immunization.assert_not_called()
        self.pds_service.get_patient_details.assert_not_called()

        # Not Applicable field present
        with self.assertRaises(CustomValidationError) as error:
            fhir_service.create_immunization(bad_na_imms)

        self.assertTrue(bad_na_msg in error.exception.message)
        self.imms_repo.create_immunization.assert_not_called()
        self.pds_service.get_patient_details.assert_not_called()

    def test_patient_error(self):
        """it should throw error when PDS can't resolve patient"""
        self.fhir_service.pds_service.get_patient_details.return_value = None
        invalid_nhs_number = "a-bad-patient-id"
        bad_patient_imms = create_an_immunization_dict("an-id", invalid_nhs_number)

        with self.assertRaises(InvalidPatientId) as e:
            # When
            self.fhir_service.create_immunization(bad_patient_imms)

        # Then
        self.assertEqual(e.exception.nhs_number, invalid_nhs_number)
        self.imms_repo.create_immunization.assert_not_called()


class TestUpdateImmunization(unittest.TestCase):
    """Tests for FhirService.update_immunization"""

    def setUp(self):
        self.imms_repo = create_autospec(ImmunizationRepository)
        self.pds_service = create_autospec(PdsService)
        self.validator = create_autospec(ImmunizationValidator)
        self.fhir_service = FhirService(self.imms_repo, self.pds_service, self.validator)

    def test_update_immunization(self):
        """it should update Immunization and validate NHS number"""
        imms_id = "an-id"
        self.imms_repo.update_immunization.return_value = create_an_immunization_dict(imms_id)
        pds_patient = {"id": "a-patient-id"}
        self.fhir_service.pds_service.get_patient_details.return_value = pds_patient

        nhs_number = valid_nhs_number
        req_imms = create_an_immunization_dict(imms_id, nhs_number)

        # When
        outcome, _ = self.fhir_service.update_immunization(imms_id, req_imms)

        # Then
        self.assertEqual(outcome, UpdateOutcome.UPDATE)
        self.imms_repo.update_immunization.assert_called_once_with(imms_id, req_imms, pds_patient)
        self.fhir_service.pds_service.get_patient_details.assert_called_once_with(nhs_number)

    def test_none_existing_imms(self):
        """it should create a new record, if it doesn't exist"""
        imms_id = "an-id"
        imms = create_an_immunization_dict(imms_id, valid_nhs_number)

        self.imms_repo.update_immunization.side_effect = ResourceNotFoundError("Immunization", imms_id)
        self.imms_repo.create_immunization.return_value = create_an_immunization_dict(imms_id)
        self.fhir_service.pds_service.get_patient_details.return_value = {"id": "a-patient-id"}

        # When
        outcome, _ = self.fhir_service.update_immunization(imms_id, imms)

        # Then
        self.assertEqual(outcome, UpdateOutcome.CREATE)
        self.imms_repo.create_immunization.assert_called_once()

    def test_pre_validation_failed(self):
        """it should throw exception if Immunization is not valid"""
        imms_id = "an-id"
        imms = create_an_immunization_dict(imms_id)
        imms["patient"] = {"identifier": {"value": valid_nhs_number}}

        self.imms_repo.update_immunization.return_value = {}

        validation_error = ValidationError(
            [
                ErrorWrapper(TypeError("bad type"), "/type"),
            ],
            Immunization,
        )
        self.validator.validate.side_effect = validation_error
        expected_msg = str(validation_error)

        with self.assertRaises(CustomValidationError) as error:
            # When
            self.fhir_service.update_immunization("an-id", imms)

        # Then
        self.assertEqual(error.exception.message, expected_msg)
        self.imms_repo.update_immunization.assert_not_called()
        self.pds_service.get_patient_details.assert_not_called()

    def test_post_validation_failed(self):
        valid_imms = create_an_immunization_dict("an-id", valid_nhs_number)

        bad_procedure_code_imms = deepcopy(valid_imms)
        bad_procedure_code_imms["extension"][0]["valueCodeableConcept"]["coding"][0]["code"] = "bad-code"
        bad_procedure_code_msg = (
            "extension[?(@.url=="
            + "'https://fhir.hl7.org.uk/StructureDefinition/Extension-UKCore-VaccinationProcedure')"
            + "].valueCodeableConcept.coding[?(@.system=='http://snomed.info/sct')].code: "
            + "bad-code is not a valid code for this service (type=value_error)"
        )

        bad_patient_name_imms = deepcopy(valid_imms)
        del bad_patient_name_imms["contained"][1]["name"][0]["given"]
        bad_patient_name_msg = "contained[?(@.resourceType=='Patient')].name[0].given is a mandatory field"

        bad_na_imms = deepcopy(valid_imms)
        bad_na_imms["extension"][0]["valueCodeableConcept"]["coding"][0]["code"] = "mockFLUcode1"
        bad_na_msg = (
            "contained[?(@.resourceType=='QuestionnaireResponse')]"
            + ".item[?(@.linkId=='IpAddress')].answer[0].valueString must not be provided for this vaccine type"
        )
        fhir_service = FhirService(self.imms_repo, self.pds_service)

        # Invalid procedure_code
        with self.assertRaises(CustomValidationError) as error:
            fhir_service.update_immunization("an-id", bad_procedure_code_imms)

        self.assertTrue(bad_procedure_code_msg in error.exception.message)
        self.imms_repo.update_immunization.assert_not_called()
        self.pds_service.get_patient_details.assert_not_called()

        # Missing patient name (Mandatory field)
        with self.assertRaises(CustomValidationError) as error:
            fhir_service.update_immunization("an-id", bad_patient_name_imms)

        self.assertTrue(bad_patient_name_msg in error.exception.message)
        self.imms_repo.update_immunization.assert_not_called()
        self.pds_service.get_patient_details.assert_not_called()

        # Not Applicable field present
        with self.assertRaises(CustomValidationError) as error:
            fhir_service.update_immunization("an-id", bad_na_imms)

        self.assertTrue(bad_na_msg in error.exception.message)
        self.imms_repo.update_immunization.assert_not_called()
        self.pds_service.get_patient_details.assert_not_called()

    def test_id_not_present(self):
        """it should populate id in the message if it is not present"""
        req_imms_id = "an-id"
        self.imms_repo.update_immunization.return_value = create_an_immunization_dict(req_imms_id)
        self.fhir_service.pds_service.get_patient_details.return_value = {"id": "patient-id"}

        req_imms = create_an_immunization_dict("we-will-remove-this-id")
        del req_imms["id"]

        # When
        self.fhir_service.update_immunization(req_imms_id, req_imms)

        # Then
        passed_imms = self.imms_repo.update_immunization.call_args.args[1]
        self.assertEqual(passed_imms["id"], req_imms_id)

    def test_consistent_imms_id(self):
        """Immunization[id] should be the same as request"""
        req_imms_id = "an-id"
        self.imms_repo.update_immunization.return_value = None
        self.fhir_service.pds_service.get_patient_details.return_value = {"id": "patient-id"}

        obj_imms_id = "a-diff-id"
        req_imms = create_an_immunization_dict(obj_imms_id)

        with self.assertRaises(InconsistentIdError) as error:
            # When
            self.fhir_service.update_immunization(req_imms_id, req_imms)

        # Then
        self.assertEqual(req_imms_id, error.exception.imms_id)
        self.imms_repo.update_immunization.assert_not_called()
        self.pds_service.get_patient_details.assert_not_called()

    def test_patient_error(self):
        """it should throw error when PDS can't resolve patient"""
        self.fhir_service.pds_service.get_patient_details.return_value = None
        imms_id = "an-id"
        invalid_nhs_number = "a-bad-patient-id"
        bad_patient_imms = create_an_immunization_dict(imms_id, invalid_nhs_number)

        with self.assertRaises(InvalidPatientId) as e:
            # When
            self.fhir_service.update_immunization(imms_id, bad_patient_imms)

        # Then
        self.assertEqual(e.exception.nhs_number, invalid_nhs_number)
        self.imms_repo.update_immunization.assert_not_called()


class TestDeleteImmunization(unittest.TestCase):
    """Tests for FhirService.delete_immunization"""

    def setUp(self):
        self.imms_repo = create_autospec(ImmunizationRepository)
        self.pds_service = create_autospec(PdsService)
        self.validator = create_autospec(ImmunizationValidator)
        self.fhir_service = FhirService(self.imms_repo, self.pds_service, self.validator)

    def test_delete_immunization(self):
        """it should delete Immunization record"""
        imms_id = "an-id"
        imms = json.loads(create_an_immunization(imms_id).json())
        self.imms_repo.delete_immunization.return_value = imms

        # When
        act_imms = self.fhir_service.delete_immunization(imms_id)

        # Then
        self.imms_repo.delete_immunization.assert_called_once_with(imms_id)
        self.assertIsInstance(act_imms, Immunization)
        self.assertEqual(act_imms.id, imms_id)


class TestSearchImmunizations(unittest.TestCase):
    """Tests for FhirService.search_immunizations"""

    def setUp(self):
        self.imms_repo = create_autospec(ImmunizationRepository)
        self.pds_service = create_autospec(PdsService)
        self.validator = create_autospec(ImmunizationValidator)
<<<<<<< HEAD
        self.fhir_service = FhirService(
            self.imms_repo, self.pds_service, self.validator
        )
        self.nhs_search_param = "patient.identifier"
        self.disease_type_search_param = "-immunization.target"
=======
        self.fhir_service = FhirService(self.imms_repo, self.pds_service, self.validator)
        self.nhsSearchParam = "-nhsNumber"
        self.diseaseTypeSearchParam = "-diseaseType"
>>>>>>> a6b78668

    def test_get_service_url(self):
        """it should create service url"""
        env = "int"
        base_path = "my-base-path"
        url = get_service_url(env, base_path)
        self.assertEqual(url, f"https://{env}.api.service.nhs.uk/{base_path}")
        # default should be internal-dev
        env = "it-does-not-exist"
        base_path = "my-base-path"
        url = get_service_url(env, base_path)
        self.assertEqual(url, f"https://internal-dev.api.service.nhs.uk/{base_path}")
        # prod should not have subdomain
        env = "prod"
        base_path = "my-base-path"
        url = get_service_url(env, base_path)
        self.assertEqual(url, f"https://api.service.nhs.uk/{base_path}")
        # any other env should fall back to internal-dev (like pr-xx or per-user)
        env = "pr-42"
        base_path = "my-base-path"
        url = get_service_url(env, base_path)
        self.assertEqual(url, f"https://internal-dev.api.service.nhs.uk/{base_path}")

    def test_map_disease_type_to_disease_code(self):
        """it should map disease_type to disease_code"""
        # TODO: for this ticket we are assuming code is provided
<<<<<<< HEAD
        imms_ids = ["imms-1", "imms-2"]
        imms_list = [create_an_immunization_dict(imms_id) for imms_id in imms_ids]
        imms_list[1]["extension"][0]["valueCodeableConcept"]["coding"][0]["code"] = "not-a-code"

        self.imms_repo.find_immunizations.return_value = imms_list
        self.pds_service.get_patient_details.return_value = {}
        nhs_number = "an-id"
        disease_types = ["COVID19"]
        params = f"{self.nhs_search_param}={nhs_number}&{self.disease_type_search_param}={disease_types}"
        # When
        result = self.fhir_service.search_immunizations(
            nhs_number, disease_types, params
        )
        self.assertEqual(len(result.entry), 1)
        self.assertEqual(result.entry[0].resource.id, imms_ids[0])
=======
        nhs_number = "a-patient-id"
        disease_type = "1324681000000101"
        params = f"{self.nhsSearchParam}={nhs_number}&{self.diseaseTypeSearchParam}={disease_type}"

        disease_code = vaccination_procedure_snomed_codes[disease_type]
        # When
        _ = self.fhir_service.search_immunizations(nhs_number, disease_code, params)

        # Then
        self.imms_repo.find_immunizations.assert_called_once_with(nhs_number, disease_code)
>>>>>>> a6b78668

    def test_make_fhir_bundle_from_search_result(self):
        """it should return a FHIR Bundle resource"""
        imms_ids = ["imms-1", "imms-2"]
        imms_list = [create_an_immunization_dict(imms_id) for imms_id in imms_ids]
        self.imms_repo.find_immunizations.return_value = imms_list
        self.pds_service.get_patient_details.return_value = {}
        nhs_number = "an-id"
        disease_types = ["COVID19"]
        params = f"{self.nhs_search_param}={nhs_number}&{self.disease_type_search_param}={disease_types}"
        # When
<<<<<<< HEAD
        result = self.fhir_service.search_immunizations(
            nhs_number, disease_types, params
        )
=======
        result = self.fhir_service.search_immunizations(nhs_number, disease_type, params)
>>>>>>> a6b78668
        # Then
        self.assertIsInstance(result, FhirBundle)
        self.assertEqual(result.type, "searchset")
        self.assertEqual(len(result.entry), len(imms_ids))
        # Assert each entry in the bundle
        for i, entry in enumerate(result.entry):
            self.assertIsInstance(entry, BundleEntry)
            self.assertEqual(entry.resource.resource_type, "Immunization")
            self.assertEqual(entry.resource.id, imms_ids[i])
        # Assert self link
        self.assertEqual(len(result.link), 1)  # Assert that there is only one link
        self.assertEqual(result.link[0].relation, "self")

    def test_date_from_is_used_to_filter(self):
        """it should return a FHIR Bundle resource"""
        imms_ids = ["imms-1", "imms-2"]
        imms_list = [create_an_immunization_dict(imms_id) for imms_id in imms_ids]
        self.imms_repo.find_immunizations.return_value = imms_list
        self.pds_service.get_patient_details.return_value = {}
        nhs_number = "an-id"
        disease_types = ["COVID19"]

        # When
        result = self.fhir_service.search_immunizations(
            nhs_number, disease_types, "", date_from=datetime.date(2021, 3, 6)
        )

        # Then
        for i, entry in enumerate(result.entry):
            self.assertEqual(entry.resource.id, imms_ids[i])

        # When
        result = self.fhir_service.search_immunizations(
            nhs_number, disease_types, "", date_from=datetime.date(2021, 3, 7)
        )

        # Then
        for i, entry in enumerate(result.entry):
            self.assertEqual(entry.resource.id, imms_ids[i])

        # When
        result = self.fhir_service.search_immunizations(
            nhs_number, disease_types, "", date_from=datetime.date(2021, 3, 8)
        )

        # Then
        self.assertEqual(len(result.entry), 0)

    def test_date_from_is_optional(self):
        """it should return a FHIR Bundle resource"""
        imms_ids = ["imms-1", "imms-2"]
        imms_list = [create_an_immunization_dict(imms_id) for imms_id in imms_ids]
        self.imms_repo.find_immunizations.return_value = imms_list
        self.pds_service.get_patient_details.return_value = {}
        nhs_number = "an-id"
        disease_types = ["COVID19"]

        # When
        result = self.fhir_service.search_immunizations(
            nhs_number, disease_types, ""
        )

        # Then
        for i, entry in enumerate(result.entry):
            self.assertEqual(entry.resource.id, imms_ids[i])

        # When
        # Inclusive date
        result = self.fhir_service.search_immunizations(
            nhs_number, disease_types, "", date_from=datetime.date(2021, 3, 7)
        )

        # Then
        for i, entry in enumerate(result.entry):
            self.assertEqual(entry.resource.id, imms_ids[i])

        # When
        result = self.fhir_service.search_immunizations(
            nhs_number, disease_types, "", date_from=datetime.date(2021, 3, 8)
        )

        # Then
        self.assertEqual(len(result.entry), 0)


def test_date_to_is_used_to_filter(self):
    """it should return a FHIR Bundle resource"""
    imms_ids = ["imms-1", "imms-2"]
    imms_list = [create_an_immunization_dict(imms_id) for imms_id in imms_ids]
    self.imms_repo.find_immunizations.return_value = imms_list
    self.pds_service.get_patient_details.return_value = {}
    nhs_number = "an-id"
    disease_types = ["COVID19"]

    # When
    result = self.fhir_service.search_immunizations(
        nhs_number, disease_types, "", date_to=datetime.date(2021, 3, 8)
    )

    # Then
    for i, entry in enumerate(result.entry):
        self.assertEqual(entry.resource.id, imms_ids[i])

    # When
    # Inclusive date
    result = self.fhir_service.search_immunizations(
        nhs_number, disease_types, "", date_to=datetime.date(2021, 3, 7)
    )

    # Then
    for i, entry in enumerate(result.entry):
        self.assertEqual(entry.resource.id, imms_ids[i])

    # When
    result = self.fhir_service.search_immunizations(
        nhs_number, disease_types, "", date_to=datetime.date(2021, 3, 6)
    )

    # Then
    self.assertEqual(len(result.entry), 0)<|MERGE_RESOLUTION|>--- conflicted
+++ resolved
@@ -1,11 +1,8 @@
-<<<<<<< HEAD
+"""Tests for fhir_service.py"""
+
+import os
 import datetime
 
-=======
-"""Tests for fhir_service.py"""
-
-import os
->>>>>>> a6b78668
 import json
 import unittest
 from copy import deepcopy
@@ -26,12 +23,8 @@
 from pds_service import PdsService
 from pydantic import ValidationError
 from pydantic.error_wrappers import ErrorWrapper
-<<<<<<< HEAD
+from mappings import vaccination_procedure_snomed_codes
 from immunization_utils import (
-=======
-from mappings import vaccination_procedure_snomed_codes
-from .immunization_utils import (
->>>>>>> a6b78668
     create_an_immunization,
     create_an_immunization_dict,
     valid_nhs_number,
@@ -409,17 +402,11 @@
         self.imms_repo = create_autospec(ImmunizationRepository)
         self.pds_service = create_autospec(PdsService)
         self.validator = create_autospec(ImmunizationValidator)
-<<<<<<< HEAD
         self.fhir_service = FhirService(
             self.imms_repo, self.pds_service, self.validator
         )
         self.nhs_search_param = "patient.identifier"
         self.disease_type_search_param = "-immunization.target"
-=======
-        self.fhir_service = FhirService(self.imms_repo, self.pds_service, self.validator)
-        self.nhsSearchParam = "-nhsNumber"
-        self.diseaseTypeSearchParam = "-diseaseType"
->>>>>>> a6b78668
 
     def test_get_service_url(self):
         """it should create service url"""
@@ -446,26 +433,9 @@
     def test_map_disease_type_to_disease_code(self):
         """it should map disease_type to disease_code"""
         # TODO: for this ticket we are assuming code is provided
-<<<<<<< HEAD
-        imms_ids = ["imms-1", "imms-2"]
-        imms_list = [create_an_immunization_dict(imms_id) for imms_id in imms_ids]
-        imms_list[1]["extension"][0]["valueCodeableConcept"]["coding"][0]["code"] = "not-a-code"
-
-        self.imms_repo.find_immunizations.return_value = imms_list
-        self.pds_service.get_patient_details.return_value = {}
-        nhs_number = "an-id"
-        disease_types = ["COVID19"]
-        params = f"{self.nhs_search_param}={nhs_number}&{self.disease_type_search_param}={disease_types}"
-        # When
-        result = self.fhir_service.search_immunizations(
-            nhs_number, disease_types, params
-        )
-        self.assertEqual(len(result.entry), 1)
-        self.assertEqual(result.entry[0].resource.id, imms_ids[0])
-=======
         nhs_number = "a-patient-id"
         disease_type = "1324681000000101"
-        params = f"{self.nhsSearchParam}={nhs_number}&{self.diseaseTypeSearchParam}={disease_type}"
+        params = f"{self.nhs_search_param}={nhs_number}&{self.disease_type_search_param}={disease_types}"
 
         disease_code = vaccination_procedure_snomed_codes[disease_type]
         # When
@@ -473,7 +443,6 @@
 
         # Then
         self.imms_repo.find_immunizations.assert_called_once_with(nhs_number, disease_code)
->>>>>>> a6b78668
 
     def test_make_fhir_bundle_from_search_result(self):
         """it should return a FHIR Bundle resource"""
@@ -485,13 +454,9 @@
         disease_types = ["COVID19"]
         params = f"{self.nhs_search_param}={nhs_number}&{self.disease_type_search_param}={disease_types}"
         # When
-<<<<<<< HEAD
         result = self.fhir_service.search_immunizations(
             nhs_number, disease_types, params
         )
-=======
-        result = self.fhir_service.search_immunizations(nhs_number, disease_type, params)
->>>>>>> a6b78668
         # Then
         self.assertIsInstance(result, FhirBundle)
         self.assertEqual(result.type, "searchset")
