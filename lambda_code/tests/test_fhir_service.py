--- conflicted
+++ resolved
@@ -1,12 +1,9 @@
 import json
 import unittest
 from unittest.mock import create_autospec
-<<<<<<< HEAD
-
 from fhir.resources.R4B.bundle import BundleEntry
-=======
+
 import os
->>>>>>> 1bd30502
 from fhir.resources.R4B.immunization import Immunization
 from fhir.resources.R4B.bundle import Bundle as FhirBundle
 from fhir_repository import ImmunizationRepository
