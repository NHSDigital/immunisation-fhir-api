--- conflicted
+++ resolved
@@ -1,26 +1,14 @@
 import json
-import os
-import sys
 import time
 import unittest
 from unittest.mock import MagicMock, patch, ANY
 
 import botocore.exceptions
 from boto3.dynamodb.conditions import Attr, Key
-<<<<<<< HEAD
 from fhir_repository import ImmunizationRepository
 from models.errors import ResourceNotFoundError, UnhandledResponseError
 
 
-=======
-
-sys.path.append(f"{os.path.dirname(os.path.abspath(__file__))}/../src")
-
-from fhir_repository import ImmunizationRepository
-from models.errors import ResourceNotFoundError, UnhandledResponseError
-
-
->>>>>>> a82a8b0f
 def _make_immunization_pk(_id):
     return f"Immunization#{_id}"
 
