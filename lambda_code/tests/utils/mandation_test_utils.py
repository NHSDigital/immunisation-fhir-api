--- conflicted
+++ resolved
@@ -37,14 +37,10 @@
         field_to_remove: str = None,
     ):
         """
-<<<<<<< HEAD
         Test that JSON data which is missing a required,optional or not applicable field is accepted
 
         NOTE: By default the field_location being tested is removed. If required, a parent
         field can be given to the optional field_to_remove argument instead.
-=======
-        Test that JSON data which is missing a field is accepted
->>>>>>> 0a3c8f1a
         """
         # Prepare the json data
         if not valid_json_data:
@@ -160,9 +156,7 @@
         """
         if mandation == Mandation.mandatory:
             # Accept field present
-            MandationTests.test_present_mandatory_or_required_or_optional_field_accepted(
-                test_instance, valid_json_data
-            )
+            MandationTests.test_present_field_accepted(test_instance, valid_json_data)
             # Reject field absent
             MandationTests.test_missing_mandatory_field_rejected(
                 test_instance,
@@ -175,11 +169,9 @@
 
         if mandation == Mandation.required or mandation == Mandation.optional:
             # Accept field present
-            MandationTests.test_present_mandatory_or_required_or_optional_field_accepted(
-                test_instance, valid_json_data
-            )
+            MandationTests.test_present_field_accepted(test_instance, valid_json_data)
             # Accept field absent
-            MandationTests.test_missing_required_or_optional_or_not_applicable_field_accepted(
+            MandationTests.test_missing_field_accepted(
                 test_instance,
                 field_location,
                 valid_json_data,
