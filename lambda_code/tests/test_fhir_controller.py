import json
import unittest
import uuid
from unittest.mock import create_autospec
from urllib.parse import urlencode
from fhir.resources.R4B.immunization import Immunization
from fhir.resources.R4B.bundle import Bundle
import base64
from fhir_controller import FhirController, get_service_url
from fhir_service import FhirService, UpdateOutcome
from models.errors import (
    ResourceNotFoundError,
    UnhandledResponseError,
    InvalidPatientId,
    CoarseValidationError,
)
from .immunization_utils import create_an_immunization


def _create_a_post_event(body: str) -> dict:
    return {
        "version": "2.0",
        "routeKey": "POST /event",
        "rawPath": "/jaho3/event",
        "rawQueryString": "",
        "headers": {
            "accept-encoding": "br,deflate,gzip,x-gzip",
            "content-length": "688",
            "content-type": "application/fhir+json",
            "host": "jaho3.imms.dev.api.platform.nhs.uk",
            "user-agent": "Apache-HttpClient/4.5.14 (Java/17.0.8.1)",
            "x-amzn-trace-id": "Root=1-6556ab07-72760aca0fdf068e5997f65a",
            "x-forwarded-for": "81.110.196.79",
            "x-forwarded-port": "443",
            "x-forwarded-proto": "https",
        },
        "requestContext": {
            "accountId": "790083933819",
            "apiId": "bgllbuiz2i",
            "domainName": "jaho3.imms.dev.api.platform.nhs.uk",
            "domainPrefix": "jaho3",
            "http": {
                "method": "POST",
                "path": "/jaho3/event",
                "protocol": "HTTP/1.1",
                "sourceIp": "81.110.196.79",
                "userAgent": "Apache-HttpClient/4.5.14 (Java/17.0.8.1)",
            },
            "requestId": "Og-pShuvLPEEM1Q=",
            "routeKey": "POST /event",
            "stage": "jaho3",
            "time": "16/Nov/2023:23:51:35 +0000",
            "timeEpoch": 1700178695954,
        },
        "body": '{\n  "resourceType": "Immunization",\n  "id": "e045626e-4dc5-4df3-bc35-da25263f901e",\n  "identifier": [\n    {\n      "system": "https://supplierABC/ODSCode",\n      "value": "e045626e-4dc5-4df3-bc35-da25263f901e"\n    }\n  ],\n  "status": "completed",\n  "vaccineCode": {\n    "coding": [\n      {\n        "system": "http://snomed.info/sct",\n        "code": "39114911000001105",\n        "display": "some text"\n      }\n    ]\n  },\n  "patient": {\n    "reference": "urn:uuid:124fcb63-669c-4a3c-af2b-caf55de167ec",\n    "type": "Patient",\n    "identifier": {\n      "system": "https://fhir.nhs.uk/Id/nhs-number",\n      "value": "9000000009"\n    }\n  },\n  "occurrenceDateTime": "2020-12-14T10:08:15+00:00"\n}',
        "isBase64Encoded": False,
    }


class TestFhirController(unittest.TestCase):
    def setUp(self):
        self.service = create_autospec(FhirService)
        self.controller = FhirController(self.service)

    def test_create_response(self):
        """it should return application/fhir+json with correct status code"""
        body = {"message": "a body"}
        res = self.controller.create_response(42, body)
        headers = res["headers"]

        self.assertEqual(res["statusCode"], 42)
        self.assertDictEqual(
            headers,
            {
                "Content-Type": "application/fhir+json",
            },
        )
        self.assertDictEqual(json.loads(res["body"]), body)

    def test_no_body_no_header(self):
        res = self.controller.create_response(42)
        self.assertEqual(res["statusCode"], 42)
        self.assertDictEqual(res["headers"], {})
        self.assertTrue("body" not in res)

    def test_get_service_url(self):
        """it should create service url"""
        env = "int"
        base_path = "my-base-path"
        url = get_service_url(env, base_path)
        self.assertEqual(url, f"https://{env}.api.service.nhs.uk/{base_path}")
        # default should be internal-dev
        env = "it-does-not-exist"
        base_path = "my-base-path"
        url = get_service_url(env, base_path)
        self.assertEqual(url, f"https://internal-dev.api.service.nhs.uk/{base_path}")
        # prod should not have subdomain
        env = "prod"
        base_path = "my-base-path"
        url = get_service_url(env, base_path)
        self.assertEqual(url, f"https://api.service.nhs.uk/{base_path}")
        # any other env should fall back to internal-dev (like pr-xx or per-user)
        env = "pr-42"
        base_path = "my-base-path"
        url = get_service_url(env, base_path)
        self.assertEqual(url, f"https://internal-dev.api.service.nhs.uk/{base_path}")


class TestFhirControllerGetImmunizationById(unittest.TestCase):
    def setUp(self):
        self.service = create_autospec(FhirService)
        self.controller = FhirController(self.service)

    def test_get_imms_by_id(self):
        """it should return Immunization resource if it exists"""
        # Given
        imms_id = "a-id"
        self.service.get_immunization_by_id.return_value = Immunization.construct()
        lambda_event = {"pathParameters": {"id": imms_id}}

        # When
        response = self.controller.get_immunization_by_id(lambda_event)

        # Then
        self.service.get_immunization_by_id.assert_called_once_with(imms_id)

        self.assertEqual(response["statusCode"], 200)
        body = json.loads(response["body"])
        self.assertEqual(body["resourceType"], "Immunization")

    def test_not_found(self):
        """it should return not-found OperationOutcome if it doesn't exist"""
        # Given
        imms_id = "a-non-existing-id"
        self.service.get_immunization_by_id.return_value = None
        lambda_event = {"pathParameters": {"id": imms_id}}

        # When
        response = self.controller.get_immunization_by_id(lambda_event)

        # Then
        self.service.get_immunization_by_id.assert_called_once_with(imms_id)

        self.assertEqual(response["statusCode"], 404)
        body = json.loads(response["body"])
        self.assertEqual(body["resourceType"], "OperationOutcome")
        self.assertEqual(body["issue"][0]["code"], "not-found")

    def test_validate_imms_id(self):
        """it should validate lambda's Immunization id"""
        invalid_id = {"pathParameters": {"id": "invalid %$ id"}}

        response = self.controller.get_immunization_by_id(invalid_id)

        self.assertEqual(self.service.get_immunization_by_id.call_count, 0)
        self.assertEqual(response["statusCode"], 400)
        outcome = json.loads(response["body"])
        self.assertEqual(outcome["resourceType"], "OperationOutcome")


class TestCreateImmunization(unittest.TestCase):
    def setUp(self):
        self.service = create_autospec(FhirService)
        self.controller = FhirController(self.service)

    def test_create_immunization(self):
        """it should create Immunization and return resource's location"""
        imms_id = str(uuid.uuid4())
        imms = create_an_immunization(imms_id)
        aws_event = {"body": imms.json()}
        self.service.create_immunization.return_value = imms

        response = self.controller.create_immunization(aws_event)

        imms_obj = json.loads(aws_event["body"])
        self.service.create_immunization.assert_called_once_with(imms_obj)
        self.assertEqual(response["statusCode"], 201)
        self.assertTrue("body" not in response)
        self.assertTrue(
            response["headers"]["Location"].endswith(f"Immunization/{imms_id}")
        )

    def test_malformed_resource(self):
        """it should return 400 if json is malformed"""
        bad_json = '{foo: "bar"}'
        aws_event = {"body": bad_json}

        response = self.controller.create_immunization(aws_event)

        self.assertEqual(self.service.get_immunization_by_id.call_count, 0)
        self.assertEqual(response["statusCode"], 400)
        outcome = json.loads(response["body"])
        self.assertEqual(outcome["resourceType"], "OperationOutcome")

    def test_invalid_nhs_number(self):
        """it should handle ValidationError when patient doesn't exist"""
        imms = Immunization.construct()
        aws_event = {"body": imms.json()}
        invalid_nhs_num = "a-bad-id"
        self.service.create_immunization.side_effect = InvalidPatientId(
            nhs_number=invalid_nhs_num
        )

        response = self.controller.create_immunization(aws_event)

        self.assertEqual(response["statusCode"], 400)
        body = json.loads(response["body"])
        self.assertEqual(body["resourceType"], "OperationOutcome")
        self.assertTrue(invalid_nhs_num in body["issue"][0]["diagnostics"])

    def test_pds_unhandled_error(self):
        """it should respond with 500 if PDS returns error"""
        imms = Immunization.construct()
        aws_event = {"body": imms.json()}
        self.service.create_immunization.side_effect = UnhandledResponseError(
            response={}, message="a message"
        )

        response = self.controller.create_immunization(aws_event)

        self.assertEqual(500, response["statusCode"])
        body = json.loads(response["body"])
        self.assertEqual(body["resourceType"], "OperationOutcome")


class TestUpdateImmunization(unittest.TestCase):
    def setUp(self):
        self.service = create_autospec(FhirService)
        self.controller = FhirController(self.service)

    def test_create_immunization(self):
        """it should update Immunization"""
        imms = "{}"
        imms_id = "valid-id"
        aws_event = {"body": imms, "pathParameters": {"id": imms_id}}
        self.service.update_immunization.return_value = (
            UpdateOutcome.UPDATE,
            "value doesn't matter",
        )

        response = self.controller.update_immunization(aws_event)

        self.service.update_immunization.assert_called_once_with(
            imms_id, json.loads(imms)
        )
        self.assertEqual(response["statusCode"], 200)
        self.assertTrue("body" not in response)

    def test_create_new_imms(self):
        """it should return 201 if update creates a new record"""
        req_imms = "{}"
        path_id = "valid-id"
        aws_event = {"body": req_imms, "pathParameters": {"id": path_id}}

        new_id = "newly-created-id"
        created_imms = create_an_immunization(imms_id=new_id)
        self.service.update_immunization.return_value = (
            UpdateOutcome.CREATE,
            created_imms,
        )

        # When
        response = self.controller.update_immunization(aws_event)

        # Then
        self.service.update_immunization.assert_called_once_with(
            path_id, json.loads(req_imms)
        )
        self.assertEqual(response["statusCode"], 201)
        self.assertTrue("body" not in response)
        self.assertTrue(
            response["headers"]["Location"].endswith(f"Immunization/{new_id}")
        )

    def test_validation_error(self):
        """it should return 400 if Immunization is invalid"""
        imms = "{}"
        aws_event = {"body": imms, "pathParameters": {"id": "valid-id"}}
        self.service.update_immunization.side_effect = CoarseValidationError(
            message="invalid"
        )

        response = self.controller.update_immunization(aws_event)

        self.assertEqual(400, response["statusCode"])
        body = json.loads(response["body"])
        self.assertEqual(body["resourceType"], "OperationOutcome")

    def test_malformed_resource(self):
        """it should return 400 if json is malformed"""
        bad_json = '{foo: "bar"}'
        aws_event = {"body": bad_json, "pathParameters": {"id": "valid-id"}}

        response = self.controller.update_immunization(aws_event)

        self.assertEqual(self.service.update_immunization.call_count, 0)
        self.assertEqual(response["statusCode"], 400)
        outcome = json.loads(response["body"])
        self.assertEqual(outcome["resourceType"], "OperationOutcome")

    def test_validate_imms_id(self):
        """it should validate lambda's Immunization id"""
        invalid_id = {"pathParameters": {"id": "invalid %$ id"}}

        response = self.controller.update_immunization(invalid_id)

        self.assertEqual(self.service.update_immunization.call_count, 0)
        self.assertEqual(response["statusCode"], 400)
        outcome = json.loads(response["body"])
        self.assertEqual(outcome["resourceType"], "OperationOutcome")


class TestDeleteImmunization(unittest.TestCase):
    def setUp(self):
        self.service = create_autospec(FhirService)
        self.controller = FhirController(self.service)

    def test_validate_imms_id(self):
        """it should validate lambda's Immunization id"""
        invalid_id = {"pathParameters": {"id": "invalid %$ id"}}

        response = self.controller.delete_immunization(invalid_id)

        self.assertEqual(self.service.get_immunization_by_id.call_count, 0)
        self.assertEqual(response["statusCode"], 400)
        outcome = json.loads(response["body"])
        self.assertEqual(outcome["resourceType"], "OperationOutcome")

    def test_delete_immunization(self):
        # Given
        imms_id = "an-id"
        self.service.delete_immunization.return_value = Immunization.construct()
        lambda_event = {"pathParameters": {"id": imms_id}}

        # When
        response = self.controller.delete_immunization(lambda_event)

        # Then
        self.service.delete_immunization.assert_called_once_with(imms_id)

        self.assertEqual(response["statusCode"], 204)
        self.assertTrue("body" not in response)

    def test_immunization_exception_not_found(self):
        """it should return not-found OperationOutcome if service throws ResourceNotFoundError"""
        # Given
        error = ResourceNotFoundError(
            resource_type="Immunization", resource_id="an-error-id"
        )
        self.service.delete_immunization.side_effect = error
        lambda_event = {"pathParameters": {"id": "a-non-existing-id"}}

        # When
        response = self.controller.delete_immunization(lambda_event)

        # Then
        self.assertEqual(response["statusCode"], 404)
        body = json.loads(response["body"])
        self.assertEqual(body["resourceType"], "OperationOutcome")
        self.assertEqual(body["issue"][0]["code"], "not-found")

    def test_immunization_unhandled_error(self):
        """it should return server-error OperationOutcome if service throws UnhandledResponseError"""
        # Given
        error = UnhandledResponseError(message="a message", response={})
        self.service.delete_immunization.side_effect = error
        lambda_event = {"pathParameters": {"id": "a-non-existing-id"}}

        # When
        response = self.controller.delete_immunization(lambda_event)

        # Then
        self.assertEqual(response["statusCode"], 500)
        body = json.loads(response["body"])
        self.assertEqual(body["resourceType"], "OperationOutcome")
        self.assertEqual(body["issue"][0]["code"], "internal-server-error")


class TestSearchImmunizations(unittest.TestCase):
    def setUp(self):
        self.service = create_autospec(FhirService)
        self.controller = FhirController(self.service)
        self.nhs_search_param="-nhsNumber"
        self.disease_type_search_param="-diseaseType"

    def test_get_search_immunizations(self):
        """it should search based on nhsNumber and diseaseType"""
        search_result = Bundle.construct()
        self.service.search_immunizations.return_value = search_result

        nhs_number = "an-patient-id"
        disease_type = "a-disease-type"
<<<<<<< HEAD
        lambda_event = {
            "queryStringParameters": {
                "diseaseType": disease_type,
                "nhsNumber": nhs_number,
            }
        }
=======
        params=f"{self.nhs_search_param}={nhs_number}&{self.disease_type_search_param}={disease_type}"
        lambda_event = {"queryStringParameters": {
            self.disease_type_search_param: disease_type,
            self.nhs_search_param: nhs_number
        }}
>>>>>>> 0b177da4

        # When
        response = self.controller.search_immunizations(lambda_event)

        # Then
<<<<<<< HEAD
        self.service.search_immunizations.assert_called_once_with(
            nhs_number, disease_type
        )
=======
        self.service.search_immunizations.assert_called_once_with(nhs_number, disease_type,params)
        self.assertEqual(response["statusCode"], 200)
        body = json.loads(response["body"])
        self.assertEqual(body["resourceType"], "Bundle")

    def test_post_search_immunizations(self):
        """it should search based on nhsNumber and diseaseType"""
        search_result = Bundle.construct()
        self.service.search_immunizations.return_value = search_result

        nhs_number = "an-patient-id"
        disease_type = "a-disease-type"
        params=f"{self.nhs_search_param}={nhs_number}&{self.disease_type_search_param}={disease_type}"
        # Construct the application/x-www-form-urlencoded body
        body = {
            self.nhs_search_param: nhs_number,
            self.disease_type_search_param: disease_type
        }
        encoded_body = urlencode(body)
        # Base64 encode the body
        base64_encoded_body = base64.b64encode(encoded_body.encode("utf-8")).decode("utf-8")

        # Construct the lambda event
        lambda_event = {
            "httpMethod": "POST",
            "headers": {
                "Content-Type": "application/x-www-form-urlencoded"
            },
            "body": base64_encoded_body
        }
        # When
        response = self.controller.search_immunizations(lambda_event)
        # Then
        self.service.search_immunizations.assert_called_once_with(nhs_number, disease_type,params)
        self.assertEqual(response["statusCode"], 200)
        body = json.loads(response["body"])
        self.assertEqual(body["resourceType"], "Bundle")

    def test_post_empty_body_search_immunizations(self):
        """it should return bad request if nhsNumber and diseaseType are neither given in body nor in queryParams"""
        search_result = Bundle.construct()
        self.service.search_immunizations.return_value = search_result
        # Construct the lambda event
        lambda_event = {
            "httpMethod": "POST",
            "headers": {
                "Content-Type": "application/x-www-form-urlencoded"
            }
        }
        # When
        response = self.controller.search_immunizations(lambda_event)
        # Then
        self.assertEqual(response["statusCode"], 400)
        outcome = json.loads(response["body"])
        self.assertEqual(outcome["resourceType"], "OperationOutcome")


    def test_repeated_same_params_search_immunizations(self):
        """it should search based on nhsNumber and diseaseType irresepctive of their repition in params and body"""
        search_result = Bundle.construct()
        self.service.search_immunizations.return_value = search_result

        nhs_number = "an-patient-id"
        disease_type = "a-disease-type"
        params=f"{self.nhs_search_param}={nhs_number}&{self.disease_type_search_param}={disease_type}"
        # Construct the application/x-www-form-urlencoded body
        body = {
            self.nhs_search_param: nhs_number,
            self.disease_type_search_param: disease_type
        }
        encoded_body = urlencode(body)
        # Base64 encode the body
        base64_encoded_body = base64.b64encode(encoded_body.encode("utf-8")).decode("utf-8")

        # Construct the lambda event
        lambda_event = {
            "httpMethod": "POST",
            "headers": {
                "Content-Type": "application/x-www-form-urlencoded"
            },
            "body": base64_encoded_body,
            "queryStringParameters":{self.disease_type_search_param: disease_type,
            self.nhs_search_param: nhs_number},
            
        }
        # When
        response = self.controller.search_immunizations(lambda_event)
        # Then
        self.service.search_immunizations.assert_called_once_with(nhs_number, disease_type,params)
        self.assertEqual(response["statusCode"], 200)
        body = json.loads(response["body"])
        self.assertEqual(body["resourceType"], "Bundle")

    def test_mixed_params_search_immunizations(self):
        """it should search based on nhsNumber in body and diseaseType in params"""
        search_result = Bundle.construct()
        self.service.search_immunizations.return_value = search_result

        nhs_number = "an-patient-id"
        disease_type = "a-disease-type"
        params=f"{self.nhs_search_param}={nhs_number}&{self.disease_type_search_param}={disease_type}"
        # Construct the application/x-www-form-urlencoded body
        body = {
            self.nhs_search_param: nhs_number
        }
        encoded_body = urlencode(body)
        # Base64 encode the body
        base64_encoded_body = base64.b64encode(encoded_body.encode("utf-8")).decode("utf-8")

        # Construct the lambda event
        lambda_event = {
            "httpMethod": "POST",
            "headers": {
                "Content-Type": "application/x-www-form-urlencoded"
            },
            "body": base64_encoded_body,
            "queryStringParameters":{self.disease_type_search_param: disease_type},
            
        }
        # When
        response = self.controller.search_immunizations(lambda_event)
        # Then
        self.service.search_immunizations.assert_called_once_with(nhs_number, disease_type,params)
>>>>>>> 0b177da4
        self.assertEqual(response["statusCode"], 200)
        body = json.loads(response["body"])
        self.assertEqual(body["resourceType"], "Bundle")

    def test_repeated_different_params_search_immunizations(self):
        """it should return bad request if nhsNumber or diseaseType are different in params and body"""
        search_result = Bundle.construct()
        self.service.search_immunizations.return_value = search_result

        nhs_number1 = "an-patient-id"
        disease_type1 = "a-disease-type"
        nhs_number2 = "an-patient-id2"
        disease_type2 = "a-disease-type2"
        body = {
            self.nhs_search_param: nhs_number2,
            self.disease_type_search_param: disease_type2
        }
        encoded_body = urlencode(body)
        base64_encoded_body = base64.b64encode(encoded_body.encode("utf-8")).decode("utf-8")

        lambda_event = {
            "httpMethod": "POST",
            "headers": {
                "Content-Type": "application/x-www-form-urlencoded"
            },
            "body": base64_encoded_body,
            "queryStringParameters":{self.disease_type_search_param: disease_type1,
            self.nhs_search_param: nhs_number1}
        }
        # When
        response = self.controller.search_immunizations(lambda_event)
        # Then
        self.assertEqual(response["statusCode"], 400)
        outcome = json.loads(response["body"])
        self.assertEqual(outcome["resourceType"], "OperationOutcome")

    def test_nhs_number_is_mandatory(self):
        """nhsNumber is a mandatory query param"""
<<<<<<< HEAD
        lambda_event = {
            "queryStringParameters": {
                "diseaseType": "a-disease-type",
            }
        }
=======
        lambda_event = {"queryStringParameters": {
            self.disease_type_search_param: "a-disease-type",
        }}
>>>>>>> 0b177da4

        response = self.controller.search_immunizations(lambda_event)

        self.assertEqual(self.service.search_immunizations.call_count, 0)
        self.assertEqual(response["statusCode"], 400)
        outcome = json.loads(response["body"])
        self.assertEqual(outcome["resourceType"], "OperationOutcome")

    def test_diseaseType_is_mandatory(self):
        """diseaseType is a mandatory query param"""
<<<<<<< HEAD
        lambda_event = {
            "queryStringParameters": {
                "nhsNumber": "an-id",
            }
        }
=======
        lambda_event = {"queryStringParameters": {
            self.nhs_search_param: "an-id",
        }}
>>>>>>> 0b177da4

        response = self.controller.search_immunizations(lambda_event)

        self.assertEqual(self.service.search_immunizations.call_count, 0)
        self.assertEqual(response["statusCode"], 400)
        outcome = json.loads(response["body"])
        self.assertEqual(outcome["resourceType"], "OperationOutcome")<|MERGE_RESOLUTION|>--- conflicted
+++ resolved
@@ -390,30 +390,16 @@
 
         nhs_number = "an-patient-id"
         disease_type = "a-disease-type"
-<<<<<<< HEAD
-        lambda_event = {
-            "queryStringParameters": {
-                "diseaseType": disease_type,
-                "nhsNumber": nhs_number,
-            }
-        }
-=======
         params=f"{self.nhs_search_param}={nhs_number}&{self.disease_type_search_param}={disease_type}"
         lambda_event = {"queryStringParameters": {
             self.disease_type_search_param: disease_type,
             self.nhs_search_param: nhs_number
         }}
->>>>>>> 0b177da4
-
-        # When
-        response = self.controller.search_immunizations(lambda_event)
-
-        # Then
-<<<<<<< HEAD
-        self.service.search_immunizations.assert_called_once_with(
-            nhs_number, disease_type
-        )
-=======
+
+        # When
+        response = self.controller.search_immunizations(lambda_event)
+
+        # Then
         self.service.search_immunizations.assert_called_once_with(nhs_number, disease_type,params)
         self.assertEqual(response["statusCode"], 200)
         body = json.loads(response["body"])
@@ -537,7 +523,6 @@
         response = self.controller.search_immunizations(lambda_event)
         # Then
         self.service.search_immunizations.assert_called_once_with(nhs_number, disease_type,params)
->>>>>>> 0b177da4
         self.assertEqual(response["statusCode"], 200)
         body = json.loads(response["body"])
         self.assertEqual(body["resourceType"], "Bundle")
@@ -576,17 +561,9 @@
 
     def test_nhs_number_is_mandatory(self):
         """nhsNumber is a mandatory query param"""
-<<<<<<< HEAD
-        lambda_event = {
-            "queryStringParameters": {
-                "diseaseType": "a-disease-type",
-            }
-        }
-=======
         lambda_event = {"queryStringParameters": {
             self.disease_type_search_param: "a-disease-type",
         }}
->>>>>>> 0b177da4
 
         response = self.controller.search_immunizations(lambda_event)
 
@@ -597,17 +574,9 @@
 
     def test_diseaseType_is_mandatory(self):
         """diseaseType is a mandatory query param"""
-<<<<<<< HEAD
-        lambda_event = {
-            "queryStringParameters": {
-                "nhsNumber": "an-id",
-            }
-        }
-=======
         lambda_event = {"queryStringParameters": {
             self.nhs_search_param: "an-id",
         }}
->>>>>>> 0b177da4
 
         response = self.controller.search_immunizations(lambda_event)
 
