import base64
import json
import unittest
import uuid
from unittest.mock import create_autospec
from urllib.parse import urlencode

from authorization import Authorization
from fhir.resources.R4B.bundle import Bundle
from fhir.resources.R4B.immunization import Immunization
from fhir_controller import FhirController
from fhir_service import FhirService, UpdateOutcome
from models.errors import (
    ResourceNotFoundError,
    UnhandledResponseError,
    InvalidPatientId,
    CoarseValidationError,
)
from .immunization_utils import create_an_immunization


<<<<<<< HEAD
=======
def _create_a_post_event(body: str) -> dict:
    return {
        "version": "2.0",
        "routeKey": "POST /event",
        "rawPath": "/jaho3/event",
        "rawQueryString": "",
        "headers": {
            "accept-encoding": "br,deflate,gzip,x-gzip",
            "content-length": "688",
            "content-type": "application/fhir+json",
            "host": "jaho3.imms.dev.api.platform.nhs.uk",
            "user-agent": "Apache-HttpClient/4.5.14 (Java/17.0.8.1)",
            "x-amzn-trace-id": "Root=1-6556ab07-72760aca0fdf068e5997f65a",
            "x-forwarded-for": "81.110.196.79",
            "x-forwarded-port": "443",
            "x-forwarded-proto": "https",
        },
        "requestContext": {
            "accountId": "790083933819",
            "apiId": "bgllbuiz2i",
            "domainName": "jaho3.imms.dev.api.platform.nhs.uk",
            "domainPrefix": "jaho3",
            "http": {
                "method": "POST",
                "path": "/jaho3/event",
                "protocol": "HTTP/1.1",
                "sourceIp": "81.110.196.79",
                "userAgent": "Apache-HttpClient/4.5.14 (Java/17.0.8.1)",
            },
            "requestId": "Og-pShuvLPEEM1Q=",
            "routeKey": "POST /event",
            "stage": "jaho3",
            "time": "16/Nov/2023:23:51:35 +0000",
            "timeEpoch": 1700178695954,
        },
        "body": '{\n  "resourceType": "Immunization",\n  "id": "e045626e-4dc5-4df3-bc35-da25263f901e",\n  "identifier": [\n    {\n      "system": "https://supplierABC/ODSCode",\n      "value": "e045626e-4dc5-4df3-bc35-da25263f901e"\n    }\n  ],\n  "status": "completed",\n  "vaccineCode": {\n    "coding": [\n      {\n        "system": "http://snomed.info/sct",\n        "code": "39114911000001105",\n        "display": "some text"\n      }\n    ]\n  },\n  "patient": {\n    "reference": "urn:uuid:124fcb63-669c-4a3c-af2b-caf55de167ec",\n    "type": "Patient",\n    "identifier": {\n      "system": "https://fhir.nhs.uk/Id/nhs-number",\n      "value": "9000000009"\n    }\n  },\n  "occurrenceDateTime": "2020-12-14T10:08:15+00:00"\n}',
        "isBase64Encoded": False,
    }


>>>>>>> 9461415d
class TestFhirController(unittest.TestCase):
    def setUp(self):
        self.service = create_autospec(FhirService)
        self.authorizer = create_autospec(Authorization)
        self.controller = FhirController(self.authorizer, self.service)

    def test_create_response(self):
        """it should return application/fhir+json with correct status code"""
        body = {"message": "a body"}
        res = self.controller.create_response(42, body)
        headers = res["headers"]

        self.assertEqual(res["statusCode"], 42)
        self.assertDictEqual(
            headers,
            {
                "Content-Type": "application/fhir+json",
            },
        )
        self.assertDictEqual(json.loads(res["body"]), body)

    def test_no_body_no_header(self):
        res = self.controller.create_response(42)
        self.assertEqual(res["statusCode"], 42)
        self.assertDictEqual(res["headers"], {})
        self.assertTrue("body" not in res)


class TestFhirControllerGetImmunizationById(unittest.TestCase):
    def setUp(self):
        self.service = create_autospec(FhirService)
        self.authorizer = create_autospec(Authorization)
        self.controller = FhirController(self.authorizer, self.service)

    def test_get_imms_by_id(self):
        """it should return Immunization resource if it exists"""
        # Given
        imms_id = "a-id"
        self.service.get_immunization_by_id.return_value = Immunization.construct()
        lambda_event = {"pathParameters": {"id": imms_id}}

        # When
        response = self.controller.get_immunization_by_id(lambda_event)

        # Then
        self.service.get_immunization_by_id.assert_called_once_with(imms_id)

        self.assertEqual(response["statusCode"], 200)
        body = json.loads(response["body"])
        self.assertEqual(body["resourceType"], "Immunization")

    def test_not_found(self):
        """it should return not-found OperationOutcome if it doesn't exist"""
        # Given
        imms_id = "a-non-existing-id"
        self.service.get_immunization_by_id.return_value = None
        lambda_event = {"pathParameters": {"id": imms_id}}

        # When
        response = self.controller.get_immunization_by_id(lambda_event)

        # Then
        self.service.get_immunization_by_id.assert_called_once_with(imms_id)

        self.assertEqual(response["statusCode"], 404)
        body = json.loads(response["body"])
        self.assertEqual(body["resourceType"], "OperationOutcome")
        self.assertEqual(body["issue"][0]["code"], "not-found")

    def test_validate_imms_id(self):
        """it should validate lambda's Immunization id"""
        invalid_id = {"pathParameters": {"id": "invalid %$ id"}}

        response = self.controller.get_immunization_by_id(invalid_id)

        self.assertEqual(self.service.get_immunization_by_id.call_count, 0)
        self.assertEqual(response["statusCode"], 400)
        outcome = json.loads(response["body"])
        self.assertEqual(outcome["resourceType"], "OperationOutcome")


class TestCreateImmunization(unittest.TestCase):
    def setUp(self):
        self.service = create_autospec(FhirService)
        self.authorizer = create_autospec(Authorization)
        self.controller = FhirController(self.authorizer, self.service)

    def test_create_immunization(self):
        """it should create Immunization and return resource's location"""
        imms_id = str(uuid.uuid4())
        imms = create_an_immunization(imms_id)
        aws_event = {"body": imms.json()}
        self.service.create_immunization.return_value = imms

        response = self.controller.create_immunization(aws_event)

        imms_obj = json.loads(aws_event["body"])
        self.service.create_immunization.assert_called_once_with(imms_obj)
        self.assertEqual(response["statusCode"], 201)
        self.assertTrue("body" not in response)
        self.assertTrue(
            response["headers"]["Location"].endswith(f"Immunization/{imms_id}")
        )

    def test_malformed_resource(self):
        """it should return 400 if json is malformed"""
        bad_json = '{foo: "bar"}'
        aws_event = {"body": bad_json}

        response = self.controller.create_immunization(aws_event)

        self.assertEqual(self.service.get_immunization_by_id.call_count, 0)
        self.assertEqual(response["statusCode"], 400)
        outcome = json.loads(response["body"])
        self.assertEqual(outcome["resourceType"], "OperationOutcome")

    def test_invalid_nhs_number(self):
        """it should handle ValidationError when patient doesn't exist"""
        imms = Immunization.construct()
        aws_event = {"body": imms.json()}
        invalid_nhs_num = "a-bad-id"
        self.service.create_immunization.side_effect = InvalidPatientId(
            nhs_number=invalid_nhs_num
        )

        response = self.controller.create_immunization(aws_event)

        self.assertEqual(response["statusCode"], 400)
        body = json.loads(response["body"])
        self.assertEqual(body["resourceType"], "OperationOutcome")
        self.assertTrue(invalid_nhs_num in body["issue"][0]["diagnostics"])

    def test_pds_unhandled_error(self):
        """it should respond with 500 if PDS returns error"""
        imms = Immunization.construct()
        aws_event = {"body": imms.json()}
        self.service.create_immunization.side_effect = UnhandledResponseError(
            response={}, message="a message"
        )

        response = self.controller.create_immunization(aws_event)

        self.assertEqual(500, response["statusCode"])
        body = json.loads(response["body"])
        self.assertEqual(body["resourceType"], "OperationOutcome")


class TestUpdateImmunization(unittest.TestCase):
    def setUp(self):
        self.service = create_autospec(FhirService)
        self.authorizer = create_autospec(Authorization)
        self.controller = FhirController(self.authorizer, self.service)

    def test_create_immunization(self):
        """it should update Immunization"""
        imms = "{}"
        imms_id = "valid-id"
        aws_event = {"body": imms, "pathParameters": {"id": imms_id}}
        self.service.update_immunization.return_value = (
            UpdateOutcome.UPDATE,
            "value doesn't matter",
        )

        response = self.controller.update_immunization(aws_event)

        self.service.update_immunization.assert_called_once_with(
            imms_id, json.loads(imms)
        )
        self.assertEqual(response["statusCode"], 200)
        self.assertTrue("body" not in response)

    def test_create_new_imms(self):
        """it should return 201 if update creates a new record"""
        req_imms = "{}"
        path_id = "valid-id"
        aws_event = {"body": req_imms, "pathParameters": {"id": path_id}}

        new_id = "newly-created-id"
        created_imms = create_an_immunization(imms_id=new_id)
        self.service.update_immunization.return_value = (
            UpdateOutcome.CREATE,
            created_imms,
        )

        # When
        response = self.controller.update_immunization(aws_event)

        # Then
        self.service.update_immunization.assert_called_once_with(
            path_id, json.loads(req_imms)
        )
        self.assertEqual(response["statusCode"], 201)
        self.assertTrue("body" not in response)
        self.assertTrue(
            response["headers"]["Location"].endswith(f"Immunization/{new_id}")
        )

    def test_validation_error(self):
        """it should return 400 if Immunization is invalid"""
        imms = "{}"
        aws_event = {"body": imms, "pathParameters": {"id": "valid-id"}}
        self.service.update_immunization.side_effect = CoarseValidationError(
            message="invalid"
        )

        response = self.controller.update_immunization(aws_event)

        self.assertEqual(400, response["statusCode"])
        body = json.loads(response["body"])
        self.assertEqual(body["resourceType"], "OperationOutcome")

    def test_malformed_resource(self):
        """it should return 400 if json is malformed"""
        bad_json = '{foo: "bar"}'
        aws_event = {"body": bad_json, "pathParameters": {"id": "valid-id"}}

        response = self.controller.update_immunization(aws_event)

        self.assertEqual(self.service.update_immunization.call_count, 0)
        self.assertEqual(response["statusCode"], 400)
        outcome = json.loads(response["body"])
        self.assertEqual(outcome["resourceType"], "OperationOutcome")

    def test_validate_imms_id(self):
        """it should validate lambda's Immunization id"""
        invalid_id = {"pathParameters": {"id": "invalid %$ id"}}

        response = self.controller.update_immunization(invalid_id)

        self.assertEqual(self.service.update_immunization.call_count, 0)
        self.assertEqual(response["statusCode"], 400)
        outcome = json.loads(response["body"])
        self.assertEqual(outcome["resourceType"], "OperationOutcome")


class TestDeleteImmunization(unittest.TestCase):
    def setUp(self):
        self.service = create_autospec(FhirService)
        self.authorizer = create_autospec(Authorization)
        self.controller = FhirController(self.authorizer, self.service)

    def test_validate_imms_id(self):
        """it should validate lambda's Immunization id"""
        invalid_id = {"pathParameters": {"id": "invalid %$ id"}}

        response = self.controller.delete_immunization(invalid_id)

        self.assertEqual(self.service.get_immunization_by_id.call_count, 0)
        self.assertEqual(response["statusCode"], 400)
        outcome = json.loads(response["body"])
        self.assertEqual(outcome["resourceType"], "OperationOutcome")

    def test_delete_immunization(self):
        # Given
        imms_id = "an-id"
        self.service.delete_immunization.return_value = Immunization.construct()
        lambda_event = {"pathParameters": {"id": imms_id}}

        # When
        response = self.controller.delete_immunization(lambda_event)

        # Then
        self.service.delete_immunization.assert_called_once_with(imms_id)

        self.assertEqual(response["statusCode"], 204)
        self.assertTrue("body" not in response)

    def test_immunization_exception_not_found(self):
        """it should return not-found OperationOutcome if service throws ResourceNotFoundError"""
        # Given
        error = ResourceNotFoundError(
            resource_type="Immunization", resource_id="an-error-id"
        )
        self.service.delete_immunization.side_effect = error
        lambda_event = {"pathParameters": {"id": "a-non-existing-id"}}

        # When
        response = self.controller.delete_immunization(lambda_event)

        # Then
        self.assertEqual(response["statusCode"], 404)
        body = json.loads(response["body"])
        self.assertEqual(body["resourceType"], "OperationOutcome")
        self.assertEqual(body["issue"][0]["code"], "not-found")

    def test_immunization_unhandled_error(self):
        """it should return server-error OperationOutcome if service throws UnhandledResponseError"""
        # Given
        error = UnhandledResponseError(message="a message", response={})
        self.service.delete_immunization.side_effect = error
        lambda_event = {"pathParameters": {"id": "a-non-existing-id"}}

        # When
        response = self.controller.delete_immunization(lambda_event)

        # Then
        self.assertEqual(response["statusCode"], 500)
        body = json.loads(response["body"])
        self.assertEqual(body["resourceType"], "OperationOutcome")
        self.assertEqual(body["issue"][0]["code"], "internal-server-error")


class TestSearchImmunizations(unittest.TestCase):
    def setUp(self):
        self.service = create_autospec(FhirService)
        self.authorizer = create_autospec(Authorization)
        self.controller = FhirController(self.authorizer, self.service)
        self.nhs_search_param = "-nhsNumber"
        self.disease_type_search_param = "-diseaseType"

    def test_get_search_immunizations(self):
        """it should search based on nhsNumber and diseaseType"""
        search_result = Bundle.construct()
        self.service.search_immunizations.return_value = search_result

        nhs_number = "an-patient-id"
        disease_type = "a-disease-type"
        params = f"{self.nhs_search_param}={nhs_number}&{self.disease_type_search_param}={disease_type}"
        lambda_event = {"queryStringParameters": {
            self.disease_type_search_param: disease_type,
            self.nhs_search_param: nhs_number
        }}

        # When
        response = self.controller.search_immunizations(lambda_event)

        # Then
        self.service.search_immunizations.assert_called_once_with(nhs_number, disease_type, params)
        self.assertEqual(response["statusCode"], 200)
        body = json.loads(response["body"])
        self.assertEqual(body["resourceType"], "Bundle")

    def test_post_search_immunizations(self):
        """it should search based on nhsNumber and diseaseType"""
        search_result = Bundle.construct()
        self.service.search_immunizations.return_value = search_result

        nhs_number = "an-patient-id"
        disease_type = "a-disease-type"
        params = f"{self.nhs_search_param}={nhs_number}&{self.disease_type_search_param}={disease_type}"
        # Construct the application/x-www-form-urlencoded body
        body = {
            self.nhs_search_param: nhs_number,
            self.disease_type_search_param: disease_type
        }
        encoded_body = urlencode(body)
        # Base64 encode the body
        base64_encoded_body = base64.b64encode(encoded_body.encode("utf-8")).decode("utf-8")

        # Construct the lambda event
        lambda_event = {
            "httpMethod": "POST",
            "headers": {
                "Content-Type": "application/x-www-form-urlencoded"
            },
            "body": base64_encoded_body
        }
        # When
        response = self.controller.search_immunizations(lambda_event)
        # Then
        self.service.search_immunizations.assert_called_once_with(nhs_number, disease_type, params)
        self.assertEqual(response["statusCode"], 200)
        body = json.loads(response["body"])
        self.assertEqual(body["resourceType"], "Bundle")

    def test_post_empty_body_search_immunizations(self):
        """it should return bad request if nhsNumber and diseaseType are neither given in body nor in queryParams"""
        search_result = Bundle.construct()
        self.service.search_immunizations.return_value = search_result
        # Construct the lambda event
        lambda_event = {
            "httpMethod": "POST",
            "headers": {
                "Content-Type": "application/x-www-form-urlencoded"
            }
        }
        # When
        response = self.controller.search_immunizations(lambda_event)
        # Then
        self.assertEqual(response["statusCode"], 400)
        outcome = json.loads(response["body"])
        self.assertEqual(outcome["resourceType"], "OperationOutcome")

    def test_repeated_same_params_search_immunizations(self):
        """it should search based on nhsNumber and diseaseType irresepctive of their repition in params and body"""
        search_result = Bundle.construct()
        self.service.search_immunizations.return_value = search_result

        nhs_number = "an-patient-id"
        disease_type = "a-disease-type"
        params = f"{self.nhs_search_param}={nhs_number}&{self.disease_type_search_param}={disease_type}"
        # Construct the application/x-www-form-urlencoded body
        body = {
            self.nhs_search_param: nhs_number,
            self.disease_type_search_param: disease_type
        }
        encoded_body = urlencode(body)
        # Base64 encode the body
        base64_encoded_body = base64.b64encode(encoded_body.encode("utf-8")).decode("utf-8")

        # Construct the lambda event
        lambda_event = {
            "httpMethod": "POST",
            "headers": {
                "Content-Type": "application/x-www-form-urlencoded"
            },
            "body": base64_encoded_body,
            "queryStringParameters": {self.disease_type_search_param: disease_type,
                                      self.nhs_search_param: nhs_number},

        }
        # When
        response = self.controller.search_immunizations(lambda_event)
        # Then
        self.service.search_immunizations.assert_called_once_with(nhs_number, disease_type, params)
        self.assertEqual(response["statusCode"], 200)
        body = json.loads(response["body"])
        self.assertEqual(body["resourceType"], "Bundle")

    def test_mixed_params_search_immunizations(self):
        """it should search based on nhsNumber in body and diseaseType in params"""
        search_result = Bundle.construct()
        self.service.search_immunizations.return_value = search_result

        nhs_number = "an-patient-id"
        disease_type = "a-disease-type"
        params = f"{self.nhs_search_param}={nhs_number}&{self.disease_type_search_param}={disease_type}"
        # Construct the application/x-www-form-urlencoded body
        body = {
            self.nhs_search_param: nhs_number
        }
        encoded_body = urlencode(body)
        # Base64 encode the body
        base64_encoded_body = base64.b64encode(encoded_body.encode("utf-8")).decode("utf-8")

        # Construct the lambda event
        lambda_event = {
            "httpMethod": "POST",
            "headers": {
                "Content-Type": "application/x-www-form-urlencoded"
            },
            "body": base64_encoded_body,
            "queryStringParameters": {self.disease_type_search_param: disease_type},

        }
        # When
        response = self.controller.search_immunizations(lambda_event)
        # Then
        self.service.search_immunizations.assert_called_once_with(nhs_number, disease_type, params)
        self.assertEqual(response["statusCode"], 200)
        body = json.loads(response["body"])
        self.assertEqual(body["resourceType"], "Bundle")

    def test_repeated_different_params_search_immunizations(self):
        """it should return bad request if nhsNumber or diseaseType are different in params and body"""
        search_result = Bundle.construct()
        self.service.search_immunizations.return_value = search_result

        nhs_number1 = "an-patient-id"
        disease_type1 = "a-disease-type"
        nhs_number2 = "an-patient-id2"
        disease_type2 = "a-disease-type2"
        body = {
            self.nhs_search_param: nhs_number2,
            self.disease_type_search_param: disease_type2
        }
        encoded_body = urlencode(body)
        base64_encoded_body = base64.b64encode(encoded_body.encode("utf-8")).decode("utf-8")

        lambda_event = {
            "httpMethod": "POST",
            "headers": {
                "Content-Type": "application/x-www-form-urlencoded"
            },
            "body": base64_encoded_body,
            "queryStringParameters": {self.disease_type_search_param: disease_type1,
                                      self.nhs_search_param: nhs_number1}
        }
        # When
        response = self.controller.search_immunizations(lambda_event)
        # Then
        self.assertEqual(response["statusCode"], 400)
        outcome = json.loads(response["body"])
        self.assertEqual(outcome["resourceType"], "OperationOutcome")

    def test_nhs_number_is_mandatory(self):
        """nhsNumber is a mandatory query param"""
        lambda_event = {"queryStringParameters": {
            self.disease_type_search_param: "a-disease-type",
        }}

        response = self.controller.search_immunizations(lambda_event)

        self.assertEqual(self.service.search_immunizations.call_count, 0)
        self.assertEqual(response["statusCode"], 400)
        outcome = json.loads(response["body"])
        self.assertEqual(outcome["resourceType"], "OperationOutcome")

    def test_diseaseType_is_mandatory(self):
        """diseaseType is a mandatory query param"""
        lambda_event = {"queryStringParameters": {
            self.nhs_search_param: "an-id",
        }}

        response = self.controller.search_immunizations(lambda_event)

        self.assertEqual(self.service.search_immunizations.call_count, 0)
        self.assertEqual(response["statusCode"], 400)
        outcome = json.loads(response["body"])
        self.assertEqual(outcome["resourceType"], "OperationOutcome")<|MERGE_RESOLUTION|>--- conflicted
+++ resolved
@@ -19,49 +19,6 @@
 from .immunization_utils import create_an_immunization
 
 
-<<<<<<< HEAD
-=======
-def _create_a_post_event(body: str) -> dict:
-    return {
-        "version": "2.0",
-        "routeKey": "POST /event",
-        "rawPath": "/jaho3/event",
-        "rawQueryString": "",
-        "headers": {
-            "accept-encoding": "br,deflate,gzip,x-gzip",
-            "content-length": "688",
-            "content-type": "application/fhir+json",
-            "host": "jaho3.imms.dev.api.platform.nhs.uk",
-            "user-agent": "Apache-HttpClient/4.5.14 (Java/17.0.8.1)",
-            "x-amzn-trace-id": "Root=1-6556ab07-72760aca0fdf068e5997f65a",
-            "x-forwarded-for": "81.110.196.79",
-            "x-forwarded-port": "443",
-            "x-forwarded-proto": "https",
-        },
-        "requestContext": {
-            "accountId": "790083933819",
-            "apiId": "bgllbuiz2i",
-            "domainName": "jaho3.imms.dev.api.platform.nhs.uk",
-            "domainPrefix": "jaho3",
-            "http": {
-                "method": "POST",
-                "path": "/jaho3/event",
-                "protocol": "HTTP/1.1",
-                "sourceIp": "81.110.196.79",
-                "userAgent": "Apache-HttpClient/4.5.14 (Java/17.0.8.1)",
-            },
-            "requestId": "Og-pShuvLPEEM1Q=",
-            "routeKey": "POST /event",
-            "stage": "jaho3",
-            "time": "16/Nov/2023:23:51:35 +0000",
-            "timeEpoch": 1700178695954,
-        },
-        "body": '{\n  "resourceType": "Immunization",\n  "id": "e045626e-4dc5-4df3-bc35-da25263f901e",\n  "identifier": [\n    {\n      "system": "https://supplierABC/ODSCode",\n      "value": "e045626e-4dc5-4df3-bc35-da25263f901e"\n    }\n  ],\n  "status": "completed",\n  "vaccineCode": {\n    "coding": [\n      {\n        "system": "http://snomed.info/sct",\n        "code": "39114911000001105",\n        "display": "some text"\n      }\n    ]\n  },\n  "patient": {\n    "reference": "urn:uuid:124fcb63-669c-4a3c-af2b-caf55de167ec",\n    "type": "Patient",\n    "identifier": {\n      "system": "https://fhir.nhs.uk/Id/nhs-number",\n      "value": "9000000009"\n    }\n  },\n  "occurrenceDateTime": "2020-12-14T10:08:15+00:00"\n}',
-        "isBase64Encoded": False,
-    }
-
-
->>>>>>> 9461415d
 class TestFhirController(unittest.TestCase):
     def setUp(self):
         self.service = create_autospec(FhirService)
@@ -162,9 +119,7 @@
         self.service.create_immunization.assert_called_once_with(imms_obj)
         self.assertEqual(response["statusCode"], 201)
         self.assertTrue("body" not in response)
-        self.assertTrue(
-            response["headers"]["Location"].endswith(f"Immunization/{imms_id}")
-        )
+        self.assertTrue( response["headers"]["Location"].endswith(f"Immunization/{imms_id}"))
 
     def test_malformed_resource(self):
         """it should return 400 if json is malformed"""
@@ -183,9 +138,7 @@
         imms = Immunization.construct()
         aws_event = {"body": imms.json()}
         invalid_nhs_num = "a-bad-id"
-        self.service.create_immunization.side_effect = InvalidPatientId(
-            nhs_number=invalid_nhs_num
-        )
+        self.service.create_immunization.side_effect = InvalidPatientId(nhs_number=invalid_nhs_num)
 
         response = self.controller.create_immunization(aws_event)
 
@@ -198,9 +151,7 @@
         """it should respond with 500 if PDS returns error"""
         imms = Immunization.construct()
         aws_event = {"body": imms.json()}
-        self.service.create_immunization.side_effect = UnhandledResponseError(
-            response={}, message="a message"
-        )
+        self.service.create_immunization.side_effect = UnhandledResponseError(response={}, message="a message")
 
         response = self.controller.create_immunization(aws_event)
 
@@ -220,16 +171,11 @@
         imms = "{}"
         imms_id = "valid-id"
         aws_event = {"body": imms, "pathParameters": {"id": imms_id}}
-        self.service.update_immunization.return_value = (
-            UpdateOutcome.UPDATE,
-            "value doesn't matter",
-        )
+        self.service.update_immunization.return_value = UpdateOutcome.UPDATE, "value doesn't matter"
 
         response = self.controller.update_immunization(aws_event)
 
-        self.service.update_immunization.assert_called_once_with(
-            imms_id, json.loads(imms)
-        )
+        self.service.update_immunization.assert_called_once_with(imms_id, json.loads(imms))
         self.assertEqual(response["statusCode"], 200)
         self.assertTrue("body" not in response)
 
@@ -241,31 +187,22 @@
 
         new_id = "newly-created-id"
         created_imms = create_an_immunization(imms_id=new_id)
-        self.service.update_immunization.return_value = (
-            UpdateOutcome.CREATE,
-            created_imms,
-        )
+        self.service.update_immunization.return_value = UpdateOutcome.CREATE, created_imms
 
         # When
         response = self.controller.update_immunization(aws_event)
 
         # Then
-        self.service.update_immunization.assert_called_once_with(
-            path_id, json.loads(req_imms)
-        )
+        self.service.update_immunization.assert_called_once_with(path_id, json.loads(req_imms))
         self.assertEqual(response["statusCode"], 201)
         self.assertTrue("body" not in response)
-        self.assertTrue(
-            response["headers"]["Location"].endswith(f"Immunization/{new_id}")
-        )
+        self.assertTrue(response["headers"]["Location"].endswith(f"Immunization/{new_id}"))
 
     def test_validation_error(self):
         """it should return 400 if Immunization is invalid"""
         imms = "{}"
         aws_event = {"body": imms, "pathParameters": {"id": "valid-id"}}
-        self.service.update_immunization.side_effect = CoarseValidationError(
-            message="invalid"
-        )
+        self.service.update_immunization.side_effect = CoarseValidationError(message="invalid")
 
         response = self.controller.update_immunization(aws_event)
 
@@ -275,7 +212,7 @@
 
     def test_malformed_resource(self):
         """it should return 400 if json is malformed"""
-        bad_json = '{foo: "bar"}'
+        bad_json = "{foo: \"bar\"}"
         aws_event = {"body": bad_json, "pathParameters": {"id": "valid-id"}}
 
         response = self.controller.update_immunization(aws_event)
@@ -332,9 +269,7 @@
     def test_immunization_exception_not_found(self):
         """it should return not-found OperationOutcome if service throws ResourceNotFoundError"""
         # Given
-        error = ResourceNotFoundError(
-            resource_type="Immunization", resource_id="an-error-id"
-        )
+        error = ResourceNotFoundError(resource_type="Immunization", resource_id="an-error-id")
         self.service.delete_immunization.side_effect = error
         lambda_event = {"pathParameters": {"id": "a-non-existing-id"}}
 
