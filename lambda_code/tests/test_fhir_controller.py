import json
import unittest
import uuid
from unittest.mock import create_autospec
from urllib.parse import urlencode
from fhir.resources.R4B.immunization import Immunization
from fhir.resources.R4B.bundle import Bundle
import base64
from fhir_controller import FhirController
from fhir_service import FhirService, UpdateOutcome
from models.errors import (
    ResourceNotFoundError,
    UnhandledResponseError,
    InvalidPatientId,
<<<<<<< HEAD
    CustomValidationError,
=======
    CoarseValidationError,
    IdentifierDuplicationError
>>>>>>> f1fd5cad
)
from .immunization_utils import create_an_immunization


def _create_a_post_event(body: str) -> dict:
    return {
        "version": "2.0",
        "routeKey": "POST /event",
        "rawPath": "/jaho3/event",
        "rawQueryString": "",
        "headers": {
            "accept-encoding": "br,deflate,gzip,x-gzip",
            "content-length": "688",
            "content-type": "application/fhir+json",
            "host": "jaho3.imms.dev.api.platform.nhs.uk",
            "user-agent": "Apache-HttpClient/4.5.14 (Java/17.0.8.1)",
            "x-amzn-trace-id": "Root=1-6556ab07-72760aca0fdf068e5997f65a",
            "x-forwarded-for": "81.110.196.79",
            "x-forwarded-port": "443",
            "x-forwarded-proto": "https",
        },
        "requestContext": {
            "accountId": "790083933819",
            "apiId": "bgllbuiz2i",
            "domainName": "jaho3.imms.dev.api.platform.nhs.uk",
            "domainPrefix": "jaho3",
            "http": {
                "method": "POST",
                "path": "/jaho3/event",
                "protocol": "HTTP/1.1",
                "sourceIp": "81.110.196.79",
                "userAgent": "Apache-HttpClient/4.5.14 (Java/17.0.8.1)",
            },
            "requestId": "Og-pShuvLPEEM1Q=",
            "routeKey": "POST /event",
            "stage": "jaho3",
            "time": "16/Nov/2023:23:51:35 +0000",
            "timeEpoch": 1700178695954,
        },
        "body": '{\n  "resourceType": "Immunization",\n  "id": "e045626e-4dc5-4df3-bc35-da25263f901e",\n  "identifier": [\n    {\n      "system": "https://supplierABC/ODSCode",\n      "value": "e045626e-4dc5-4df3-bc35-da25263f901e"\n    }\n  ],\n  "status": "completed",\n  "vaccineCode": {\n    "coding": [\n      {\n        "system": "http://snomed.info/sct",\n        "code": "39114911000001105",\n        "display": "some text"\n      }\n    ]\n  },\n  "patient": {\n    "reference": "urn:uuid:124fcb63-669c-4a3c-af2b-caf55de167ec",\n    "type": "Patient",\n    "identifier": {\n      "system": "https://fhir.nhs.uk/Id/nhs-number",\n      "value": "9000000009"\n    }\n  },\n  "occurrenceDateTime": "2020-12-14T10:08:15+00:00"\n}',
        "isBase64Encoded": False,
    }


class TestFhirController(unittest.TestCase):
    def setUp(self):
        self.service = create_autospec(FhirService)
        self.controller = FhirController(self.service)

    def test_create_response(self):
        """it should return application/fhir+json with correct status code"""
        body = {"message": "a body"}
        res = self.controller.create_response(42, body)
        headers = res["headers"]

        self.assertEqual(res["statusCode"], 42)
        self.assertDictEqual(
            headers,
            {
                "Content-Type": "application/fhir+json",
            },
        )
        self.assertDictEqual(json.loads(res["body"]), body)

    def test_no_body_no_header(self):
        res = self.controller.create_response(42)
        self.assertEqual(res["statusCode"], 42)
        self.assertDictEqual(res["headers"], {})
        self.assertTrue("body" not in res)


class TestFhirControllerGetImmunizationById(unittest.TestCase):
    def setUp(self):
        self.service = create_autospec(FhirService)
        self.controller = FhirController(self.service)

    def test_get_imms_by_id(self):
        """it should return Immunization resource if it exists"""
        # Given
        imms_id = "a-id"
        self.service.get_immunization_by_id.return_value = Immunization.construct()
        lambda_event = {"pathParameters": {"id": imms_id}}

        # When
        response = self.controller.get_immunization_by_id(lambda_event)

        # Then
        self.service.get_immunization_by_id.assert_called_once_with(imms_id)

        self.assertEqual(response["statusCode"], 200)
        body = json.loads(response["body"])
        self.assertEqual(body["resourceType"], "Immunization")

    def test_not_found(self):
        """it should return not-found OperationOutcome if it doesn't exist"""
        # Given
        imms_id = "a-non-existing-id"
        self.service.get_immunization_by_id.return_value = None
        lambda_event = {"pathParameters": {"id": imms_id}}

        # When
        response = self.controller.get_immunization_by_id(lambda_event)

        # Then
        self.service.get_immunization_by_id.assert_called_once_with(imms_id)

        self.assertEqual(response["statusCode"], 404)
        body = json.loads(response["body"])
        self.assertEqual(body["resourceType"], "OperationOutcome")
        self.assertEqual(body["issue"][0]["code"], "not-found")

    def test_validate_imms_id(self):
        """it should validate lambda's Immunization id"""
        invalid_id = {"pathParameters": {"id": "invalid %$ id"}}

        response = self.controller.get_immunization_by_id(invalid_id)

        self.assertEqual(self.service.get_immunization_by_id.call_count, 0)
        self.assertEqual(response["statusCode"], 400)
        outcome = json.loads(response["body"])
        self.assertEqual(outcome["resourceType"], "OperationOutcome")


class TestCreateImmunization(unittest.TestCase):
    def setUp(self):
        self.service = create_autospec(FhirService)
        self.controller = FhirController(self.service)

    def test_create_immunization(self):
        """it should create Immunization and return resource's location"""
        imms_id = str(uuid.uuid4())
        imms = create_an_immunization(imms_id)
        aws_event = {"body": imms.json()}
        self.service.create_immunization.return_value = imms

        response = self.controller.create_immunization(aws_event)

        imms_obj = json.loads(aws_event["body"])
        self.service.create_immunization.assert_called_once_with(imms_obj)
        self.assertEqual(response["statusCode"], 201)
        self.assertTrue("body" not in response)
        self.assertTrue(
            response["headers"]["Location"].endswith(f"Immunization/{imms_id}")
        )

    def test_malformed_resource(self):
        """it should return 400 if json is malformed"""
        bad_json = '{foo: "bar"}'
        aws_event = {"body": bad_json}

        response = self.controller.create_immunization(aws_event)

        self.assertEqual(self.service.get_immunization_by_id.call_count, 0)
        self.assertEqual(response["statusCode"], 400)
        outcome = json.loads(response["body"])
        self.assertEqual(outcome["resourceType"], "OperationOutcome")

    def test_invalid_nhs_number(self):
        """it should handle ValidationError when patient doesn't exist"""
        imms = Immunization.construct()
        aws_event = {"body": imms.json()}
        invalid_nhs_num = "a-bad-id"
        self.service.create_immunization.side_effect = InvalidPatientId(
            nhs_number=invalid_nhs_num
        )

        response = self.controller.create_immunization(aws_event)

        self.assertEqual(response["statusCode"], 400)
        body = json.loads(response["body"])
        self.assertEqual(body["resourceType"], "OperationOutcome")
        self.assertTrue(invalid_nhs_num in body["issue"][0]["diagnostics"])

    def test_pds_unhandled_error(self):
        """it should respond with 500 if PDS returns error"""
        imms = Immunization.construct()
        aws_event = {"body": imms.json()}
        self.service.create_immunization.side_effect = UnhandledResponseError(
            response={}, message="a message"
        )

        response = self.controller.create_immunization(aws_event)

        self.assertEqual(500, response["statusCode"])
        body = json.loads(response["body"])
        self.assertEqual(body["resourceType"], "OperationOutcome")


class TestUpdateImmunization(unittest.TestCase):
    def setUp(self):
        self.service = create_autospec(FhirService)
        self.controller = FhirController(self.service)

    def test_create_immunization(self):
        """it should update Immunization"""
        imms = "{}"
        imms_id = "valid-id"
        aws_event = {"body": imms, "pathParameters": {"id": imms_id}}
        self.service.update_immunization.return_value = (
            UpdateOutcome.UPDATE,
            "value doesn't matter",
        )

        response = self.controller.update_immunization(aws_event)

        self.service.update_immunization.assert_called_once_with(
            imms_id, json.loads(imms)
        )
        self.assertEqual(response["statusCode"], 200)
        self.assertTrue("body" not in response)

    def test_create_new_imms(self):
        """it should return 201 if update creates a new record"""
        req_imms = "{}"
        path_id = "valid-id"
        aws_event = {"body": req_imms, "pathParameters": {"id": path_id}}

        new_id = "newly-created-id"
        created_imms = create_an_immunization(imms_id=new_id)
        self.service.update_immunization.return_value = (
            UpdateOutcome.CREATE,
            created_imms,
        )

        # When
        response = self.controller.update_immunization(aws_event)

        # Then
        self.service.update_immunization.assert_called_once_with(
            path_id, json.loads(req_imms)
        )
        self.assertEqual(response["statusCode"], 201)
        self.assertTrue("body" not in response)
        self.assertTrue(
            response["headers"]["Location"].endswith(f"Immunization/{new_id}")
        )

    def test_validation_error(self):
        """it should return 400 if Immunization is invalid"""
        imms = "{}"
        aws_event = {"body": imms, "pathParameters": {"id": "valid-id"}}
        self.service.update_immunization.side_effect = CustomValidationError(
            message="invalid"
        )

        response = self.controller.update_immunization(aws_event)

        self.assertEqual(400, response["statusCode"])
        body = json.loads(response["body"])
        self.assertEqual(body["resourceType"], "OperationOutcome")

    def test_malformed_resource(self):
        """it should return 400 if json is malformed"""
        bad_json = '{foo: "bar"}'
        aws_event = {"body": bad_json, "pathParameters": {"id": "valid-id"}}

        response = self.controller.update_immunization(aws_event)

        self.assertEqual(self.service.update_immunization.call_count, 0)
        self.assertEqual(response["statusCode"], 400)
        outcome = json.loads(response["body"])
        self.assertEqual(outcome["resourceType"], "OperationOutcome")

    def test_validate_imms_id(self):
        """it should validate lambda's Immunization id"""
        invalid_id = {"pathParameters": {"id": "invalid %$ id"}}

        response = self.controller.update_immunization(invalid_id)

        self.assertEqual(self.service.update_immunization.call_count, 0)
        self.assertEqual(response["statusCode"], 400)
        outcome = json.loads(response["body"])
        self.assertEqual(outcome["resourceType"], "OperationOutcome")


class TestDeleteImmunization(unittest.TestCase):
    def setUp(self):
        self.service = create_autospec(FhirService)
        self.controller = FhirController(self.service)

    def test_validate_imms_id(self):
        """it should validate lambda's Immunization id"""
        invalid_id = {"pathParameters": {"id": "invalid %$ id"}}

        response = self.controller.delete_immunization(invalid_id)

        self.assertEqual(self.service.get_immunization_by_id.call_count, 0)
        self.assertEqual(response["statusCode"], 400)
        outcome = json.loads(response["body"])
        self.assertEqual(outcome["resourceType"], "OperationOutcome")

    def test_delete_immunization(self):
        # Given
        imms_id = "an-id"
        self.service.delete_immunization.return_value = Immunization.construct()
        lambda_event = {"pathParameters": {"id": imms_id}}

        # When
        response = self.controller.delete_immunization(lambda_event)

        # Then
        self.service.delete_immunization.assert_called_once_with(imms_id)

        self.assertEqual(response["statusCode"], 204)
        self.assertTrue("body" not in response)

    def test_immunization_exception_not_found(self):
        """it should return not-found OperationOutcome if service throws ResourceNotFoundError"""
        # Given
        error = ResourceNotFoundError(
            resource_type="Immunization", resource_id="an-error-id"
        )
        self.service.delete_immunization.side_effect = error
        lambda_event = {"pathParameters": {"id": "a-non-existing-id"}}

        # When
        response = self.controller.delete_immunization(lambda_event)

        # Then
        self.assertEqual(response["statusCode"], 404)
        body = json.loads(response["body"])
        self.assertEqual(body["resourceType"], "OperationOutcome")
        self.assertEqual(body["issue"][0]["code"], "not-found")

    def test_immunization_unhandled_error(self):
        """it should return server-error OperationOutcome if service throws UnhandledResponseError"""
        # Given
        error = UnhandledResponseError(message="a message", response={})
        self.service.delete_immunization.side_effect = error
        lambda_event = {"pathParameters": {"id": "a-non-existing-id"}}

        # When
        response = self.controller.delete_immunization(lambda_event)


        # Then
        self.assertEqual(response["statusCode"], 500)
        body = json.loads(response["body"])
        self.assertEqual(body["resourceType"], "OperationOutcome")
        self.assertEqual(body["issue"][0]["code"], "internal-server-error")


class TestSearchImmunizations(unittest.TestCase):
    def setUp(self):
        self.service = create_autospec(FhirService)
        self.controller = FhirController(self.service)
        self.nhs_search_param = "-nhsNumber"
        self.disease_type_search_param = "-diseaseType"

    def test_get_search_immunizations(self):
        """it should search based on nhsNumber and diseaseType"""
        search_result = Bundle.construct()
        self.service.search_immunizations.return_value = search_result

        nhs_number = "an-patient-id"
        disease_type = "a-disease-type"
        params = f"{self.nhs_search_param}={nhs_number}&{self.disease_type_search_param}={disease_type}"
        lambda_event = {
            "queryStringParameters": {
                self.disease_type_search_param: disease_type,
                self.nhs_search_param: nhs_number,
            }
        }

        # When
        response = self.controller.search_immunizations(lambda_event)

        # Then
        self.service.search_immunizations.assert_called_once_with(
            nhs_number, disease_type, params
        )
        self.assertEqual(response["statusCode"], 200)
        body = json.loads(response["body"])
        self.assertEqual(body["resourceType"], "Bundle")

    def test_post_search_immunizations(self):
        """it should search based on nhsNumber and diseaseType"""
        search_result = Bundle.construct()
        self.service.search_immunizations.return_value = search_result

        nhs_number = "an-patient-id"
        disease_type = "a-disease-type"
        params = f"{self.nhs_search_param}={nhs_number}&{self.disease_type_search_param}={disease_type}"
        # Construct the application/x-www-form-urlencoded body
        body = {
            self.nhs_search_param: nhs_number,
            self.disease_type_search_param: disease_type,
        }
        encoded_body = urlencode(body)
        # Base64 encode the body
        base64_encoded_body = base64.b64encode(encoded_body.encode("utf-8")).decode(
            "utf-8"
        )

        # Construct the lambda event
        lambda_event = {
            "httpMethod": "POST",
            "headers": {"Content-Type": "application/x-www-form-urlencoded"},
            "body": base64_encoded_body,
        }
        # When
        response = self.controller.search_immunizations(lambda_event)
        # Then
        self.service.search_immunizations.assert_called_once_with(
            nhs_number, disease_type, params
        )
        self.assertEqual(response["statusCode"], 200)
        body = json.loads(response["body"])
        self.assertEqual(body["resourceType"], "Bundle")

    def test_post_empty_body_search_immunizations(self):
        """it should return bad request if nhsNumber and diseaseType are neither given in body nor in queryParams"""
        search_result = Bundle.construct()
        self.service.search_immunizations.return_value = search_result
        # Construct the lambda event
        lambda_event = {
            "httpMethod": "POST",
            "headers": {"Content-Type": "application/x-www-form-urlencoded"},
        }
        # When
        response = self.controller.search_immunizations(lambda_event)
        # Then
        self.assertEqual(response["statusCode"], 400)
        outcome = json.loads(response["body"])
        self.assertEqual(outcome["resourceType"], "OperationOutcome")

    def test_repeated_same_params_search_immunizations(self):
        """it should search based on nhsNumber and diseaseType irresepctive of their repition in params and body"""
        search_result = Bundle.construct()
        self.service.search_immunizations.return_value = search_result

        nhs_number = "an-patient-id"
        disease_type = "a-disease-type"
        params = f"{self.nhs_search_param}={nhs_number}&{self.disease_type_search_param}={disease_type}"
        # Construct the application/x-www-form-urlencoded body
        body = {
            self.nhs_search_param: nhs_number,
            self.disease_type_search_param: disease_type,
        }
        encoded_body = urlencode(body)
        # Base64 encode the body
        base64_encoded_body = base64.b64encode(encoded_body.encode("utf-8")).decode(
            "utf-8"
        )

        # Construct the lambda event
        lambda_event = {
            "httpMethod": "POST",
            "headers": {"Content-Type": "application/x-www-form-urlencoded"},
            "body": base64_encoded_body,
            "queryStringParameters": {
                self.disease_type_search_param: disease_type,
                self.nhs_search_param: nhs_number,
            },
        }
        # When
        response = self.controller.search_immunizations(lambda_event)
        # Then
        self.service.search_immunizations.assert_called_once_with(
            nhs_number, disease_type, params
        )
        self.assertEqual(response["statusCode"], 200)
        body = json.loads(response["body"])
        self.assertEqual(body["resourceType"], "Bundle")

    def test_mixed_params_search_immunizations(self):
        """it should search based on nhsNumber in body and diseaseType in params"""
        search_result = Bundle.construct()
        self.service.search_immunizations.return_value = search_result

        nhs_number = "an-patient-id"
        disease_type = "a-disease-type"
        params = f"{self.nhs_search_param}={nhs_number}&{self.disease_type_search_param}={disease_type}"
        # Construct the application/x-www-form-urlencoded body
        body = {self.nhs_search_param: nhs_number}
        encoded_body = urlencode(body)
        # Base64 encode the body
        base64_encoded_body = base64.b64encode(encoded_body.encode("utf-8")).decode(
            "utf-8"
        )

        # Construct the lambda event
        lambda_event = {
            "httpMethod": "POST",
            "headers": {"Content-Type": "application/x-www-form-urlencoded"},
            "body": base64_encoded_body,
            "queryStringParameters": {self.disease_type_search_param: disease_type},
        }
        # When
        response = self.controller.search_immunizations(lambda_event)
        # Then
        self.service.search_immunizations.assert_called_once_with(
            nhs_number, disease_type, params
        )
        self.assertEqual(response["statusCode"], 200)
        body = json.loads(response["body"])
        self.assertEqual(body["resourceType"], "Bundle")

    def test_repeated_different_params_search_immunizations(self):
        """it should return bad request if nhsNumber or diseaseType are different in params and body"""
        search_result = Bundle.construct()
        self.service.search_immunizations.return_value = search_result

        nhs_number1 = "an-patient-id"
        disease_type1 = "a-disease-type"
        nhs_number2 = "an-patient-id2"
        disease_type2 = "a-disease-type2"
        body = {
            self.nhs_search_param: nhs_number2,
            self.disease_type_search_param: disease_type2,
        }
        encoded_body = urlencode(body)
        base64_encoded_body = base64.b64encode(encoded_body.encode("utf-8")).decode(
            "utf-8"
        )

        lambda_event = {
            "httpMethod": "POST",
            "headers": {"Content-Type": "application/x-www-form-urlencoded"},
            "body": base64_encoded_body,
            "queryStringParameters": {
                self.disease_type_search_param: disease_type1,
                self.nhs_search_param: nhs_number1,
            },
        }
        # When
        response = self.controller.search_immunizations(lambda_event)
        # Then
        self.assertEqual(response["statusCode"], 400)
        outcome = json.loads(response["body"])
        self.assertEqual(outcome["resourceType"], "OperationOutcome")

    def test_nhs_number_is_mandatory(self):
        """nhsNumber is a mandatory query param"""
        lambda_event = {
            "queryStringParameters": {
                self.disease_type_search_param: "a-disease-type",
            }
        }

        response = self.controller.search_immunizations(lambda_event)

        self.assertEqual(self.service.search_immunizations.call_count, 0)
        self.assertEqual(response["statusCode"], 400)
        outcome = json.loads(response["body"])
        self.assertEqual(outcome["resourceType"], "OperationOutcome")

    def test_diseaseType_is_mandatory(self):
        """diseaseType is a mandatory query param"""
        lambda_event = {
            "queryStringParameters": {
                self.nhs_search_param: "an-id",
            }
        }

        response = self.controller.search_immunizations(lambda_event)

        self.assertEqual(self.service.search_immunizations.call_count, 0)
        self.assertEqual(response["statusCode"], 400)
        outcome = json.loads(response["body"])
        self.assertEqual(outcome["resourceType"], "OperationOutcome")<|MERGE_RESOLUTION|>--- conflicted
+++ resolved
@@ -12,12 +12,8 @@
     ResourceNotFoundError,
     UnhandledResponseError,
     InvalidPatientId,
-<<<<<<< HEAD
     CustomValidationError,
-=======
-    CoarseValidationError,
-    IdentifierDuplicationError
->>>>>>> f1fd5cad
+    IdentifierDuplicationError,
 )
 from .immunization_utils import create_an_immunization
 
@@ -159,9 +155,7 @@
         self.service.create_immunization.assert_called_once_with(imms_obj)
         self.assertEqual(response["statusCode"], 201)
         self.assertTrue("body" not in response)
-        self.assertTrue(
-            response["headers"]["Location"].endswith(f"Immunization/{imms_id}")
-        )
+        self.assertTrue(response["headers"]["Location"].endswith(f"Immunization/{imms_id}"))
 
     def test_malformed_resource(self):
         """it should return 400 if json is malformed"""
@@ -180,9 +174,7 @@
         imms = Immunization.construct()
         aws_event = {"body": imms.json()}
         invalid_nhs_num = "a-bad-id"
-        self.service.create_immunization.side_effect = InvalidPatientId(
-            nhs_number=invalid_nhs_num
-        )
+        self.service.create_immunization.side_effect = InvalidPatientId(nhs_number=invalid_nhs_num)
 
         response = self.controller.create_immunization(aws_event)
 
@@ -195,9 +187,7 @@
         """it should respond with 500 if PDS returns error"""
         imms = Immunization.construct()
         aws_event = {"body": imms.json()}
-        self.service.create_immunization.side_effect = UnhandledResponseError(
-            response={}, message="a message"
-        )
+        self.service.create_immunization.side_effect = UnhandledResponseError(response={}, message="a message")
 
         response = self.controller.create_immunization(aws_event)
 
@@ -223,9 +213,7 @@
 
         response = self.controller.update_immunization(aws_event)
 
-        self.service.update_immunization.assert_called_once_with(
-            imms_id, json.loads(imms)
-        )
+        self.service.update_immunization.assert_called_once_with(imms_id, json.loads(imms))
         self.assertEqual(response["statusCode"], 200)
         self.assertTrue("body" not in response)
 
@@ -246,22 +234,16 @@
         response = self.controller.update_immunization(aws_event)
 
         # Then
-        self.service.update_immunization.assert_called_once_with(
-            path_id, json.loads(req_imms)
-        )
+        self.service.update_immunization.assert_called_once_with(path_id, json.loads(req_imms))
         self.assertEqual(response["statusCode"], 201)
         self.assertTrue("body" not in response)
-        self.assertTrue(
-            response["headers"]["Location"].endswith(f"Immunization/{new_id}")
-        )
+        self.assertTrue(response["headers"]["Location"].endswith(f"Immunization/{new_id}"))
 
     def test_validation_error(self):
         """it should return 400 if Immunization is invalid"""
         imms = "{}"
         aws_event = {"body": imms, "pathParameters": {"id": "valid-id"}}
-        self.service.update_immunization.side_effect = CustomValidationError(
-            message="invalid"
-        )
+        self.service.update_immunization.side_effect = CustomValidationError(message="invalid")
 
         response = self.controller.update_immunization(aws_event)
 
@@ -327,9 +309,7 @@
     def test_immunization_exception_not_found(self):
         """it should return not-found OperationOutcome if service throws ResourceNotFoundError"""
         # Given
-        error = ResourceNotFoundError(
-            resource_type="Immunization", resource_id="an-error-id"
-        )
+        error = ResourceNotFoundError(resource_type="Immunization", resource_id="an-error-id")
         self.service.delete_immunization.side_effect = error
         lambda_event = {"pathParameters": {"id": "a-non-existing-id"}}
 
@@ -352,7 +332,6 @@
         # When
         response = self.controller.delete_immunization(lambda_event)
 
-
         # Then
         self.assertEqual(response["statusCode"], 500)
         body = json.loads(response["body"])
@@ -386,9 +365,7 @@
         response = self.controller.search_immunizations(lambda_event)
 
         # Then
-        self.service.search_immunizations.assert_called_once_with(
-            nhs_number, disease_type, params
-        )
+        self.service.search_immunizations.assert_called_once_with(nhs_number, disease_type, params)
         self.assertEqual(response["statusCode"], 200)
         body = json.loads(response["body"])
         self.assertEqual(body["resourceType"], "Bundle")
@@ -408,9 +385,7 @@
         }
         encoded_body = urlencode(body)
         # Base64 encode the body
-        base64_encoded_body = base64.b64encode(encoded_body.encode("utf-8")).decode(
-            "utf-8"
-        )
+        base64_encoded_body = base64.b64encode(encoded_body.encode("utf-8")).decode("utf-8")
 
         # Construct the lambda event
         lambda_event = {
@@ -421,9 +396,7 @@
         # When
         response = self.controller.search_immunizations(lambda_event)
         # Then
-        self.service.search_immunizations.assert_called_once_with(
-            nhs_number, disease_type, params
-        )
+        self.service.search_immunizations.assert_called_once_with(nhs_number, disease_type, params)
         self.assertEqual(response["statusCode"], 200)
         body = json.loads(response["body"])
         self.assertEqual(body["resourceType"], "Bundle")
@@ -459,9 +432,7 @@
         }
         encoded_body = urlencode(body)
         # Base64 encode the body
-        base64_encoded_body = base64.b64encode(encoded_body.encode("utf-8")).decode(
-            "utf-8"
-        )
+        base64_encoded_body = base64.b64encode(encoded_body.encode("utf-8")).decode("utf-8")
 
         # Construct the lambda event
         lambda_event = {
@@ -476,9 +447,7 @@
         # When
         response = self.controller.search_immunizations(lambda_event)
         # Then
-        self.service.search_immunizations.assert_called_once_with(
-            nhs_number, disease_type, params
-        )
+        self.service.search_immunizations.assert_called_once_with(nhs_number, disease_type, params)
         self.assertEqual(response["statusCode"], 200)
         body = json.loads(response["body"])
         self.assertEqual(body["resourceType"], "Bundle")
@@ -495,9 +464,7 @@
         body = {self.nhs_search_param: nhs_number}
         encoded_body = urlencode(body)
         # Base64 encode the body
-        base64_encoded_body = base64.b64encode(encoded_body.encode("utf-8")).decode(
-            "utf-8"
-        )
+        base64_encoded_body = base64.b64encode(encoded_body.encode("utf-8")).decode("utf-8")
 
         # Construct the lambda event
         lambda_event = {
@@ -509,9 +476,7 @@
         # When
         response = self.controller.search_immunizations(lambda_event)
         # Then
-        self.service.search_immunizations.assert_called_once_with(
-            nhs_number, disease_type, params
-        )
+        self.service.search_immunizations.assert_called_once_with(nhs_number, disease_type, params)
         self.assertEqual(response["statusCode"], 200)
         body = json.loads(response["body"])
         self.assertEqual(body["resourceType"], "Bundle")
@@ -530,9 +495,7 @@
             self.disease_type_search_param: disease_type2,
         }
         encoded_body = urlencode(body)
-        base64_encoded_body = base64.b64encode(encoded_body.encode("utf-8")).decode(
-            "utf-8"
-        )
+        base64_encoded_body = base64.b64encode(encoded_body.encode("utf-8")).decode("utf-8")
 
         lambda_event = {
             "httpMethod": "POST",
