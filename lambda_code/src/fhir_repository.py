--- conflicted
+++ resolved
@@ -15,15 +15,8 @@
 def create_table(table_name=None, endpoint_url=None, region_name="eu-west-2"):
     if not table_name:
         table_name = os.environ["DYNAMODB_TABLE_NAME"]
-<<<<<<< HEAD
-    config = Config(connect_timeout=1, read_timeout=1)
-    db = boto3.resource(
-        "dynamodb", endpoint_url=endpoint_url, region_name=region_name, config=config
-    )
-=======
     config = Config(connect_timeout=1, read_timeout=1, retries={'max_attempts': 1})
     db: DynamoDBServiceResource = boto3.resource("dynamodb", endpoint_url=endpoint_url, region_name=region_name, config=config)
->>>>>>> 1bd30502
     return db.Table(table_name)
 
 
