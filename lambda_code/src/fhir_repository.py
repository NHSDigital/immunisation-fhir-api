--- conflicted
+++ resolved
@@ -72,28 +72,6 @@
     def create_immunization(self, immunization: dict, patient: dict) -> dict:
         new_id = str(uuid.uuid4())
         immunization["id"] = new_id
-<<<<<<< HEAD
-
-        patient_id = immunization["patient"]["identifier"]["value"]
-        # TODO: protocolApplied is not in imms-history example. Is it CSV specific?
-        disease_type = immunization["protocolApplied"][0]["targetDisease"][0]["coding"][
-            0
-        ]["code"]
-
-        # TODO: if imms can only have one disease type then do we need to append id at the end?
-        patient_sk = f"{disease_type}#{new_id}"
-
-        response = self.table.put_item(
-            Item={
-                "PK": self._make_immunization_pk(new_id),
-                "PatientPK": self._make_patient_pk(patient_id),
-                "PatientSK": patient_sk,
-                # Attributes:
-                "Resource": json.dumps(immunization),
-                "Patient": patient,
-            }
-        )
-=======
         attr = RecordAttributes(immunization, patient)
 
         response = self.table.put_item(Item={
@@ -103,7 +81,6 @@
             'Resource': json.dumps(attr.resource),
             'Patient': attr.patient,
         })
->>>>>>> 5556b489
 
         if response["ResponseMetadata"]["HTTPStatusCode"] == 200:
             return immunization
@@ -150,53 +127,24 @@
         now_timestamp = int(time.time())
         try:
             response = self.table.update_item(
-<<<<<<< HEAD
-                Key={"PK": self._make_immunization_pk(imms_id)},
-                UpdateExpression="SET DeletedAt = :timestamp",
-=======
                 Key={'PK': _make_immunization_pk(imms_id)},
                 UpdateExpression='SET DeletedAt = :timestamp',
->>>>>>> 5556b489
                 ExpressionAttributeValues={
                     ":timestamp": now_timestamp,
                 },
                 ReturnValues="ALL_NEW",
-<<<<<<< HEAD
-                ConditionExpression=Attr("PK").eq(self._make_immunization_pk(imms_id))
-                & Attr("DeletedAt").not_exists(),
-            )
-            if response["ResponseMetadata"]["HTTPStatusCode"] == 200:
-                return json.loads(response["Attributes"]["Resource"])
-            else:
-                raise UnhandledResponseError(
-                    message="Non-200 response from dynamodb", response=response
-                )
-=======
                 ConditionExpression=Attr("PK").eq(_make_immunization_pk(imms_id)) & Attr("DeletedAt").not_exists()
             )
             return self._handle_dynamo_response(response)
->>>>>>> 5556b489
 
         except botocore.exceptions.ClientError as error:
             # Either resource didn't exist or it has already been deleted. See ConditionExpression in the request
-<<<<<<< HEAD
-            if e.response["Error"]["Code"] == "ConditionalCheckFailedException":
-                raise ResourceNotFoundError(
-                    resource_type="Immunization", resource_id=imms_id
-                )
-            else:
-                raise UnhandledResponseError(
-                    message=f"Unhandled error from dynamodb: {e.response['Error']['Code']}",
-                    response=e.response,
-                )
-=======
             if error.response['Error']['Code'] == 'ConditionalCheckFailedException':
                 raise ResourceNotFoundError(resource_type="Immunization", resource_id=imms_id)
             else:
                 raise UnhandledResponseError(
                     message=f"Unhandled error from dynamodb: {error.response['Error']['Code']}",
                     response=error.response)
->>>>>>> 5556b489
 
     def find_immunizations(self, nhs_number: str, disease_code: str):
         """it should find all patient's Immunization events for a specified disease_code"""
