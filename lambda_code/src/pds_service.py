import base64
import json
import time
import uuid

import jwt
import requests

from cache import Cache
from models.errors import UnhandledResponseError


class Authenticator:
    def __init__(self, secret_manager_client, environment, cache: Cache):
        self.secret_manager_client = secret_manager_client
        self.cache = cache

        self.expiry = 30
        self.secret_name = f"imms/pds/{environment}/jwt-secrets"
        self.token_url = f"https://{environment}.api.service.nhs.uk/oauth2/token" \
            if environment != "prod" else "https://api.service.nhs.uk/oauth2/token"

    def get_pds_secrets(self):
        kwargs = {"SecretId": self.secret_name}
        response = self.secret_manager_client.get_secret_value(**kwargs)
        secret_object = json.loads(response['SecretString'])
        secret_object['private_key'] = base64.b64decode(secret_object['private_key_b64']).decode()

        return secret_object

    def create_jwt(self, now: int):
        secret_object = self.get_pds_secrets()
        claims = {
            "iss": secret_object['api_key'],
            "sub": secret_object['api_key'],
            "aud": self.token_url,
            "iat": now,
            "exp": now + self.expiry,
            "jti": str(uuid.uuid4())
        }
        return jwt.encode(claims, secret_object['private_key'], algorithm='RS512',
                          headers={"kid": secret_object['kid']})

    def get_access_token(self):
        now = int(time.time())
        cached = self.cache.get("pds_token")
        if cached and cached["expires_at"] > now:
            return cached["token"]

        _jwt = self.create_jwt(now)

        headers = {
            'Content-Type': 'application/x-www-form-urlencoded'
        }
        data = {
            'grant_type': 'client_credentials',
            'client_assertion_type': 'urn:ietf:params:oauth:client-assertion-type:jwt-bearer',
            'client_assertion': _jwt
        }
<<<<<<< HEAD
        token_response = requests.post(self.token_url, data=data, headers=headers)
        token = token_response.json().get('access_token')

        self.cache.put("pds_access_token", {"token": token, "expires_at": now + self.expiry})
=======
        token_response = requests.post(self.token_url, data=data, headers=headers, timeout=2)
>>>>>>> b053f54b

        return token


class PdsService:
    def __init__(self, authenticator: Authenticator, environment):
        self.authenticator = authenticator

        self.base_url = f"https://{environment}.api.service.nhs.uk/personal-demographics/FHIR/R4/Patient" \
            if environment != "prod" else "https://api.service.nhs.uk/personal-demographics/FHIR/R4/Patient"

    def get_patient_details(self, patient_id):
        access_token = self.authenticator.get_access_token()
        request_headers = {
            'Authorization': f'Bearer {access_token}',
            'X-Request-ID': str(uuid.uuid4()),
            'X-Correlation-ID': str(uuid.uuid4())
        }
        response = requests.get(f"{self.base_url}/{patient_id}", headers=request_headers, timeout=2)

        if response.status_code == 200:
            return response.json()
        elif response.status_code == 404:
            return None
        else:
            msg = "Downstream service failed to validate the patient"
            raise UnhandledResponseError(response=response.json(), message=msg)<|MERGE_RESOLUTION|>--- conflicted
+++ resolved
@@ -57,14 +57,10 @@
             'client_assertion_type': 'urn:ietf:params:oauth:client-assertion-type:jwt-bearer',
             'client_assertion': _jwt
         }
-<<<<<<< HEAD
         token_response = requests.post(self.token_url, data=data, headers=headers)
         token = token_response.json().get('access_token')
 
         self.cache.put("pds_access_token", {"token": token, "expires_at": now + self.expiry})
-=======
-        token_response = requests.post(self.token_url, data=data, headers=headers, timeout=2)
->>>>>>> b053f54b
 
         return token
 
