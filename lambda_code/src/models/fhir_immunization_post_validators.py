--- conflicted
+++ resolved
@@ -23,9 +23,10 @@
 
 class PostValidators:
     """FHIR Immunization Post Validators"""
+
     def __init__(self, immunization):
         self.values = immunization
-    
+
     def validate(self):
         """
         Run all post-validation checks.
@@ -135,13 +136,8 @@
 
         check_mandation_requirements_met(
             field_value=patient_identifier_value,
-<<<<<<< HEAD
-            field_location=field_location,
-            vaccine_type=cls.vaccine_type,
-=======
-            field_location="contained[?(@.resourceType=='Patient')].identifier[0].value",
-            vaccine_type=self.vaccine_type,
->>>>>>> a370122c
+            field_location=field_location,
+            vaccine_type=self.vaccine_type,
             mandation_key="patient_identifier_value",
         )
 
@@ -540,9 +536,9 @@
         field_location = "statusReason.coding[?(@.system=='http://snomed.info/sct')].code"
 
         try:
-            status_reason_coding_code = [
-                x for x in values.statusReason.coding if x.system == "http://snomed.info/sct"
-            ][0].code
+            status_reason_coding_code = [x for x in values.statusReason.coding if x.system == "http://snomed.info/sct"][
+                0
+            ].code
         except (KeyError, IndexError, AttributeError, MandatoryError, TypeError):
             status_reason_coding_code = None
 
@@ -632,10 +628,9 @@
         else:
             system = "http://snomed.info/sct"
         field_location = f"vaccineCode.coding[?(@.system=='{system}')].code"
-        
+
         try:
             vaccine_code_coding_code = next((x.code for x in values.vaccineCode.coding if x.system == system), None)
-
 
         except (KeyError, IndexError, AttributeError, MandatoryError, TypeError):
             vaccine_code_coding_code = None
@@ -713,7 +708,7 @@
             lot_number = None
 
         # Handle conditional mandation logic
-        mandation = vaccine_type_applicable_validations['lot_number'][self.vaccine_type]
+        mandation = vaccine_type_applicable_validations["lot_number"][self.vaccine_type]
         bespoke_mandatory_error_message = None
         if values.status != "not-done" and self.vaccine_type == VaccineTypes.covid_19:
             mandation = Mandation.mandatory
