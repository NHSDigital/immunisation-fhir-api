--- conflicted
+++ resolved
@@ -61,11 +61,7 @@
 
     imms_id: str
 
-<<<<<<< HEAD
-    def to_operation_outcome(self) -> OperationOutcome:
-=======
     def to_operation_outcome(self) -> dict:
->>>>>>> 1bd30502
         msg = f"The provided id:{self.imms_id} doesn't match with the content of the message"
         return create_operation_outcome(
             resource_id=str(uuid.uuid4()), severity=Severity.error, code=Code.server_error, diagnostics=msg)
