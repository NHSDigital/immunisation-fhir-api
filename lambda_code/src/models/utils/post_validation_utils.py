import re
from datetime import datetime
from typing import Union
from decimal import Decimal
from mappings import Mandation, vaccination_procedure_snomed_codes
<<<<<<< HEAD


def get_deep_attr(obj, attrs):
    for attr in attrs.split("."):
        obj = getattr(obj, attr)
    return obj
=======
from .generic_utils import get_deep_attr
>>>>>>> 9ded7a79


class MandatoryError(Exception):
    def __init__(self, message=None):
        self.message = message


class NotApplicableError(Exception):
    def __init__(self, message=None):
        self.message = message


class PostValidation:
    @staticmethod
    def vaccination_procedure_code(vaccination_procedure_code: str, field_location):
        vaccine_type = vaccination_procedure_snomed_codes.get(
            vaccination_procedure_code, None
        )

        if not vaccine_type:
            raise ValueError(
                f"{field_location}: {vaccination_procedure_code} "
                + "is not a valid code for this service"
            )

        return vaccine_type

    @staticmethod
    def check_attribute_exists(
        values, key, attribute, mandation, field_location, index=None
    ):
        try:
            obj = values[key][index] if index is not None else values[key]

            if attribute is not None:
                if not get_deep_attr(obj, attribute):
                    raise AttributeError()
            else:
                field_value = obj
                if field_value is None:
                    if mandation == Mandation.mandatory:
                        raise MandatoryError()

            if mandation == Mandation.not_applicable:
                raise NotApplicableError(
                    f"{field_location} must not be provided for this vaccine type"
                )

        except (KeyError, AttributeError, MandatoryError) as error:
            if mandation == Mandation.mandatory:
                raise MandatoryError(
                    f"{field_location} is a mandatory field"
                ) from error

    @staticmethod
    def check_questionnaire_link_id_exists(
        values, link_id, field_type, mandation, field_location
    ):
        try:
            questionnaire_response = [
                x
                for x in values["contained"]
                if x.resource_type == "QuestionnaireResponse"
            ][0]

            item = [x for x in questionnaire_response.item if x.linkId == link_id][0]

            field_value = get_deep_attr(item.answer[0].valueCoding, field_type)

            if field_value is None:
                if mandation == Mandation.mandatory:
                    raise MandatoryError()

            if mandation == Mandation.not_applicable:
                raise NotApplicableError(
                    f"{field_location} must not be provided for this vaccine type"
                )

        except (KeyError, AttributeError, MandatoryError) as error:
            if mandation == Mandation.mandatory:
                raise MandatoryError(
                    f"{field_location} is a mandatory field"
                ) from error<|MERGE_RESOLUTION|>--- conflicted
+++ resolved
@@ -3,16 +3,7 @@
 from typing import Union
 from decimal import Decimal
 from mappings import Mandation, vaccination_procedure_snomed_codes
-<<<<<<< HEAD
-
-
-def get_deep_attr(obj, attrs):
-    for attr in attrs.split("."):
-        obj = getattr(obj, attr)
-    return obj
-=======
 from .generic_utils import get_deep_attr
->>>>>>> 9ded7a79
 
 
 class MandatoryError(Exception):
