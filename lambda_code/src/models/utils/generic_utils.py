--- conflicted
+++ resolved
@@ -153,35 +153,6 @@
     except (AttributeError, TypeError):
         return False
 
-<<<<<<< HEAD
-def get_disease_type(immunization: dict):
-    value_codeable_concept_coding = [
-        ext
-        for ext in immunization["extension"]
-        if ext.get("url") == "https://fhir.hl7.org.uk/StructureDefinition/Extension-UKCore-VaccinationProcedure"
-    ][0]["valueCodeableConcept"]["coding"]
-
-    vaccination_procedure_code = [
-        coding
-        for coding in value_codeable_concept_coding
-        if coding.get("system") == "http://snomed.info/sct"
-    ][0]["code"]
-
-    from mappings import vaccination_procedure_snomed_codes
-    disease_type = vaccination_procedure_snomed_codes.get(
-        vaccination_procedure_code, None
-    )
-
-    return disease_type
-
-
-def get_occurrence_datetime(immunization: dict) -> Optional[datetime.datetime]:
-    occurrence_datetime_str: Optional[str] = immunization.get("occurrenceDateTime", None)
-    if occurrence_datetime_str is None:
-        return None
-
-    return datetime.datetime.fromisoformat(occurrence_datetime_str)
-=======
 
 def nhs_number_mod11_check(nhs_number: str) -> bool:
     """
@@ -209,4 +180,31 @@
         is_mod11 = check_digit == int(nhs_number[-1])
 
     return is_mod11
->>>>>>> 1e5e74be
+
+def get_disease_type(immunization: dict):
+    value_codeable_concept_coding = [
+        ext
+        for ext in immunization["extension"]
+        if ext.get("url") == "https://fhir.hl7.org.uk/StructureDefinition/Extension-UKCore-VaccinationProcedure"
+    ][0]["valueCodeableConcept"]["coding"]
+
+    vaccination_procedure_code = [
+        coding
+        for coding in value_codeable_concept_coding
+        if coding.get("system") == "http://snomed.info/sct"
+    ][0]["code"]
+
+    from mappings import vaccination_procedure_snomed_codes
+    disease_type = vaccination_procedure_snomed_codes.get(
+        vaccination_procedure_code, None
+    )
+
+    return disease_type
+
+
+def get_occurrence_datetime(immunization: dict) -> Optional[datetime.datetime]:
+    occurrence_datetime_str: Optional[str] = immunization.get("occurrenceDateTime", None)
+    if occurrence_datetime_str is None:
+        return None
+
+    return datetime.datetime.fromisoformat(occurrence_datetime_str)