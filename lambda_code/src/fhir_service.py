--- conflicted
+++ resolved
@@ -107,13 +107,9 @@
         imms = self.immunization_repo.delete_immunization(imms_id)
         return Immunization.parse_obj(imms)
 
-<<<<<<< HEAD
-    def search_immunizations(self, nhs_number: str, disease_type: str, params: str) -> FhirBundle:
-=======
     def search_immunizations(
         self, nhs_number: str, disease_type: str, params: str
     ) -> FhirBundle:
->>>>>>> 9461415d
         """find all instances of Immunization(s) for a patient and specified disease type.
         Returns Bundle[Immunization]
         """
