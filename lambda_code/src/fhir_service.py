--- conflicted
+++ resolved
@@ -129,7 +129,6 @@
     @timed
     def _validate_patient(self, imms: dict):
         nhs_number = [x for x in imms["contained"] if x.get("resourceType") == "Patient"][0]["identifier"][0]["value"]
-<<<<<<< HEAD
 
         if not nhs_number:
             verification_status_code = get_nhs_number_verification_status_code(imms)
@@ -139,10 +138,6 @@
                 raise CustomValidationError(message="NHS number is mandatory unless verification status is '04'")
         else:
             patient = self.pds_service.get_patient_details(nhs_number)
-=======
-        patient = self.pds_service.get_patient_details(nhs_number)
-
->>>>>>> 07a1cf11
         if patient:
             return patient
         raise InvalidPatientId(nhs_number=nhs_number)