from enum import Enum
from typing import Optional

from fhir.resources.R4B.immunization import Immunization
from fhir.resources.R4B.bundle import Bundle as FhirBundle
from fhir.resources.R4B.bundle import BundleEntry
from fhir.resources.R4B.bundle import BundleLink
from pydantic import ValidationError
import os
from fhir_repository import ImmunizationRepository
from models.errors import (
    InvalidPatientId,
    CoarseValidationError,
    ResourceNotFoundError,
    InconsistentIdError,
)
from models.fhir_immunization import ImmunizationValidator
from pds_service import PdsService
from s_flag_handler import handle_s_flag



def get_service_url(
    service_env: str = os.getenv("IMMUNIZATION_ENV"),
    service_base_path: str = os.getenv("IMMUNIZATION_BASE_PATH"),
):
    non_prod = ["internal-dev", "int", "sandbox"]
    if service_env in non_prod:
        subdomain = f"{service_env}."
    if service_env == "prod":
        subdomain = ""
    else:
        subdomain = "internal-dev."
    return f"https://{subdomain}api.service.nhs.uk/{service_base_path}"

class UpdateOutcome(Enum):
    UPDATE = 0
    CREATE = 1

class FhirService:
    def __init__(
        self,
        imms_repo: ImmunizationRepository,
        pds_service: PdsService,
        pre_validator: ImmunizationValidator = ImmunizationValidator(
            add_post_validators=False
        ),
    ):
        self.immunization_repo = imms_repo
        self.pds_service = pds_service
        self.pre_validator = pre_validator

    def get_immunization_by_id(self, imms_id: str) -> Optional[Immunization]:
        imms = self.immunization_repo.get_immunization_by_id(imms_id)

        if not imms:
            return None

        nhs_number = [
            x for x in imms["contained"] if x.get("resourceType") == "Patient"
        ][0]["identifier"][0]["value"]
        patient = self.pds_service.get_patient_details(nhs_number)
        filtered_immunization = handle_s_flag(imms, patient)
        return Immunization.parse_obj(filtered_immunization)

    def create_immunization(self, immunization: dict) -> Immunization:
        try:
            self.pre_validator.validate(immunization)
        except ValidationError as error:
            raise CoarseValidationError(message=str(error))
        patient = self._validate_patient(immunization)
        imms = self.immunization_repo.create_immunization(immunization, patient)

        return Immunization.parse_obj(imms)

    def update_immunization(
        self, imms_id: str, immunization: dict
    ) -> (UpdateOutcome, Immunization):
        if immunization.get("id", imms_id) != imms_id:
            raise InconsistentIdError(imms_id=imms_id)
        immunization["id"] = imms_id

        try:
            self.pre_validator.validate(immunization)
        except ValidationError as error:
            raise CoarseValidationError(message=str(error))

        patient = self._validate_patient(immunization)

        try:
            imms = self.immunization_repo.update_immunization(
                imms_id, immunization, patient
            )
            return UpdateOutcome.UPDATE, Immunization.parse_obj(imms)
        except ResourceNotFoundError:
            imms = self.immunization_repo.create_immunization(immunization, patient)

            return UpdateOutcome.CREATE, Immunization.parse_obj(imms)

    def delete_immunization(self, imms_id) -> Immunization:
        """Delete an Immunization if it exits and return the ID back if successful.
        Exception will be raised if resource didn't exit. Multiple calls to this method won't change the
        record in the database.
        """
        imms = self.immunization_repo.delete_immunization(imms_id)
        return Immunization.parse_obj(imms)

    def search_immunizations(self, nhs_number: str, disease_type: str, params:str) -> FhirBundle:
        """find all instances of Immunization(s) for a patient and specified disease type.
        Returns Bundle[Immunization]
        """
        # TODO: is disease type a mandatory field? (I assumed it is)
        #  i.e. Should we provide a search option for getting Patient's entire imms history?
        resources = self.immunization_repo.find_immunizations(nhs_number, disease_type)
        patient = self.pds_service.get_patient_details(nhs_number)
<<<<<<< HEAD

        entries = [
            Immunization.parse_obj(handle_s_flag(imms, patient)) for imms in resources
        ]
        return FhirList.construct(entry=entries)
=======
        entries = [
            BundleEntry(resource=Immunization.parse_obj(handle_s_flag(imms, patient))) for imms in resources
        ]
        fhir_bundle = FhirBundle(
            resourceType="Bundle",
            type="searchset", 
            entry=entries,
        )
        url = f"{get_service_url()}/Immunization?{params}"
        fhir_bundle.link = [BundleLink(relation="self", url=url)]
        return fhir_bundle
>>>>>>> 0b177da4

    def _validate_patient(self, imms: dict):
        nhs_number = [
            x for x in imms["contained"] if x.get("resourceType") == "Patient"
        ][0]["identifier"][0]["value"]
        patient = self.pds_service.get_patient_details(nhs_number)
        if patient:
            return patient
        else:
            raise InvalidPatientId(nhs_number=nhs_number)<|MERGE_RESOLUTION|>--- conflicted
+++ resolved
@@ -19,7 +19,6 @@
 from s_flag_handler import handle_s_flag
 
 
-
 def get_service_url(
     service_env: str = os.getenv("IMMUNIZATION_ENV"),
     service_base_path: str = os.getenv("IMMUNIZATION_BASE_PATH"),
@@ -33,9 +32,11 @@
         subdomain = "internal-dev."
     return f"https://{subdomain}api.service.nhs.uk/{service_base_path}"
 
+
 class UpdateOutcome(Enum):
     UPDATE = 0
     CREATE = 1
+
 
 class FhirService:
     def __init__(
@@ -105,7 +106,9 @@
         imms = self.immunization_repo.delete_immunization(imms_id)
         return Immunization.parse_obj(imms)
 
-    def search_immunizations(self, nhs_number: str, disease_type: str, params:str) -> FhirBundle:
+    def search_immunizations(
+        self, nhs_number: str, disease_type: str, params: str
+    ) -> FhirBundle:
         """find all instances of Immunization(s) for a patient and specified disease type.
         Returns Bundle[Immunization]
         """
@@ -113,25 +116,18 @@
         #  i.e. Should we provide a search option for getting Patient's entire imms history?
         resources = self.immunization_repo.find_immunizations(nhs_number, disease_type)
         patient = self.pds_service.get_patient_details(nhs_number)
-<<<<<<< HEAD
-
         entries = [
-            Immunization.parse_obj(handle_s_flag(imms, patient)) for imms in resources
-        ]
-        return FhirList.construct(entry=entries)
-=======
-        entries = [
-            BundleEntry(resource=Immunization.parse_obj(handle_s_flag(imms, patient))) for imms in resources
+            BundleEntry(resource=Immunization.parse_obj(handle_s_flag(imms, patient)))
+            for imms in resources
         ]
         fhir_bundle = FhirBundle(
             resourceType="Bundle",
-            type="searchset", 
+            type="searchset",
             entry=entries,
         )
         url = f"{get_service_url()}/Immunization?{params}"
         fhir_bundle.link = [BundleLink(relation="self", url=url)]
         return fhir_bundle
->>>>>>> 0b177da4
 
     def _validate_patient(self, imms: dict):
         nhs_number = [
