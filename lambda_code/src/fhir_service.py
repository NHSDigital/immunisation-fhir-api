import datetime

import os
from enum import Enum
from typing import Optional

from fhir.resources.R4B.bundle import Bundle as FhirBundle
from fhir.resources.R4B.bundle import BundleEntrySearch
from fhir.resources.R4B.bundle import BundleEntry
from fhir.resources.R4B.bundle import BundleLink
from fhir.resources.R4B.immunization import Immunization
from pydantic import ValidationError

from fhir_repository import ImmunizationRepository
from models.errors import (
    InvalidPatientId,
    CustomValidationError,
    ResourceNotFoundError,
    InconsistentIdError,
)
from models.fhir_immunization import ImmunizationValidator
from models.utils.post_validation_utils import MandatoryError, NotApplicableError
from models.utils.generic_utils import nhs_number_mod11_check
from pds_service import PdsService
from s_flag_handler import handle_s_flag
from models.utils.generic_utils import get_occurrence_datetime, get_disease_type

def get_service_url(
    service_env: str = os.getenv("IMMUNIZATION_ENV"),
    service_base_path: str = os.getenv("IMMUNIZATION_BASE_PATH"),
):
    non_prod = ["internal-dev", "int", "sandbox"]
    if service_env in non_prod:
        subdomain = f"{service_env}."
    elif service_env == "prod":
        subdomain = ""
    else:
        subdomain = "internal-dev."
    return f"https://{subdomain}api.service.nhs.uk/{service_base_path}"


class UpdateOutcome(Enum):
    UPDATE = 0
    CREATE = 1


class FhirService:
    def __init__(
        self,
        imms_repo: ImmunizationRepository,
        pds_service: PdsService,
        validator: ImmunizationValidator = ImmunizationValidator(),
    ):
        self.immunization_repo = imms_repo
        self.pds_service = pds_service
        self.validator = validator

    def get_immunization_by_id(self, imms_id: str) -> Optional[Immunization]:
        imms = self.immunization_repo.get_immunization_by_id(imms_id)

        if not imms:
            return None

        nhs_number = [x for x in imms["contained"] if x.get("resourceType") == "Patient"][0]["identifier"][0]["value"]
        patient = self.pds_service.get_patient_details(nhs_number)
        filtered_immunization = handle_s_flag(imms, patient)
        return Immunization.parse_obj(filtered_immunization)

    def create_immunization(self, immunization: dict) -> Immunization:
        try:
            self.validator.validate(immunization)
        except (ValidationError, ValueError, MandatoryError, NotApplicableError) as error:
            raise CustomValidationError(message=str(error)) from error

        patient = self._validate_patient(immunization)

        imms = self.immunization_repo.create_immunization(immunization, patient)

        return Immunization.parse_obj(imms)

    def update_immunization(self, imms_id: str, immunization: dict) -> (UpdateOutcome, Immunization):
        if immunization.get("id", imms_id) != imms_id:
            raise InconsistentIdError(imms_id=imms_id)
        immunization["id"] = imms_id

        try:
            self.validator.validate(immunization)
        except (ValidationError, ValueError, MandatoryError, NotApplicableError) as error:
            raise CustomValidationError(message=str(error)) from error

        patient = self._validate_patient(immunization)

        try:
            imms = self.immunization_repo.update_immunization(imms_id, immunization, patient)
            return UpdateOutcome.UPDATE, Immunization.parse_obj(imms)
        except ResourceNotFoundError:
            imms = self.immunization_repo.create_immunization(immunization, patient)

            return UpdateOutcome.CREATE, Immunization.parse_obj(imms)

    def delete_immunization(self, imms_id) -> Immunization:
        """
        Delete an Immunization if it exits and return the ID back if successful.
        Exception will be raised if resource didn't exit. Multiple calls to this method won't change
        the record in the database.
        """
        imms = self.immunization_repo.delete_immunization(imms_id)
        return Immunization.parse_obj(imms)

    @staticmethod
    def has_valid_disease_type(immunization: dict, disease_types: list[str]):
        return get_disease_type(immunization) in disease_types

    @staticmethod
    def is_valid_date_from(immunization: dict, date_from: datetime.date):
        if date_from is None:
            return True

        occurrence_datetime = get_occurrence_datetime(immunization)
        if occurrence_datetime is None:
            # TODO: Log error if no date.
            return True

        return occurrence_datetime.date() >= date_from

    @staticmethod
    def is_valid_date_to(immunization: dict, date_to: datetime.date):
        if date_to is None:
            return True

        occurrence_datetime = get_occurrence_datetime(immunization)
        if occurrence_datetime is None:
            # TODO: Log error if no date.
            return True

        return occurrence_datetime.date() <= date_to

    @staticmethod
    def process_patient_for_include(patient: dict):
        fields_to_keep = ["id", "resourceType", "identifier", "birthDate"]
        new_patient = {k: v for k, v in patient.items() if k in fields_to_keep}
        return new_patient

    def search_immunizations(
        self,
        nhs_number: str,
        disease_types: list[str],
        params: str,
        date_from: datetime.date = datetime.date(1900, 1, 1),
        date_to: datetime.date = datetime.date(9999, 12, 31)
    ) -> FhirBundle:
        """find all instances of Immunization(s) for a patient and specified disease type.
        Returns Bundle[Immunization]
        """
        # TODO: is disease type a mandatory field? (I assumed it is)
        #  i.e. Should we provide a search option for getting Patient's entire imms history?
<<<<<<< HEAD
        resources = self.immunization_repo.find_immunizations(nhs_number)
        resources = [
            r for r in resources
            if FhirService.has_valid_disease_type(r, disease_types)
            and FhirService.is_valid_date_from(r, date_from)
            and FhirService.is_valid_date_to(r, date_to)
        ]
        patient = self.pds_service.get_patient_details(nhs_number) if len(resources) > 0 else None
        entries = [
            *[BundleEntry(
                resource=Immunization.parse_obj(handle_s_flag(imms, patient)),
                search=BundleEntrySearch(mode="match")
            ) for imms in resources],
            BundleEntry(
                resource=FhirService.process_patient_for_include(patient),
                search=BundleEntrySearch(mode="include")
            )
        ]
=======
        if not nhs_number_mod11_check(nhs_number):
            raise InvalidPatientId(nhs_number=nhs_number)
        resources = self.immunization_repo.find_immunizations(nhs_number, disease_type)
        patient = self.pds_service.get_patient_details(nhs_number)
        entries = [BundleEntry(resource=Immunization.parse_obj(handle_s_flag(imms, patient))) for imms in resources]
>>>>>>> 1e5e74be
        fhir_bundle = FhirBundle(
            resourceType="Bundle",
            type="searchset",
            entry=entries,
        )
        url = f"{get_service_url()}/Immunization?{params}"
        fhir_bundle.link = [BundleLink(relation="self", url=url)]
        return fhir_bundle

    def _validate_patient(self, imms: dict):
        nhs_number = [x for x in imms["contained"] if x.get("resourceType") == "Patient"][0]["identifier"][0]["value"]
        patient = self.pds_service.get_patient_details(nhs_number)
        if patient:
            return patient
        else:
            raise InvalidPatientId(nhs_number=nhs_number)<|MERGE_RESOLUTION|>--- conflicted
+++ resolved
@@ -154,7 +154,8 @@
         """
         # TODO: is disease type a mandatory field? (I assumed it is)
         #  i.e. Should we provide a search option for getting Patient's entire imms history?
-<<<<<<< HEAD
+        if not nhs_number_mod11_check(nhs_number):
+            raise InvalidPatientId(nhs_number=nhs_number)
         resources = self.immunization_repo.find_immunizations(nhs_number)
         resources = [
             r for r in resources
@@ -173,13 +174,6 @@
                 search=BundleEntrySearch(mode="include")
             )
         ]
-=======
-        if not nhs_number_mod11_check(nhs_number):
-            raise InvalidPatientId(nhs_number=nhs_number)
-        resources = self.immunization_repo.find_immunizations(nhs_number, disease_type)
-        patient = self.pds_service.get_patient_details(nhs_number)
-        entries = [BundleEntry(resource=Immunization.parse_obj(handle_s_flag(imms, patient))) for imms in resources]
->>>>>>> 1e5e74be
         fhir_bundle = FhirBundle(
             resourceType="Bundle",
             type="searchset",
