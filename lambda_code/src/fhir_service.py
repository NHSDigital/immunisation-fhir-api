from enum import Enum
from typing import Optional

from fhir.resources.R4B.immunization import Immunization
from fhir.resources.R4B.bundle import Bundle as FhirBundle
from fhir.resources.R4B.bundle import BundleEntry
from fhir.resources.R4B.bundle import BundleLink
from pydantic import ValidationError
import os
from fhir_repository import ImmunizationRepository
from models.errors import (
    InvalidPatientId,
    CoarseValidationError,
    ResourceNotFoundError,
    InconsistentIdError,
)
from models.fhir_immunization import ImmunizationValidator
from pds_service import PdsService
from s_flag_handler import handle_s_flag


def get_service_url(
    service_env: str = os.getenv("IMMUNIZATION_ENV"),
    service_base_path: str = os.getenv("IMMUNIZATION_BASE_PATH"),
):
    non_prod = ["internal-dev", "int", "sandbox"]
    if service_env in non_prod:
        subdomain = f"{service_env}."
    if service_env == "prod":
        subdomain = ""
    else:
        subdomain = "internal-dev."
    return f"https://{subdomain}api.service.nhs.uk/{service_base_path}"


class UpdateOutcome(Enum):
    UPDATE = 0
    CREATE = 1


class FhirService:
    def __init__(
        self,
        imms_repo: ImmunizationRepository,
        pds_service: PdsService,
        pre_validator: ImmunizationValidator = ImmunizationValidator(
            add_post_validators=False
        ),
    ):
        self.immunization_repo = imms_repo
        self.pds_service = pds_service
        self.pre_validator = pre_validator

    def get_immunization_by_id(self, imms_id: str) -> Optional[Immunization]:
        imms = self.immunization_repo.get_immunization_by_id(imms_id)

        if not imms:
            return None

        nhs_number = [
            x for x in imms["contained"] if x.get("resourceType") == "Patient"
        ][0]["identifier"][0]["value"]
        patient = self.pds_service.get_patient_details(nhs_number)
        filtered_immunization = handle_s_flag(imms, patient)
        return Immunization.parse_obj(filtered_immunization)

    def create_immunization(self, immunization: dict) -> Immunization:
        try:
            self.pre_validator.validate(immunization)
        except ValidationError as error:
            raise CoarseValidationError(message=str(error))
        patient = self._validate_patient(immunization)
        imms = self.immunization_repo.create_immunization(immunization, patient)

        return Immunization.parse_obj(imms)

    def update_immunization(
        self, imms_id: str, immunization: dict
    ) -> (UpdateOutcome, Immunization):
        if immunization.get("id", imms_id) != imms_id:
            raise InconsistentIdError(imms_id=imms_id)
        immunization["id"] = imms_id

        try:
            self.pre_validator.validate(immunization)
        except ValidationError as error:
            raise CoarseValidationError(message=str(error))

        patient = self._validate_patient(immunization)

        try:
            imms = self.immunization_repo.update_immunization(
                imms_id, immunization, patient
            )
            return UpdateOutcome.UPDATE, Immunization.parse_obj(imms)
        except ResourceNotFoundError:
            imms = self.immunization_repo.create_immunization(immunization, patient)

            return UpdateOutcome.CREATE, Immunization.parse_obj(imms)

    def delete_immunization(self, imms_id) -> Immunization:
        """Delete an Immunization if it exits and return the ID back if successful.
        Exception will be raised if resource didn't exit. Multiple calls to this method won't change the
        record in the database.
        """
        imms = self.immunization_repo.delete_immunization(imms_id)
        return Immunization.parse_obj(imms)

    def search_immunizations(
        self, nhs_number: str, disease_type: str, params: str
    ) -> FhirBundle:
        """find all instances of Immunization(s) for a patient and specified disease type.
        Returns Bundle[Immunization]
        """
        # TODO: is disease type a mandatory field? (I assumed it is)
        #  i.e. Should we provide a search option for getting Patient's entire imms history?
        resources = self.immunization_repo.find_immunizations(nhs_number, disease_type)
        patient = self.pds_service.get_patient_details(nhs_number)
<<<<<<< HEAD

        entries = [
            Immunization.parse_obj(handle_s_flag(imms, patient)) for imms in resources
        ]
        return FhirList.construct(entry=entries)
=======
        entries = [
            BundleEntry(resource=Immunization.parse_obj(handle_s_flag(imms, patient)))
            for imms in resources
        ]
        fhir_bundle = FhirBundle(
            resourceType="Bundle",
            type="searchset",
            entry=entries,
        )
        url = f"{get_service_url()}/Immunization?{params}"
        fhir_bundle.link = [BundleLink(relation="self", url=url)]
        return fhir_bundle
>>>>>>> 77bb7fae

    def _validate_patient(self, imms: dict):
        nhs_number = [
            x for x in imms["contained"] if x.get("resourceType") == "Patient"
        ][0]["identifier"][0]["value"]
        patient = self.pds_service.get_patient_details(nhs_number)
        if patient:
            return patient
        else:
            raise InvalidPatientId(nhs_number=nhs_number)<|MERGE_RESOLUTION|>--- conflicted
+++ resolved
@@ -116,13 +116,6 @@
         #  i.e. Should we provide a search option for getting Patient's entire imms history?
         resources = self.immunization_repo.find_immunizations(nhs_number, disease_type)
         patient = self.pds_service.get_patient_details(nhs_number)
-<<<<<<< HEAD
-
-        entries = [
-            Immunization.parse_obj(handle_s_flag(imms, patient)) for imms in resources
-        ]
-        return FhirList.construct(entry=entries)
-=======
         entries = [
             BundleEntry(resource=Immunization.parse_obj(handle_s_flag(imms, patient)))
             for imms in resources
@@ -135,7 +128,6 @@
         url = f"{get_service_url()}/Immunization?{params}"
         fhir_bundle.link = [BundleLink(relation="self", url=url)]
         return fhir_bundle
->>>>>>> 77bb7fae
 
     def _validate_patient(self, imms: dict):
         nhs_number = [
