import json
import os
import re
import uuid
from typing import Optional

import boto3
import base64
from botocore.config import Config

from cache import Cache
from fhir_repository import ImmunizationRepository, create_table
<<<<<<< HEAD
from fhir_service import FhirService
from models.errors import (
    Severity,
    Code,
    create_operation_outcome,
    ResourceNotFoundError,
    UnhandledResponseError,
    ValidationError,
)
=======
from fhir_service import FhirService, UpdateOutcome
from models.errors import Severity, Code, create_operation_outcome, ResourceNotFoundError, UnhandledResponseError, \
    ValidationError
>>>>>>> 5556b489
from pds_service import PdsService, Authenticator
import urllib.parse


def make_controller(pds_env: str = os.getenv("PDS_ENV", "int")):
    imms_repo = ImmunizationRepository(create_table())
    boto_config = Config(region_name="eu-west-2")
    cache = Cache(directory="/tmp")
    authenticator = Authenticator(
        boto3.client("secretsmanager", config=boto_config), pds_env, cache
    )
    pds_service = PdsService(authenticator, pds_env)

    service = FhirService(imms_repo=imms_repo, pds_service=pds_service)

    return FhirController(fhir_service=service)


class FhirController:
    immunization_id_pattern = r"^[A-Za-z0-9\-.]{1,64}$"

    def __init__(self, fhir_service: FhirService):
        self.fhir_service = fhir_service

    def get_immunization_by_id(self, aws_event) -> dict:
        imms_id = aws_event["pathParameters"]["id"]

        id_error = self._validate_id(imms_id)
        if id_error:
            return self.create_response(400, id_error)

        resource = self.fhir_service.get_immunization_by_id(imms_id)
        if resource:
            return FhirController.create_response(200, resource.json())
        else:
            msg = "The requested resource was not found."
<<<<<<< HEAD
            id_error = create_operation_outcome(
                resource_id=str(uuid.uuid4()),
                severity=Severity.error,
                code=Code.not_found,
                diagnostics=msg,
            )
            return FhirController.create_response(404, json.dumps(id_error.dict()))
=======
            id_error = create_operation_outcome(resource_id=str(uuid.uuid4()), severity=Severity.error,
                                                code=Code.not_found,
                                                diagnostics=msg)
            return FhirController.create_response(404, id_error)
>>>>>>> 5556b489

    def create_immunization(self, aws_event):
        try:
            imms = json.loads(aws_event["body"])
        except json.decoder.JSONDecodeError as e:
            return self._create_bad_request(
                f"Request's body contains malformed JSON: {e}"
            )

        try:
            resource = self.fhir_service.create_immunization(imms)
            return self.create_response(201, resource.json())
        except ValidationError as error:
            return self.create_response(400, error.to_operation_outcome())
        except UnhandledResponseError as unhandled_error:
<<<<<<< HEAD
            return self.create_response(
                500, unhandled_error.to_operation_outcome().json()
            )
=======
            return self.create_response(500, unhandled_error.to_operation_outcome())

    def update_immunization(self, aws_event):
        imms_id = aws_event["pathParameters"]["id"]
        id_error = self._validate_id(imms_id)
        if id_error:
            return FhirController.create_response(400, json.dumps(id_error))
        try:
            imms = json.loads(aws_event["body"])
        except json.decoder.JSONDecodeError as e:
            return self._create_bad_request(f"Request's body contains malformed JSON: {e}")

        try:
            outcome = self.fhir_service.update_immunization(imms_id, imms)
            if outcome == UpdateOutcome.UPDATE:
                return self.create_response(200)
            elif outcome == UpdateOutcome.CREATE:
                return self.create_response(201)
        except ValidationError as error:
            return self.create_response(400, error.to_operation_outcome())
>>>>>>> 5556b489

    def delete_immunization(self, aws_event):
        imms_id = aws_event["pathParameters"]["id"]

        id_error = self._validate_id(imms_id)
        if id_error:
            return FhirController.create_response(400, id_error)

        try:
            resource = self.fhir_service.delete_immunization(imms_id)
            return self.create_response(200, resource.json())
        except ResourceNotFoundError as not_found:
            return self.create_response(404, not_found.to_operation_outcome())
        except UnhandledResponseError as unhandled_error:
<<<<<<< HEAD
            return self.create_response(
                500, unhandled_error.to_operation_outcome().json()
            )
=======
            return self.create_response(500, unhandled_error.to_operation_outcome())
>>>>>>> 5556b489

    def search_immunizations(self, aws_event) -> dict:
        http_method = aws_event.get("httpMethod")
        nhsNumberValue = None
        diseaseTypeValue = None
        nhsNumberParam = "-nhsNumber"
        diseaseTypeParam = "-diseaseType"

        if http_method == "POST":
            # Check if the Content-Type is application/x-www-form-urlencoded
            content_type = aws_event.get("headers", {}).get("Content-Type")
            if content_type == "application/x-www-form-urlencoded":
                # Parse the body of the request
                body = aws_event["body"]
                # Decode the base64-encoded body
                decoded_body = base64.b64decode(body).decode("utf-8")
                # Parse the decoded body as application/x-www-form-urlencoded
                parsed_body = urllib.parse.parse_qs(decoded_body)
                # Access individual form parameters and check if nhsNumber or diseaseType is present
                nhsNumber_list = parsed_body.get(nhsNumberParam)
                if nhsNumber_list:
                    nhsNumberValue = nhsNumber_list[0]

                diseaseType_list = parsed_body.get(diseaseTypeParam)
                if diseaseType_list:
                    diseaseTypeValue = diseaseType_list[0]
                # Continue processing the request

        params = aws_event["queryStringParameters"]
        # If nhsNumber was not present in body then it should be in params irresepective of GET/POST
        if nhsNumberValue is None:
            if params is None or nhsNumberParam not in params:
                return self._create_bad_request(
                    f"Search Parameter {nhsNumberParam} is mandatory"
                )
            else:
                nhsNumberValue = params[nhsNumberParam]

        # If diseaseType was not present in body then it should be in params irresepective of GET/POST
        if diseaseTypeValue is None:
            if params is None or diseaseTypeParam not in params:
                return self._create_bad_request(
                        f"Search Parameter {diseaseTypeParam} is mandatory"
                )
            else:
                diseaseTypeValue = params[diseaseTypeParam]

        result = self.fhir_service.search_immunizations(
            nhsNumberValue, diseaseTypeValue
        )
        return self.create_response(200, result.json())

    def _validate_id(self, _id: str) -> Optional[dict]:
        if not re.match(self.immunization_id_pattern, _id):
            msg = (
                "the provided event ID is either missing or not in the expected format."
            )
            return create_operation_outcome(
                resource_id=str(uuid.uuid4()),
                severity=Severity.error,
                code=Code.invalid,
                diagnostics=msg,
            )
        else:
            return None

    def _create_bad_request(self, message):
<<<<<<< HEAD
        error = create_operation_outcome(
            resource_id=str(uuid.uuid4()),
            severity=Severity.error,
            code=Code.invalid,
            diagnostics=message,
        )
        return self.create_response(400, error.json())
=======
        error = create_operation_outcome(resource_id=str(uuid.uuid4()), severity=Severity.error,
                                         code=Code.invalid,
                                         diagnostics=message)
        return self.create_response(400, error)
>>>>>>> 5556b489

    @staticmethod
    def create_response(status_code, body=None):
        response = {
            "statusCode": status_code,
<<<<<<< HEAD
            "headers": {
                "Content-Type": "application/fhir+json",
            },
            "body": body,
        }
=======
            "headers": {},
        }
        if body:
            if isinstance(body, dict):
                body = json.dumps(body)
            response["body"] = body
            response["headers"]["Content-Type"] = "application/fhir+json"
            return response
        else:
            return response
>>>>>>> 5556b489
<|MERGE_RESOLUTION|>--- conflicted
+++ resolved
@@ -10,21 +10,9 @@
 
 from cache import Cache
 from fhir_repository import ImmunizationRepository, create_table
-<<<<<<< HEAD
-from fhir_service import FhirService
-from models.errors import (
-    Severity,
-    Code,
-    create_operation_outcome,
-    ResourceNotFoundError,
-    UnhandledResponseError,
-    ValidationError,
-)
-=======
 from fhir_service import FhirService, UpdateOutcome
 from models.errors import Severity, Code, create_operation_outcome, ResourceNotFoundError, UnhandledResponseError, \
     ValidationError
->>>>>>> 5556b489
 from pds_service import PdsService, Authenticator
 import urllib.parse
 
@@ -61,20 +49,10 @@
             return FhirController.create_response(200, resource.json())
         else:
             msg = "The requested resource was not found."
-<<<<<<< HEAD
-            id_error = create_operation_outcome(
-                resource_id=str(uuid.uuid4()),
-                severity=Severity.error,
-                code=Code.not_found,
-                diagnostics=msg,
-            )
-            return FhirController.create_response(404, json.dumps(id_error.dict()))
-=======
             id_error = create_operation_outcome(resource_id=str(uuid.uuid4()), severity=Severity.error,
                                                 code=Code.not_found,
                                                 diagnostics=msg)
             return FhirController.create_response(404, id_error)
->>>>>>> 5556b489
 
     def create_immunization(self, aws_event):
         try:
@@ -90,11 +68,6 @@
         except ValidationError as error:
             return self.create_response(400, error.to_operation_outcome())
         except UnhandledResponseError as unhandled_error:
-<<<<<<< HEAD
-            return self.create_response(
-                500, unhandled_error.to_operation_outcome().json()
-            )
-=======
             return self.create_response(500, unhandled_error.to_operation_outcome())
 
     def update_immunization(self, aws_event):
@@ -115,7 +88,6 @@
                 return self.create_response(201)
         except ValidationError as error:
             return self.create_response(400, error.to_operation_outcome())
->>>>>>> 5556b489
 
     def delete_immunization(self, aws_event):
         imms_id = aws_event["pathParameters"]["id"]
@@ -130,13 +102,7 @@
         except ResourceNotFoundError as not_found:
             return self.create_response(404, not_found.to_operation_outcome())
         except UnhandledResponseError as unhandled_error:
-<<<<<<< HEAD
-            return self.create_response(
-                500, unhandled_error.to_operation_outcome().json()
-            )
-=======
             return self.create_response(500, unhandled_error.to_operation_outcome())
->>>>>>> 5556b489
 
     def search_immunizations(self, aws_event) -> dict:
         http_method = aws_event.get("httpMethod")
@@ -204,32 +170,15 @@
             return None
 
     def _create_bad_request(self, message):
-<<<<<<< HEAD
-        error = create_operation_outcome(
-            resource_id=str(uuid.uuid4()),
-            severity=Severity.error,
-            code=Code.invalid,
-            diagnostics=message,
-        )
-        return self.create_response(400, error.json())
-=======
         error = create_operation_outcome(resource_id=str(uuid.uuid4()), severity=Severity.error,
                                          code=Code.invalid,
                                          diagnostics=message)
         return self.create_response(400, error)
->>>>>>> 5556b489
 
     @staticmethod
     def create_response(status_code, body=None):
         response = {
             "statusCode": status_code,
-<<<<<<< HEAD
-            "headers": {
-                "Content-Type": "application/fhir+json",
-            },
-            "body": body,
-        }
-=======
             "headers": {},
         }
         if body:
@@ -239,5 +188,4 @@
             response["headers"]["Content-Type"] = "application/fhir+json"
             return response
         else:
-            return response
->>>>>>> 5556b489
+            return response