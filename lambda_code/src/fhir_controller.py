--- conflicted
+++ resolved
@@ -140,29 +140,19 @@
         return self.create_response(400, error.json())
 
     @staticmethod
-<<<<<<< HEAD
-    def create_response(status_code, body, headers=None):
+    def create_response(status_code, body=None, headers=None):
         _headers = {
             "Content-Type": "application/fhir+json",
         }
         if headers:
             _headers = {**headers, **_headers}
 
-        return {
-            "statusCode": status_code,
-            "headers": _headers,
-            "body": body
-        }
-=======
-    def create_response(status_code, body=None):
         response = {
             "statusCode": status_code,
             "headers": {},
         }
         if body:
             response["body"] = body
-            response["headers"]["Content-Type"] = "application/fhir+json"
             return response
         else:
-            return response
->>>>>>> 80289c9e
+            return response