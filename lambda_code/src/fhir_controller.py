--- conflicted
+++ resolved
@@ -1,14 +1,11 @@
 import json
 import re
 import uuid
-<<<<<<< HEAD
-=======
 from typing import Optional
 
 from fhir.resources.operationoutcome import OperationOutcome
 
 from fhir_repository import ImmunisationRepository, create_table
->>>>>>> aece0924
 from fhir_service import FhirService
 from models.errors import Severity, Code, create_operation_outcome, ResourceNotFoundError, UnhandledResponseError
 
@@ -28,33 +25,15 @@
     def get_immunization_by_id(self, aws_event) -> dict:
         imms_id = aws_event["pathParameters"]["id"]
 
-<<<<<<< HEAD
-        if not re.match(self.immunisation_id_pattern, imms_id):
-            msg = "the provided event ID is either missing or not in the expected format."
-            api_error = create_operation_outcome(resource_id=str(uuid.uuid4()), severity=Severity.error,
-                                                 code=Code.invalid,
-                                                 diagnostics=msg)
-            return FhirController.create_response(400, json.dumps(api_error.dict()))
-            
-        resource = self.fhir_service.get_immunisation_by_id(imms_id)
-        
-=======
         id_error = self._validate_id(imms_id)
         if id_error:
             return self.create_response(400, json.dumps(id_error.dict()))
 
         resource = self.fhir_service.get_immunization_by_id(imms_id)
->>>>>>> aece0924
         if resource:
             return FhirController.create_response(200, resource.json())
         else:
             msg = "The requested resource was not found."
-<<<<<<< HEAD
-            api_error = create_operation_outcome(resource_id=str(uuid.uuid4()), severity=Severity.error,
-                                                    code=Code.not_found,
-                                                    diagnostics=msg)
-            return FhirController.create_response(404, json.dumps(api_error.dict()))
-=======
             id_error = create_operation_outcome(resource_id=str(uuid.uuid4()), severity=Severity.error,
                                                 code=Code.not_found,
                                                 diagnostics=msg)
@@ -83,7 +62,6 @@
                                             diagnostics=msg)
         else:
             return None
->>>>>>> aece0924
 
     @staticmethod
     def create_response(status_code, body):
