--- conflicted
+++ resolved
@@ -1,43 +1,3 @@
-<<<<<<< HEAD
-from dynamodb import EventTable
-import json
-import re
-from utilities.create_operation_outcome import create_response
-
-
-def get_imms_handler(event, context):
-    dynamo_service = EventTable()
-    return get_imms(event, dynamo_service)
-
-
-# create function which receives event and instance of dynamodb
-def get_imms(event, dynamo_service):
-    event_id = event["pathParameters"]["id"]
-
-    def is_valid_id(_event_id):
-        pattern = r'^[A-Za-z0-9\-.]{1,64}$'
-        return re.match(pattern, _event_id) is not None
-
-    if not is_valid_id(event_id) or not event_id:
-        return {
-            "statusCode": 400,
-            "headers": {
-                "Content-Type": "application/fhir+json",
-            },
-            "body": json.dumps(create_response("The provided event ID is either missing or not in the expected format.", "invalid"))
-            }
-
-    message = dynamo_service.get_event_by_id(event_id)
-    
-    if message is None:
-        return {
-            "statusCode": 404,
-            "headers": {
-                "Content-Type": "application/fhir+json",
-            },
-            "body": json.dumps(create_response("The requested resource was not found.", "not-found"))
-        }
-=======
 import uuid
 
 from fhir_controller import FhirController
@@ -53,7 +13,6 @@
 
     return get_immunisation_by_id(event, controller)
 
->>>>>>> 108bcefe
 
 def get_immunisation_by_id(event, controller: FhirController):
     try:
