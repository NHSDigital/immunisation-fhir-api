--- conflicted
+++ resolved
@@ -89,11 +89,7 @@
       fi
 
       counter=0
-<<<<<<< HEAD
-      while [[ $counter -lt 21 ]]; do
-=======
       while [[ $counter -lt 31 ]]; do
->>>>>>> aa24db0d
         response=$(curl -H "apikey: $(status-endpoint-api-key)" -s "$endpoint")
         response_code=$(jq -r '.checks.healthcheck.responseCode' <<< "$response")
         response_body=$(jq -r '.checks.healthcheck.outcome' <<< "$response")
@@ -109,21 +105,13 @@
         fi
       done
 
-<<<<<<< HEAD
-      if [ $counter -eq 21 ]; then
-=======
       if [ $counter -eq 31 ]; then
->>>>>>> aa24db0d
           echo "Status test failed: Maximum number of attempts reached"
           echo "Last response received:"
           echo "$response"
           exit 1
       fi
-<<<<<<< HEAD
-    displayName: Waiting for API to be available
-=======
     displayName: Wait for API to be available
->>>>>>> aa24db0d
     workingDirectory: "$(Pipeline.Workspace)/s/$(SERVICE_NAME)/$(SERVICE_ARTIFACT_NAME)"
 
   - bash: |
