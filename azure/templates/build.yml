steps:
  - bash: |
<<<<<<< HEAD
      #BUILDKIT_PROGRESS=plain docker build --target test -t imms-lambda-build .
=======
      BUILDKIT_PROGRESS=plain docker build --target test -t imms-lambda-build -f lambda.Dockerfile .
>>>>>>> 8ab4332c

    displayName: Test lambda code
    workingDirectory: "$(Pipeline.Workspace)/s/$(SERVICE_NAME)/backend"
  - bash: |
      mkdir -p build
      npm run publish 2> /dev/null
      cp build/immunisation-fhir-api.json sandbox/

        cd sandbox
      docker build -t sandbox .
    displayName: Build sandbox image
    workingDirectory: "$(Pipeline.Workspace)/s/$(SERVICE_NAME)"<|MERGE_RESOLUTION|>--- conflicted
+++ resolved
@@ -1,10 +1,6 @@
 steps:
   - bash: |
-<<<<<<< HEAD
-      #BUILDKIT_PROGRESS=plain docker build --target test -t imms-lambda-build .
-=======
       BUILDKIT_PROGRESS=plain docker build --target test -t imms-lambda-build -f lambda.Dockerfile .
->>>>>>> 8ab4332c
 
     displayName: Test lambda code
     workingDirectory: "$(Pipeline.Workspace)/s/$(SERVICE_NAME)/backend"
