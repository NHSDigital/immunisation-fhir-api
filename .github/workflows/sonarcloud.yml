--- conflicted
+++ resolved
@@ -51,12 +51,7 @@
         id: recordforwarder
         continue-on-error: true
         run: |
-<<<<<<< HEAD
-          PYTHONPATH=$(pwd)/backend:$(pwd)/backend/tests
-          poetry run coverage run --source=backend/src -m unittest discover -s backend/tests -p "*batch*.py" || echo "recordforwarder tests failed" >> failed_tests.txt
-=======
           PYTHONPATH=$(pwd)/backend:$(pwd)/backend/tests poetry run coverage run --source=backend -m unittest discover -s backend/tests -p "*batch*.py" || echo "recordforwarder tests failed" >> failed_tests.txt
->>>>>>> c25b047e
           poetry run coverage xml -o sonarcloud-coverage-recordforwarder-coverage.xml
 
           
