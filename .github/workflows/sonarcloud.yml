--- conflicted
+++ resolved
@@ -21,7 +21,9 @@
         with:
           fetch-depth: 0
 
-<<<<<<< HEAD
+      - name: Install poetry
+        run: pip install poetry==2.1.4
+
       - name: Debug PR Info
         if: github.event_name == 'pull_request'
         run: |
@@ -60,10 +62,6 @@
 
       - name: Install poetry
         run: pip install poetry==2.1.2
-=======
-      - name: Install poetry
-        run: pip install poetry==2.1.4
->>>>>>> e7c98f59
 
       - uses: actions/setup-python@v5
         with:
