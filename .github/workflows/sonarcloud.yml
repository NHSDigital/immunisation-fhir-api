name: SonarCloud

on:
  push:
    branches:
      - master
  pull_request:
    types: [labeled, opened, synchronize, reopened, unlabeled]

env:
  SHARED_PATH: ${{ github.workspace }}/lambdas/shared
  LAMBDA_PATH: ${{ github.workspace }}/lambdas

jobs:
  sonarcloud:
    name: SonarCloud
    runs-on: ubuntu-latest

    steps:
      - uses: actions/checkout@v4
        with:
          fetch-depth: 0

<<<<<<< HEAD
      - name: Debug PR Info
        if: github.event_name == 'pull_request'
        run: |
          echo "PR Number: ${{ github.event.pull_request.number }}"
          echo "PR Head SHA: ${{ github.event.pull_request.head.sha }}"
          echo "PR Base SHA: ${{ github.event.pull_request.base.sha }}"
          echo "Current SHA: ${{ github.sha }}"


      - name: Debug Trigger Info
        run: |
          echo "=== WORKFLOW TRIGGER DEBUG ==="
          echo "Event Name: ${{ github.event_name }}"
          echo "Current SHA: ${{ github.sha }}"

          if [ "${{ github.event_name }}" = "pull_request" ]; then
            echo "=== PULL REQUEST DETAILS ==="
            echo "PR Number: ${{ github.event.pull_request.number }}"
            echo "PR Head SHA: ${{ github.event.pull_request.head.sha }}"
            echo "PR Base SHA: ${{ github.event.pull_request.base.sha }}"
            echo "PR Head Ref: ${{ github.event.pull_request.head.ref }}"
            echo "PR Base Ref: ${{ github.event.pull_request.base.ref }}"
            echo "✅ Using PR HEAD commit for analysis"
          elif [ "${{ github.event_name }}" = "push" ]; then
            echo "=== PUSH DETAILS ==="
            echo "Branch: ${{ github.ref_name }}"
            echo "Pushed SHA: ${{ github.sha }}"
            echo "Before SHA: ${{ github.event.before }}"
            echo "After SHA: ${{ github.event.after }}"
            echo "✅ Using pushed commit for analysis"
          else
            echo "=== OTHER EVENT ==="
            echo "Unknown event type: ${{ github.event_name }}"
          fi


      - name: Install poetry
        run: pip install poetry==2.1.2

=======
>>>>>>> 81a774a9
      - uses: actions/setup-python@v5
        with:
          python-version: 3.11

      - name: Set up AWS credentials
        env:
          AWS_ACCESS_KEY_ID: "FOOBARKEY"
          AWS_SECRET_ACCESS_KEY: "FOOBARSECRET"
        run: |
          aws configure set aws_access_key_id $AWS_ACCESS_KEY_ID
          aws configure set aws_secret_access_key $AWS_SECRET_ACCESS_KEY

      - name: Install poetry
        run: pip install poetry==2.1.2

      - name: Run unittest with filenameprocessor-coverage
        working-directory: filenameprocessor
        id: filenameprocessor
        continue-on-error: true
        run: |
          poetry install
          poetry run coverage run -m unittest discover || echo "filenameprocessor tests failed" >> ../failed_tests.txt
          poetry run coverage xml -o ../filenameprocessor-coverage.xml

      - name: Run unittest with recordprocessor-coverage
        working-directory: recordprocessor
        id: recordprocessor
        continue-on-error: true
        run: |
          poetry install
          poetry run coverage run -m unittest discover || echo "recordprocessor tests failed" >> ../failed_tests.txt
          poetry run coverage xml -o ../recordprocessor-coverage.xml

        # This step is redundant - all of these tests will be run in the backend step below
      - name: Run unittest with recordforwarder-coverage
        working-directory: backend
        id: recordforwarder
        env:
          PYTHONPATH: ${{ github.workspace }}/backend/src:${{ github.workspace }}/backend/tests
        continue-on-error: true
        run: |
          poetry install
          poetry run coverage run -m unittest discover -s "./tests" -p "*batch*.py" || echo "recordforwarder tests failed" >> ../failed_tests.txt
          poetry run coverage xml -o ../recordforwarder-coverage.xml

      - name: Run unittest with coverage-ack-lambda
        working-directory: ack_backend
        id: acklambda
        env:
          PYTHONPATH: ${{ github.workspace }}/ack_backend/src:${{ github.workspace }}/ack_backend/tests
        continue-on-error: true
        run: |
          poetry install
          poetry run coverage run -m unittest discover || echo "ack-lambda tests failed" >> ../failed_tests.txt
          poetry run coverage xml -o ../ack-lambda-coverage.xml

      - name: Run unittest with coverage-delta
        working-directory: delta_backend
        id: delta
        env:
            PYTHONPATH: delta_backend/src:delta_backend/tests
        continue-on-error: true
        run: |
          poetry install
          poetry run coverage run -m unittest discover || echo "delta tests failed" >> ../failed_tests.txt
          poetry run coverage xml -o ../delta-coverage.xml

      - name: Run unittest with coverage-fhir-api
        working-directory: backend
        env:
          PYTHONPATH: ${{ github.workspace }}/backend/src:${{ github.workspace }}/backend/tests
        id: fhirapi
        continue-on-error: true
        run: |
          poetry install
          poetry run coverage run -m unittest discover || echo "fhir-api tests failed" >> ../failed_tests.txt
          poetry run coverage xml -o ../backend-coverage.xml

      - name: Run unittest with coverage-mesh-processor
        working-directory: mesh_processor
        id: meshprocessor
        continue-on-error: true
        run: |
          poetry install
          poetry run coverage run -m unittest discover || echo "mesh_processor tests failed" >> ../failed_tests.txt
          poetry run coverage xml -o ../mesh_processor-coverage.xml

      - name: Run unittest with coverage-mns-subscription
        working-directory: mns_subscription
        env:
          PYTHONPATH: ${{ github.workspace }}/mns_subscription/src:${{ github.workspace }}/mns_subscription/tests
        id: mns_subscription
        continue-on-error: true
        run: |
          poetry install
          poetry run coverage run -m unittest discover || echo "mns_subscription tests failed" >> ../failed_tests.txt
          poetry run coverage report -m
          poetry run coverage xml -o ../mns_subscription-coverage.xml

      - name: Run unittest with redis_sync
        working-directory: redis_sync
        id: redis_sync
        env:
          PYTHONPATH: ${{ github.workspace }}/redis_sync/src:${{ github.workspace }}/redis_sync/tests
        continue-on-error: true
        run: |
            poetry install
            poetry run coverage run -m unittest discover || echo "redis_sync tests failed" >> ../failed_tests.txt
            poetry run coverage xml -o ../redis_sync-coverage.xml

      - name: Run unittest with shared
        working-directory: lambdas/shared
        id: shared
        env:
          PYTHONPATH: ${{ env.SHARED_PATH }}/src
        continue-on-error: true
        run: |
            poetry install
            poetry run coverage run --rcfile=.coveragerc --source=src -m unittest discover -s tests -p "test_*.py" -v || echo "shared tests failed" >> ../../failed_tests.txt
            poetry run coverage xml -o ../../shared-coverage.xml

      - name: Run unittest with id_sync
        working-directory: lambdas/id_sync
        id: id_sync
        env:
          PYTHONPATH: ${{ env.LAMBDA_PATH }}/id_sync/src:${{ env.SHARED_PATH }}/src
        continue-on-error: true
        run: |
            poetry install
            poetry run coverage run --rcfile=.coveragerc --source=src -m unittest discover || echo "id_sync tests failed" >> ../../failed_tests.txt
            poetry run coverage xml -o ../../id_sync-coverage.xml

      - name: Run Test Failure Summary
        id: check_failure
        run: |
          if [ -s failed_tests.txt ]; then
            echo "The following tests failed:"
            cat failed_tests.txt

            while IFS= read -r line; do
              echo "##[error]Test Failures: $line"
            done < failed_tests.txt

            exit 1
          else
            echo "All tests passed."
          fi

      - name: SonarCloud Scan
        uses: SonarSource/sonarqube-scan-action@master
        env:
          GITHUB_TOKEN: ${{ secrets.GITHUB_TOKEN }} # Needed to get PR information, if any
          SONAR_TOKEN: ${{ secrets.SONAR_TOKEN }}<|MERGE_RESOLUTION|>--- conflicted
+++ resolved
@@ -21,7 +21,6 @@
         with:
           fetch-depth: 0
 
-<<<<<<< HEAD
       - name: Debug PR Info
         if: github.event_name == 'pull_request'
         run: |
@@ -61,8 +60,6 @@
       - name: Install poetry
         run: pip install poetry==2.1.2
 
-=======
->>>>>>> 81a774a9
       - uses: actions/setup-python@v5
         with:
           python-version: 3.11
