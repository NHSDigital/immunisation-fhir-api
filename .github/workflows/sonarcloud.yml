name: SonarCloud

on:
  push:
    branches:
      - master
  pull_request:
    types: [labeled, opened, synchronize, reopened, unlabeled]

env:
  SHARED_PATH: ${{ github.workspace }}/lambdas/shared/src:${{ github.workspace }}/lambdas/shared/tests
  LAMBDA_PATH: ${{ github.workspace }}/lambdas

jobs:
  sonarcloud:
    name: SonarCloud
    runs-on: ubuntu-latest

    steps:
      - uses: actions/checkout@v4
        with:
          fetch-depth: 0

      - name: Install poetry
        run: pip install poetry==1.8.4

      - uses: actions/setup-python@v5
        with:
          python-version: |
            3.10
            3.11
          cache: 'poetry'
      - name: Debug shared folder
        run: |
          echo "Showing shared/src/common structure:"
          ls
          ls -R lambdas/shared/src/common || echo "Directory missing"

      - name: Set up AWS credentials
        env:
          AWS_ACCESS_KEY_ID: "FOOBARKEY"
          AWS_SECRET_ACCESS_KEY: "FOOBARSECRET"
        run: |
          aws configure set aws_access_key_id $AWS_ACCESS_KEY_ID
          aws configure set aws_secret_access_key $AWS_SECRET_ACCESS_KEY

      - name: Run unittest with filenameprocessor-coverage
        working-directory: filenameprocessor
        id: filenameprocessor
        continue-on-error: true
        run: |
          poetry env use 3.11
          poetry install
          poetry run coverage run -m unittest discover || echo "filenameprocessor tests failed" >> ../failed_tests.txt
          poetry run coverage xml -o ../filenameprocessor-coverage.xml

      - name: Run unittest with recordprocessor-coverage
        working-directory: recordprocessor
        id: recordprocessor
        continue-on-error: true
        run: |
          poetry env use 3.11
          poetry install
          poetry run coverage run -m unittest discover || echo "recordprocessor tests failed" >> ../failed_tests.txt
          poetry run coverage xml -o ../recordprocessor-coverage.xml

        # This step is redundant - all of these tests will be run in the backend step below
      - name: Run unittest with recordforwarder-coverage
        working-directory: backend
        id: recordforwarder
        env:
          PYTHONPATH: ${{ github.workspace }}/backend/src:${{ github.workspace }}/backend/tests
        continue-on-error: true
        run: |
          poetry env use 3.11
          poetry install
          poetry run coverage run -m unittest discover -s "./tests" -p "*batch*.py" || echo "recordforwarder tests failed" >> ../failed_tests.txt
          poetry run coverage xml -o ../recordforwarder-coverage.xml

      - name: Run unittest with coverage-ack-lambda
        working-directory: ack_backend
        id: acklambda
        continue-on-error: true
        run: |
          poetry env use 3.10
          poetry install
          poetry run coverage run -m unittest discover || echo "ack-lambda tests failed" >> ../failed_tests.txt
          poetry run coverage xml -o ../ack-lambda-coverage.xml

      - name: Run unittest with coverage-delta
        working-directory: delta_backend
        id: delta
        env:
            PYTHONPATH: delta_backend/src:delta_backend/tests
        continue-on-error: true
        run: |
          poetry env use 3.11
          poetry install
          poetry run coverage run -m unittest discover || echo "delta tests failed" >> ../failed_tests.txt
          poetry run coverage xml -o ../delta-coverage.xml

      - name: Run unittest with coverage-fhir-api
        working-directory: backend
        env:
          PYTHONPATH: ${{ github.workspace }}/backend/src:${{ github.workspace }}/backend/tests
        id: fhirapi
        continue-on-error: true
        run: |
          poetry env use 3.11
          poetry install
          poetry run coverage run -m unittest discover || echo "fhir-api tests failed" >> ../failed_tests.txt
          poetry run coverage xml -o ../backend-coverage.xml

      - name: Run unittest with coverage-mesh-processor
        working-directory: mesh_processor
        id: meshprocessor
        continue-on-error: true
        run: |
          poetry env use 3.10
          poetry install
          poetry run coverage run -m unittest discover || echo "mesh_processor tests failed" >> ../failed_tests.txt
          poetry run coverage xml -o ../mesh_processor-coverage.xml

      - name: Run unittest with redis_sync
        working-directory: redis_sync
        id: redis_sync
        env:
          PYTHONPATH: ${{ github.workspace }}/redis_sync/src:${{ github.workspace }}/redis_sync/tests
        continue-on-error: true
        run: |
            poetry env use 3.11
            poetry install
            poetry run coverage run -m unittest discover || echo "redis_sync tests failed" >> ../failed_tests.txt
            poetry run coverage xml -o ../redis_sync-coverage.xml

      - name: Run unittest with shared
        working-directory: lambdas/shared
        id: shared
        env:
          PYTHONPATH: ${{ env.SHARED_PATH }}
        continue-on-error: true
        run: |
<<<<<<< HEAD
=======
            echo "shared coverage - Current directory: $(pwd)"
>>>>>>> b1830c03
            poetry env use 3.11
            poetry install
            poetry run coverage run -m unittest discover || echo "shared tests failed" >> ../../failed_tests.txt
            poetry run coverage xml -o ../../shared-coverage.xml

      - name: Run unittest with id_sync
        working-directory: lambdas/id_sync
        id: id_sync
        env:
          PYTHONPATH: ${{ env.LAMBDA_PATH }}/id_sync/src:${{ env.LAMBDA_PATH }}/id_sync/tests:${{ env.SHARED_PATH }}
        continue-on-error: true
        run: |
            echo "id_sync coverage - Current directory: $(pwd)"
            poetry env use 3.11
            poetry install
            poetry run coverage run -m unittest discover || echo "id_sync tests failed" >> ../../failed_tests.txt
            poetry run coverage xml -o ../../id_sync-coverage.xml
            #check files created
            if [ ! -f ../../id_sync-coverage.xml ]; then
              echo "id_sync-coverage.xml not found, exiting with error"
            fi

      - name: Run Test Failure Summary
        id: check_failure
        run: |
          echo "Checking for test failures..."
          ls *-coverage.xml
          if [ -s failed_tests.txt ]; then
            echo "The following tests failed:"
            cat failed_tests.txt

            while IFS= read -r line; do
              echo "##[error]Test Failures: $line"
            done < failed_tests.txt

            exit 1
          else
            echo "All tests passed."
          fi

      - name: SonarCloud Scan
        uses: SonarSource/sonarqube-scan-action@master
        env:
          GITHUB_TOKEN: ${{ secrets.GITHUB_TOKEN }} # Needed to get PR information, if any
          SONAR_TOKEN: ${{ secrets.SONAR_TOKEN }}<|MERGE_RESOLUTION|>--- conflicted
+++ resolved
@@ -140,10 +140,7 @@
           PYTHONPATH: ${{ env.SHARED_PATH }}
         continue-on-error: true
         run: |
-<<<<<<< HEAD
-=======
             echo "shared coverage - Current directory: $(pwd)"
->>>>>>> b1830c03
             poetry env use 3.11
             poetry install
             poetry run coverage run -m unittest discover || echo "shared tests failed" >> ../../failed_tests.txt
