name: Quality Checks

on:
  push:
    branches:
      - master
  pull_request:
    types: [labeled, opened, synchronize, reopened, unlabeled]

env:
  SHARED_PATH: ${{ github.workspace }}/lambdas/shared
  LAMBDA_PATH: ${{ github.workspace }}/lambdas

jobs:
  lint-specification:
    name: Lint specification
    runs-on: ubuntu-latest

    steps:
      - uses: actions/checkout@08c6903cd8c0fde910a37f88322edcfb5dd907a8

      - uses: actions/setup-node@2028fbc5c25fe9cf00d9f06a71cc4710d4507903
        with:
          node-version: "23.11.0"
          cache: "npm"

      - name: Install linting dependencies
        run: make install

      - name: Lint
        run: make lint

      - name: Check formatting
        run: make format-check

  lint-python:
    name: Lint Python projects
    runs-on: ubuntu-latest

    steps:
      - uses: actions/checkout@08c6903cd8c0fde910a37f88322edcfb5dd907a8

      - name: Install poetry
        run: pip install poetry==2.1.4

      - uses: actions/setup-python@e797f83bcb11b83ae66e0230d6156d7c80228e7c
        with:
          python-version: 3.11
          cache: "poetry"

      - name: Install linting dependencies
        run: poetry install --no-root
        working-directory: quality_checks

      - name: Lint
        run: poetry run make lint
        working-directory: quality_checks

      - name: Check formatting
        run: poetry run make format-check
        working-directory: quality_checks

  lint-terraform:
    name: Lint Terraform projects
    runs-on: ubuntu-latest

    steps:
      - uses: actions/checkout@08c6903cd8c0fde910a37f88322edcfb5dd907a8

      - uses: hashicorp/setup-terraform@b9cd54a3c349d3f38e8881555d616ced269862dd
        with:
          terraform_version: "1.12.2"

      - name: Check formatting
        run: terraform fmt -check -recursive

  testcoverage_and_sonarcloud:
    name: Test Coverage and SonarCloud
    runs-on: ubuntu-latest

    steps:
      - uses: actions/checkout@08c6903cd8c0fde910a37f88322edcfb5dd907a8

      - name: Install poetry
        run: pip install poetry==2.1.4

      - uses: actions/setup-python@e797f83bcb11b83ae66e0230d6156d7c80228e7c
        with:
          python-version: 3.11
          cache: "poetry"

      - name: Set up AWS credentials
        env:
          AWS_ACCESS_KEY_ID: "FOOBARKEY"
          AWS_SECRET_ACCESS_KEY: "FOOBARSECRET"
        run: |
          aws configure set aws_access_key_id $AWS_ACCESS_KEY_ID
          aws configure set aws_secret_access_key $AWS_SECRET_ACCESS_KEY

<<<<<<< HEAD
      - name: Run unittest with batchprocessorfilter-coverage
        working-directory: batch_processor_filter
        id: batchprocessorfilter
        env:
          PYTHONPATH: ${{ github.workspace }}/batch_processor_filter/src:${{ github.workspace }}/batch_processor_filter/tests
        continue-on-error: true
        run: |
          poetry install
          poetry run coverage run --source=src -m unittest discover || echo "batchprocessorfilter tests failed" >> ../failed_tests.txt
          poetry run coverage xml -o ../batchprocessorfilter-coverage.xml

=======
>>>>>>> e0b2c705
      - name: Run unittest with recordprocessor-coverage
        working-directory: lambdas/recordprocessor
        id: recordprocessor
        env:
          PYTHONPATH: ${{ env.LAMBDA_PATH }}/recordprocessor/src:${{ env.LAMBDA_PATH }}/recordprocessor/tests:${{ env.SHARED_PATH }}/src
        continue-on-error: true
        run: |
          poetry install
          poetry run coverage run --source=src -m unittest discover || echo "recordprocessor tests failed" >> ../../failed_tests.txt
          poetry run coverage xml -o ../../recordprocessor-coverage.xml

        # This step is redundant - all of these tests will be run in the backend step below
      - name: Run unittest with recordforwarder-coverage
        working-directory: backend
        id: recordforwarder
        env:
          PYTHONPATH: ${{ github.workspace }}/backend/src:${{ github.workspace }}/backend/tests
        continue-on-error: true
        run: |
          poetry install
          poetry run coverage run --source=src -m unittest discover -p "*batch*.py" || echo "recordforwarder tests failed" >> ../failed_tests.txt
          poetry run coverage xml -o ../recordforwarder-coverage.xml

      - name: Run unittest with coverage-fhir-api
        working-directory: backend
        env:
          PYTHONPATH: ${{ github.workspace }}/backend/src:${{ github.workspace }}/backend/tests
        id: fhirapi
        continue-on-error: true
        run: |
          poetry install
          poetry run coverage run --source=src -m unittest discover || echo "fhir-api tests failed" >> ../failed_tests.txt
          poetry run coverage xml -o ../backend-coverage.xml

      - name: Run unittest with coverage-ack-lambda
        working-directory: lambdas/ack_backend
        id: acklambda
        env:
          PYTHONPATH: ${{ env.LAMBDA_PATH }}/ack_backend/src:${{ env.LAMBDA_PATH }}/ack_backend/tests:${{ env.SHARED_PATH }}/src
        continue-on-error: true
        run: |
          poetry install
          poetry run coverage run --source=src -m unittest discover || echo "ack-lambda tests failed" >> ../../failed_tests.txt
          poetry run coverage xml -o ../../ack-lambda-coverage.xml

      - name: Run unittest with batchprocessorfilter-coverage
        working-directory: lambdas/batch_processor_filter
        id: batchprocessorfilter
        env:
          PYTHONPATH: ${{ env.LAMBDA_PATH }}/batch_processor_filter/src:${{ env.LAMBDA_PATH }}/batch_processor_filter/tests:${{ env.SHARED_PATH }}/src
        continue-on-error: true
        run: |
          poetry install
          poetry run coverage run -m unittest discover || echo "batchprocessorfilter tests failed" >> ../../failed_tests.txt
          poetry run coverage xml -o ../../batchprocessorfilter-coverage.xml

      - name: Run unittest with coverage-delta
        working-directory: lambdas/delta_backend
        id: delta
        env:
          PYTHONPATH: ${{ env.LAMBDA_PATH }}/delta_backend/src:${{ env.LAMBDA_PATH }}/delta_backend/tests:${{ env.SHARED_PATH }}/src
        continue-on-error: true
        run: |
          poetry install
          poetry run coverage run --source=src -m unittest discover || echo "delta tests failed" >> ../../failed_tests.txt
          poetry run coverage xml -o ../../delta-coverage.xml

      - name: Run unittest with filenameprocessor-coverage
        working-directory: lambdas/filenameprocessor
        id: filenameprocessor
        env:
          PYTHONPATH: ${{ env.LAMBDA_PATH }}/filenameprocessor/src:${{ env.LAMBDA_PATH }}/filenameprocessor/tests:${{ env.SHARED_PATH }}/src
        continue-on-error: true
        run: |
          poetry install
          poetry run coverage run --source=src -m unittest discover || echo "filenameprocessor tests failed" >> ../../failed_tests.txt
          poetry run coverage xml -o ../../filenameprocessor-coverage.xml

      - name: Run unittest with id_sync
        working-directory: lambdas/id_sync
        id: id_sync
        env:
          PYTHONPATH: ${{ env.LAMBDA_PATH }}/id_sync/src:${{ env.LAMBDA_PATH }}/id_sync/tests:${{ env.SHARED_PATH }}/src
        continue-on-error: true
        run: |
          poetry install
          poetry run coverage run --rcfile=.coveragerc --source=src -m unittest discover || echo "id_sync tests failed" >> ../../failed_tests.txt
          poetry run coverage xml -o ../../id_sync-coverage.xml

      - name: Run unittest with coverage-mesh-processor
        working-directory: lambdas/mesh_processor
        id: meshprocessor
        continue-on-error: true
        run: |
          poetry install
          poetry run coverage run --source=src -m unittest discover || echo "mesh_processor tests failed" >> ../../failed_tests.txt
          poetry run coverage xml -o ../../mesh_processor-coverage.xml

      - name: Run unittest with coverage-mns-subscription
        working-directory: lambdas/mns_subscription
        id: mns_subscription
        env:
          PYTHONPATH: ${{ env.LAMBDA_PATH }}/mns_subscription/src:${{ env.LAMBDA_PATH }}/mns_subscription/tests:${{ env.SHARED_PATH }}/src
        continue-on-error: true
        run: |
          poetry install
          poetry run coverage run --source=src -m unittest discover || echo "mns_subscription tests failed" >> ../../failed_tests.txt
          poetry run coverage report -m
          poetry run coverage xml -o ../../mns_subscription-coverage.xml

      - name: Run unittest with redis_sync
        working-directory: lambdas/redis_sync
        id: redis_sync
        env:
          PYTHONPATH: ${{ env.LAMBDA_PATH }}/redis_sync/src:${{ env.LAMBDA_PATH }}/redis_sync/tests:${{ env.SHARED_PATH }}/src
        continue-on-error: true
        run: |
          poetry install
          poetry run coverage run --source=src -m unittest discover || echo "redis_sync tests failed" >> ../../failed_tests.txt
          poetry run coverage xml -o ../../redis_sync-coverage.xml

      - name: Run unittest with shared
        working-directory: lambdas/shared
        id: shared
        env:
          PYTHONPATH: ${{ env.SHARED_PATH }}/src
        continue-on-error: true
        run: |
          poetry install
          poetry run coverage run --rcfile=.coveragerc --source=src -m unittest discover -s tests -p "test_*.py" -v || echo "shared tests failed" >> ../../failed_tests.txt
          poetry run coverage xml -o ../../shared-coverage.xml

      - name: Run Test Failure Summary
        id: check_failure
        run: |
          if [ -s failed_tests.txt ]; then
            echo "The following tests failed:"
            cat failed_tests.txt

            while IFS= read -r line; do
              echo "##[error]Test Failures: $line"
            done < failed_tests.txt

            exit 1
          else
            echo "All tests passed."
          fi

      - name: SonarCloud Scan
        uses: SonarSource/sonarqube-scan-action@fd88b7d7ccbaefd23d8f36f73b59db7a3d246602
        env:
          GITHUB_TOKEN: ${{ secrets.GITHUB_TOKEN }} # Needed to get PR information, if any
          SONAR_TOKEN: ${{ secrets.SONAR_TOKEN }}<|MERGE_RESOLUTION|>--- conflicted
+++ resolved
@@ -97,20 +97,6 @@
           aws configure set aws_access_key_id $AWS_ACCESS_KEY_ID
           aws configure set aws_secret_access_key $AWS_SECRET_ACCESS_KEY
 
-<<<<<<< HEAD
-      - name: Run unittest with batchprocessorfilter-coverage
-        working-directory: batch_processor_filter
-        id: batchprocessorfilter
-        env:
-          PYTHONPATH: ${{ github.workspace }}/batch_processor_filter/src:${{ github.workspace }}/batch_processor_filter/tests
-        continue-on-error: true
-        run: |
-          poetry install
-          poetry run coverage run --source=src -m unittest discover || echo "batchprocessorfilter tests failed" >> ../failed_tests.txt
-          poetry run coverage xml -o ../batchprocessorfilter-coverage.xml
-
-=======
->>>>>>> e0b2c705
       - name: Run unittest with recordprocessor-coverage
         working-directory: lambdas/recordprocessor
         id: recordprocessor
@@ -164,7 +150,7 @@
         continue-on-error: true
         run: |
           poetry install
-          poetry run coverage run -m unittest discover || echo "batchprocessorfilter tests failed" >> ../../failed_tests.txt
+          poetry run coverage run --source=src -m unittest discover || echo "batchprocessorfilter tests failed" >> ../../failed_tests.txt
           poetry run coverage xml -o ../../batchprocessorfilter-coverage.xml
 
       - name: Run unittest with coverage-delta
