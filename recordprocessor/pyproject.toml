--- conflicted
+++ resolved
@@ -24,12 +24,9 @@
 structlog               = "^24.1.0"
 pandas                  = "^2.3.0"
 freezegun               = "^1.5.2"
-<<<<<<< HEAD
+coverage                = "^7.9.0"
 coverage                = "^7.8.0"
 redis                   = "^4.6.0"
-=======
-coverage                = "^7.9.0"
->>>>>>> b5d44719
 
 [build-system]
 requires      = ["poetry-core ~= 1.5.0"]
