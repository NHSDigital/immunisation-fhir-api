"""Utils for the recordprocessor tests"""

from io import StringIO
<<<<<<< HEAD
from unittest.mock import patch

from boto3 import client as boto3_client
from boto3.dynamodb.types import TypeDeserializer

from tests.utils_for_recordprocessor_tests.mock_environment_variables import (
    MOCK_ENVIRONMENT_DICT,
=======
from utils_for_recordprocessor_tests.mock_environment_variables import (
>>>>>>> d9e1f605
    BucketNames,
    Firehose,
    Kinesis,
)
<<<<<<< HEAD
from tests.utils_for_recordprocessor_tests.values_for_recordprocessor_tests import (
    FileDetails,
    MockFileDetails,
=======
from utils_for_recordprocessor_tests.values_for_recordprocessor_tests import (
    MockFileDetails,
    FileDetails,
)
from boto3.dynamodb.types import TypeDeserializer
from boto3 import client as boto3_client
from unittest.mock import patch
from utils_for_recordprocessor_tests.mock_environment_variables import (
    MOCK_ENVIRONMENT_DICT,
>>>>>>> d9e1f605
)
from typing import Optional

# Ensure environment variables are mocked before importing from src files
with patch.dict("os.environ", MOCK_ENVIRONMENT_DICT):
    from csv import DictReader

    from clients import REGION_NAME
    from constants import (
<<<<<<< HEAD
=======
        AuditTableKeys,
        AUDIT_TABLE_NAME,
>>>>>>> d9e1f605
        AUDIT_TABLE_FILENAME_GSI,
        AUDIT_TABLE_NAME,
        AUDIT_TABLE_QUEUE_NAME_GSI,
        AuditTableKeys,
        FileStatus,
    )

dynamodb_client = boto3_client("dynamodb", region_name=REGION_NAME)


def convert_string_to_dict_reader(data_string: str):
    """Take a data string and convert it to a csv DictReader"""
    return DictReader(StringIO(data_string), delimiter="|")


def get_csv_file_dict_reader(s3_client, bucket_name: str, file_key: str) -> DictReader:
    """Download the file from the S3 bucket and return it as a DictReader"""
    ack_file_csv_obj = s3_client.get_object(Bucket=bucket_name, Key=file_key)
    csv_content_string = ack_file_csv_obj["Body"].read().decode("utf-8")
    return DictReader(StringIO(csv_content_string), delimiter="|")


class GenericSetUp:
    """
    Performs generic setup of mock resources:
    * If s3_client is provided, creates source, destination and firehose buckets (firehose bucket is used for testing
        only)
    * If firehose_client is provided, creates a firehose delivery stream
    * If kinesis_client is provided, creates a kinesis stream
    """

    def __init__(
        self,
        s3_client=None,
        firehose_client=None,
        kinesis_client=None,
        dynamo_db_client=None,
    ):
        if s3_client:
            for bucket_name in [
                BucketNames.SOURCE,
                BucketNames.DESTINATION,
                BucketNames.MOCK_FIREHOSE,
            ]:
                s3_client.create_bucket(
                    Bucket=bucket_name,
                    CreateBucketConfiguration={"LocationConstraint": REGION_NAME},
                )

        if firehose_client:
            firehose_client.create_delivery_stream(
                DeliveryStreamName=Firehose.STREAM_NAME,
                DeliveryStreamType="DirectPut",
                S3DestinationConfiguration={
                    "RoleARN": "arn:aws:iam::123456789012:role/mock-role",
                    "BucketARN": "arn:aws:s3:::" + BucketNames.MOCK_FIREHOSE,
                    "Prefix": "firehose-backup/",
                },
            )

        if kinesis_client:
            kinesis_client.create_stream(StreamName=Kinesis.STREAM_NAME, ShardCount=1)

        if dynamo_db_client:
            dynamo_db_client.create_table(
                TableName=AUDIT_TABLE_NAME,
                KeySchema=[{"AttributeName": AuditTableKeys.MESSAGE_ID, "KeyType": "HASH"}],
                AttributeDefinitions=[
                    {"AttributeName": AuditTableKeys.MESSAGE_ID, "AttributeType": "S"},
                    {"AttributeName": AuditTableKeys.FILENAME, "AttributeType": "S"},
                    {"AttributeName": AuditTableKeys.QUEUE_NAME, "AttributeType": "S"},
                    {"AttributeName": AuditTableKeys.STATUS, "AttributeType": "S"},
                ],
                ProvisionedThroughput={"ReadCapacityUnits": 5, "WriteCapacityUnits": 5},
                GlobalSecondaryIndexes=[
                    {
                        "IndexName": AUDIT_TABLE_FILENAME_GSI,
                        "KeySchema": [
                            {
                                "AttributeName": AuditTableKeys.FILENAME,
                                "KeyType": "HASH",
                            }
                        ],
                        "Projection": {"ProjectionType": "KEYS_ONLY"},
                        "ProvisionedThroughput": {
                            "ReadCapacityUnits": 5,
                            "WriteCapacityUnits": 5,
                        },
                    },
                    {
                        "IndexName": AUDIT_TABLE_QUEUE_NAME_GSI,
                        "KeySchema": [
                            {
                                "AttributeName": AuditTableKeys.QUEUE_NAME,
                                "KeyType": "HASH",
                            },
                            {
                                "AttributeName": AuditTableKeys.STATUS,
                                "KeyType": "RANGE",
                            },
                        ],
                        "Projection": {"ProjectionType": "ALL"},
                        "ProvisionedThroughput": {
                            "ReadCapacityUnits": 5,
                            "WriteCapacityUnits": 5,
                        },
                    },
                ],
            )


class GenericTearDown:
    """Performs generic tear down of mock resources"""

    def __init__(
        self,
        s3_client=None,
        firehose_client=None,
        kinesis_client=None,
        dynamo_db_client=None,
    ):
        if s3_client:
            for bucket_name in [BucketNames.SOURCE, BucketNames.DESTINATION]:
                for obj in s3_client.list_objects_v2(Bucket=bucket_name).get("Contents", []):
                    s3_client.delete_object(Bucket=bucket_name, Key=obj["Key"])
                s3_client.delete_bucket(Bucket=bucket_name)

        if firehose_client:
            firehose_client.delete_delivery_stream(DeliveryStreamName=Firehose.STREAM_NAME)

        if kinesis_client:
            try:
                kinesis_client.delete_stream(StreamName=Kinesis.STREAM_NAME, EnforceConsumerDeletion=True)
            except kinesis_client.exceptions.ResourceNotFoundException:
                pass

        if dynamo_db_client:
            dynamo_db_client.delete_table(TableName=AUDIT_TABLE_NAME)


def add_entry_to_table(file_details: MockFileDetails, file_status: str) -> None:
    """Add an entry to the audit table"""
    audit_table_entry = {**file_details.audit_table_entry, "status": {"S": file_status}}
    dynamodb_client.put_item(TableName=AUDIT_TABLE_NAME, Item=audit_table_entry)


def deserialize_dynamodb_types(dynamodb_table_entry_with_types):
    """
    Convert a dynamodb table entry with types to a table entry without types
    e.g. {'Attr1': {'S': 'val1'}, 'Attr2': {'N': 'val2'}} becomes  {'Attr1': 'val1'}
    """
    return {k: TypeDeserializer().deserialize(v) for k, v in dynamodb_table_entry_with_types.items()}


def assert_audit_table_entry(file_details: FileDetails, expected_status: str, row_count: Optional[int] = None) -> None:
    """Assert that the file details are in the audit table"""
    table_entry = dynamodb_client.get_item(
        TableName=AUDIT_TABLE_NAME,
        Key={AuditTableKeys.MESSAGE_ID: {"S": file_details.message_id}},
    ).get("Item")
    expected_result = {**file_details.audit_table_entry, "status": {"S": expected_status}}

    if row_count is not None:
        expected_result["record_count"] = {"N": str(row_count)}

    assert table_entry == expected_result


def create_patch(target: str):
    patcher = patch(target)
    return patcher.start()<|MERGE_RESOLUTION|>--- conflicted
+++ resolved
@@ -1,38 +1,21 @@
 """Utils for the recordprocessor tests"""
 
 from io import StringIO
-<<<<<<< HEAD
+from typing import Optional
 from unittest.mock import patch
 
 from boto3 import client as boto3_client
 from boto3.dynamodb.types import TypeDeserializer
-
-from tests.utils_for_recordprocessor_tests.mock_environment_variables import (
+from utils_for_recordprocessor_tests.mock_environment_variables import (
     MOCK_ENVIRONMENT_DICT,
-=======
-from utils_for_recordprocessor_tests.mock_environment_variables import (
->>>>>>> d9e1f605
     BucketNames,
     Firehose,
     Kinesis,
 )
-<<<<<<< HEAD
-from tests.utils_for_recordprocessor_tests.values_for_recordprocessor_tests import (
+from utils_for_recordprocessor_tests.values_for_recordprocessor_tests import (
     FileDetails,
     MockFileDetails,
-=======
-from utils_for_recordprocessor_tests.values_for_recordprocessor_tests import (
-    MockFileDetails,
-    FileDetails,
 )
-from boto3.dynamodb.types import TypeDeserializer
-from boto3 import client as boto3_client
-from unittest.mock import patch
-from utils_for_recordprocessor_tests.mock_environment_variables import (
-    MOCK_ENVIRONMENT_DICT,
->>>>>>> d9e1f605
-)
-from typing import Optional
 
 # Ensure environment variables are mocked before importing from src files
 with patch.dict("os.environ", MOCK_ENVIRONMENT_DICT):
@@ -40,16 +23,10 @@
 
     from clients import REGION_NAME
     from constants import (
-<<<<<<< HEAD
-=======
-        AuditTableKeys,
-        AUDIT_TABLE_NAME,
->>>>>>> d9e1f605
         AUDIT_TABLE_FILENAME_GSI,
         AUDIT_TABLE_NAME,
         AUDIT_TABLE_QUEUE_NAME_GSI,
         AuditTableKeys,
-        FileStatus,
     )
 
 dynamodb_client = boto3_client("dynamodb", region_name=REGION_NAME)
