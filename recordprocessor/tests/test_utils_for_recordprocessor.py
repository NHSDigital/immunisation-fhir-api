"""Tests for the utils_for_recordprocessor module"""

import unittest
from unittest.mock import patch
from io import StringIO
import csv
import boto3
from moto import mock_s3
from tests.utils_for_recordprocessor_tests.utils_for_recordprocessor_tests import GenericSetUp, GenericTearDown
from tests.utils_for_recordprocessor_tests.values_for_recordprocessor_tests import (
    MockFileDetails,
    ValidMockFileContent,
    REGION_NAME,
)
from tests.utils_for_recordprocessor_tests.mock_environment_variables import MOCK_ENVIRONMENT_DICT, BucketNames

with patch("os.environ", MOCK_ENVIRONMENT_DICT):
<<<<<<< HEAD
    from utils_for_recordprocessor import get_environment, get_csv_content_dict_reader, create_diagnostics_dictionary, extract_content

=======
    from utils_for_recordprocessor import get_environment, get_csv_content_dict_reader, create_diagnostics_dictionary
    from file_level_validation import move_file
>>>>>>> 8324e544

s3_client = boto3.client("s3", region_name=REGION_NAME)
test_file = MockFileDetails.rsv_emis


@patch.dict("os.environ", MOCK_ENVIRONMENT_DICT)
@mock_s3
class TestUtilsForRecordprocessor(unittest.TestCase):
    """Tests for utils_for_recordprocessor"""

    def setUp(self) -> None:
        GenericSetUp(s3_client)

    def tearDown(self) -> None:
        GenericTearDown(s3_client)

    @staticmethod
    def upload_source_file(file_key, file_content):
        """
        Uploads a test file with the test_file.file_key (Flu EMIS file) the given file content to the source bucket
        """
        s3_client.put_object(Bucket=BucketNames.SOURCE, Key=file_key, Body=file_content)

    def test_get_csv_content_dict_reader(self):
        """Tests that get_csv_content_dict_reader returns the correct csv data"""
        self.upload_source_file(test_file.file_key, ValidMockFileContent.with_new_and_update)
        expected_output = csv.DictReader(StringIO(ValidMockFileContent.with_new_and_update), delimiter="|")
        result, csv_data = get_csv_content_dict_reader(test_file.file_key)
        self.assertEqual(list(result), list(expected_output))
        self.assertEqual(csv_data, ValidMockFileContent.with_new_and_update)

    def test_get_environment(self):
        """Tests that get_environment returns the correct environment"""
        # Each test case tuple has the structure (environment, expected_result)
        test_cases = (
            ("internal-dev", "internal-dev"),
            ("int", "int"),
            ("ref", "ref"),
            ("sandbox", "sandbox"),
            ("prod", "prod"),
            ("pr-22", "internal-dev"),
        )

        for environment, expected_result in test_cases:
            with self.subTest(f"SubTest for environment: {environment}"):
                with patch.dict("os.environ", {"ENVIRONMENT": environment}):
                    self.assertEqual(get_environment(), expected_result)

    def test_create_diagnostics_dictionary(self):
        """Tests that create_diagnostics_dictionary returns the correct diagnostics dictionary"""
        self.assertEqual(
            create_diagnostics_dictionary("test error type", 400, "test error message"),
            {
                "error_type": "test error type",
                "statusCode": 400,
                "error_message": "test error message",
            },
        )

<<<<<<< HEAD
    def test_extract_content_valid_input(self):
        dat_file_content = (
            "----------------------------1234567890\n"
            "Content-Disposition: form-data; name=\"file\"; filename=\"COVID19_Vaccinations_v5_YGM41_20250312T113455981.csv\"\n"
            "Content-Type: text/csv\n\n"
            "NHS_NUMBER|PERSON_FORENAME|PERSON_SURNAME|PERSON_DOB|PERSON_GENDER_CODE|PERSON_POSTCODE\n"
            "----------------------------1234567890\n")
        expected_content = "NHS_NUMBER|PERSON_FORENAME|PERSON_SURNAME|PERSON_DOB|PERSON_GENDER_CODE|PERSON_POSTCODE"
        result = extract_content(dat_file_content)
        self.assertEqual(result, expected_content)
=======
    def test_move_file(self):
        """Tests that move_file correctly moves a file from one location to another within a single S3 bucket"""
        source_file_key = "test_file_key"
        destination_file_key = "archive/test_file_key"
        source_file_content = "test_content"
        s3_client.put_object(Bucket=BucketNames.SOURCE, Key=source_file_key, Body=source_file_content)

        move_file(BucketNames.SOURCE, source_file_key, destination_file_key)

        keys_of_objects_in_bucket = [
            obj["Key"] for obj in s3_client.list_objects_v2(Bucket=BucketNames.SOURCE).get("Contents")
        ]
        self.assertNotIn(source_file_key, keys_of_objects_in_bucket)
        self.assertIn(destination_file_key, keys_of_objects_in_bucket)
        destination_file_content = s3_client.get_object(Bucket=BucketNames.SOURCE, Key=destination_file_key)
        self.assertEqual(destination_file_content["Body"].read().decode("utf-8"), source_file_content)
>>>>>>> 8324e544


if __name__ == "__main__":
    unittest.main()<|MERGE_RESOLUTION|>--- conflicted
+++ resolved
@@ -14,14 +14,9 @@
 )
 from tests.utils_for_recordprocessor_tests.mock_environment_variables import MOCK_ENVIRONMENT_DICT, BucketNames
 
-with patch("os.environ", MOCK_ENVIRONMENT_DICT):
-<<<<<<< HEAD
+with patch("os.environ", MOCK_ENVIRONMENT_DICT):  
     from utils_for_recordprocessor import get_environment, get_csv_content_dict_reader, create_diagnostics_dictionary, extract_content
-
-=======
-    from utils_for_recordprocessor import get_environment, get_csv_content_dict_reader, create_diagnostics_dictionary
     from file_level_validation import move_file
->>>>>>> 8324e544
 
 s3_client = boto3.client("s3", region_name=REGION_NAME)
 test_file = MockFileDetails.rsv_emis
@@ -81,7 +76,6 @@
             },
         )
 
-<<<<<<< HEAD
     def test_extract_content_valid_input(self):
         dat_file_content = (
             "----------------------------1234567890\n"
@@ -92,7 +86,7 @@
         expected_content = "NHS_NUMBER|PERSON_FORENAME|PERSON_SURNAME|PERSON_DOB|PERSON_GENDER_CODE|PERSON_POSTCODE"
         result = extract_content(dat_file_content)
         self.assertEqual(result, expected_content)
-=======
+
     def test_move_file(self):
         """Tests that move_file correctly moves a file from one location to another within a single S3 bucket"""
         source_file_key = "test_file_key"
@@ -109,7 +103,6 @@
         self.assertIn(destination_file_key, keys_of_objects_in_bucket)
         destination_file_content = s3_client.get_object(Bucket=BucketNames.SOURCE, Key=destination_file_key)
         self.assertEqual(destination_file_content["Body"].read().decode("utf-8"), source_file_content)
->>>>>>> 8324e544
 
 
 if __name__ == "__main__":
