"""Utils for filenameprocessor lambda"""

import os
from csv import DictReader
from io import TextIOWrapper
<<<<<<< HEAD
from clients import s3_client, lambda_client
from constants import SOURCE_BUCKET_NAME, FILE_NAME_PROC_LAMBDA_NAME
import logging


logging.basicConfig(level="INFO")
logger = logging.getLogger()
logger.setLevel("INFO")
=======
from clients import s3_client
>>>>>>> 67a15867


def get_environment() -> str:
    """Returns the current environment. Defaults to internal-dev for pr and user environments"""
    _env = os.getenv("ENVIRONMENT")
    # default to internal-dev for pr and user environments
    return _env if _env in ["internal-dev", "int", "ref", "sandbox", "prod"] else "internal-dev"


def get_csv_content_dict_reader(file_key: str) -> DictReader:
    """Returns the requested file contents from the source bucket in the form of a DictReader"""
    logger.info("SAW> get_csv_content_dict_reader..1")
    response = s3_client.get_object(Bucket=os.getenv("SOURCE_BUCKET_NAME"), Key=file_key)
    logger.info("SAW> get_csv_content_dict_reader..2")
    binary_io = response["Body"]
    logger.info("SAW> get_csv_content_dict_reader..3")
    text_io = TextIOWrapper(binary_io, encoding="utf-8", newline="")
    logger.info("SAW> get_csv_content_dict_reader..4")
    return DictReader(text_io, delimiter="|")


def create_diagnostics_dictionary(error_type, status_code, error_message) -> dict:
    """Returns a dictionary containing the error_type, statusCode, and error_message"""
    return {"error_type": error_type, "statusCode": status_code, "error_message": error_message}<|MERGE_RESOLUTION|>--- conflicted
+++ resolved
@@ -3,18 +3,7 @@
 import os
 from csv import DictReader
 from io import TextIOWrapper
-<<<<<<< HEAD
-from clients import s3_client, lambda_client
-from constants import SOURCE_BUCKET_NAME, FILE_NAME_PROC_LAMBDA_NAME
-import logging
-
-
-logging.basicConfig(level="INFO")
-logger = logging.getLogger()
-logger.setLevel("INFO")
-=======
 from clients import s3_client
->>>>>>> 67a15867
 
 
 def get_environment() -> str:
