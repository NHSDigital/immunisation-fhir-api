--- conflicted
+++ resolved
@@ -110,13 +110,8 @@
         else:
             app.add_attribute(
                 "VaccineTypePermissions",
-<<<<<<< HEAD
-                "flu:create,covid19:create,mmr:create,hpv:create,covid19:update,"
-                + "flu:search,covid19:search,mmr:search"
-=======
                 "flu:create,covid19:create,mmr:create,hpv:create,covid19:update,flu:read,covid19:read,flu:delete,"
-                "covid19:delete,mmr:delete",
->>>>>>> cc20ecc7
+                "covid19:delete,mmr:delete,flu:search,covid19:search,mmr:search"
             )
 
         app.add_product(f"identity-service-{get_apigee_env()}")
@@ -157,13 +152,8 @@
         else:
             app.add_attribute(
                 "VaccineTypePermissions",
-<<<<<<< HEAD
-                "flu:create,covid19:create,mmr:create,hpv:create,covid19:update,"
-                + "flu:search,covid19:search,mmr:search"
-=======
                 "flu:create,covid19:create,mmr:create,hpv:create,covid19:update,flu:read,covid19:read,flu:delete,"
-                "covid19:delete,mmr:delete"
->>>>>>> cc20ecc7
+                "covid19:delete,mmr:delete,flu:search,covid19:search,mmr:search"
             )
         app.add_product(f"identity-service-{get_apigee_env()}")
 
