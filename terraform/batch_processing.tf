locals {
    // Flag so we can force delete s3 buckets with items in for pr and shortcode environments only.
    is_temp = length(regexall("[a-z]{2,4}-?[0-9]+", local.environment)) > 0
    account_id = local.environment == "prod" ? 232116723729 : 603871901111
    local_account_id = local.environment == "prod" ? 790083933819 : 790083933819
}

 resource "aws_kms_key" "shared_key" {
    description = "KMS key for S3 batch bucket"
    enable_key_rotation = true  
    policy = <<POLICY
{
 "Version": "2012-10-17",
 "Id": "key-default-1",
 "Statement": [
    {
    "Sid": "Allow administration of the key",
    "Effect": "Allow",
    "Principal": { "AWS": "arn:aws:iam::${local.local_account_id}:root" },
    "Action": [
        "kms:Create*",
        "kms:Describe*",
        "kms:Enable*",
        "kms:List*",
        "kms:Put*",
        "kms:Update*",
        "kms:Revoke*",
        "kms:Disable*",
        "kms:Get*",
        "kms:Delete*",
        "kms:ScheduleKeyDeletion",
        "kms:CancelKeyDeletion",
<<<<<<< HEAD
        "kms:GenerateDataKey*",
        "kms:Decrypt"
=======
        "kms:GenerateDataKey*"
>>>>>>> b2b23ddb
        ],
        "Resource": "*"
    },
   {
     "Sid": "AllowAccountA",
     "Effect": "Allow",
     "Principal": {
       "AWS": "arn:aws:iam::${local.account_id}:root"
     },
     "Action": [
       "kms:Encrypt",
       "kms:Decrypt",
       "kms:GenerateDataKey*"
     ],
     "Resource": "*"
   }
 ]
}
POLICY
}

resource "aws_kms_alias" "shared_key" {
  name          = "alias/${local.prefix}-shared-key"
  target_key_id = aws_kms_key.shared_key.key_id
}

resource "aws_s3_bucket" "batch_data_source_bucket" {
    bucket        = "${local.prefix}-batch-data-source"
    force_destroy = local.is_temp
}

resource "aws_s3_bucket_server_side_encryption_configuration" "s3_batch_encryption" {
  bucket = aws_s3_bucket.batch_data_source_bucket.id

  rule {
    apply_server_side_encryption_by_default {
      kms_master_key_id = aws_kms_key.shared_key.arn
      sse_algorithm     = "aws:kms"
    }
  }
}

resource "aws_s3_object" "covid_19_poc_folder_object" { 
	bucket = aws_s3_bucket.batch_data_source_bucket.id 
	key = "COVID19_POC/" 
	content_type = "application/x-directory" 
}

resource "aws_s3_object" "covid_19_folder_object" { 
	bucket = aws_s3_bucket.batch_data_source_bucket.id 
	key = "COVID19/" 
    content = ""
	content_type = "application/x-directory" 
}

resource "aws_s3_object" "flu_poc_folder_object" { 
	bucket = aws_s3_bucket.batch_data_source_bucket.id 
	key = "FLU_POC/" 
    content = ""
	content_type = "application/x-directory" 
}

resource "aws_s3_object" "flu_folder_object" { 
	bucket = aws_s3_bucket.batch_data_source_bucket.id 
	key = "FLU/" 
    content = ""
	content_type = "application/x-directory" 
}

resource "aws_s3_bucket_notification" "source_bucket_notification" {
    bucket      = aws_s3_bucket.batch_data_source_bucket.bucket
    eventbridge = true
}

resource "aws_s3_bucket" "batch_data_destination_bucket" {
    bucket        = "${local.prefix}-batch-data-destination"
    force_destroy = local.is_temp
}

data "aws_iam_policy_document" "batch_processing_policy_document" {
    source_policy_documents = [
        templatefile("${local.policy_path}/batch_processing.json", {
            "batch_processing_source_bucket" : aws_s3_bucket.batch_data_source_bucket.bucket
            "batch_processing_destination_bucket" : aws_s3_bucket.batch_data_destination_bucket.bucket
            "account_id" : data.aws_caller_identity.current.account_id
        } ),
        templatefile("${local.policy_path}/log.json", {} ),
    ]
}
resource "aws_iam_policy" "batch_processing_policy" {
    name = "${local.prefix}-batch-processing-policy"
    policy = data.aws_iam_policy_document.batch_processing_policy_document.json
}

resource "aws_cloudwatch_event_rule" "source_bucket_event_rule" {
    name        = "${local.prefix}-source-bucket-event-rule"
    description = "This rule detects changes in the source bucket"
    role_arn    = ""

    event_pattern = jsonencode({
        source : ["aws.s3"],
        detail-type : ["Object Created"],
        detail : {
            bucket : {
                name : [aws_s3_bucket.batch_data_source_bucket.bucket]
            },
            object : {
                key : [
                    { wildcard : "*.dat" },
                ]
            }
        }
    })
}


module "batch_processing" {
    source          = "./batch_processing"
    short_prefix = local.short_prefix
    vpc_id          = data.aws_vpc.default.id
    task_policy_arn = aws_iam_policy.batch_processing_policy.arn
}
resource "aws_cloudwatch_event_target" "serverlessland-s3-event-ecs-event-target" {
    target_id      = "${local.prefix}-batch-processing-ecs-target"
    rule           = aws_cloudwatch_event_rule.source_bucket_event_rule.name
    arn            = module.batch_processing.cluster_arn
    role_arn       = aws_iam_role.batch-invoke-ecs-role.arn
    # aws services only send events to the default event bus
    event_bus_name = "default"

    ecs_target {
        task_count          = 1
        task_definition_arn = module.batch_processing.batch_task_arn
        launch_type         = "FARGATE"

        network_configuration {
            subnets          = data.aws_subnets.default.ids
            assign_public_ip = true
        }
    }

    input_transformer {
        input_paths = {
            bucket_name = "$.detail.bucket.name",
            object_key  = "$.detail.object.key",
            event_time  = "$.time",
            event_id    = "$.id"
        }
        input_template = <<EOF
{
  "containerOverrides": [
    {
      "name": "${module.batch_processing.container_name}",
      "environment" : [
        {
          "name" : "DESTINATION_BUCKET_NAME",
          "value" : "${aws_s3_bucket.batch_data_destination_bucket.bucket}"
        },
        {
          "name" : "SOURCE_BUCKET_NAME",
          "value" : <bucket_name>
        },
        {
          "name" : "OBJECT_KEY",
          "value" : <object_key>
        },
        {
          "name" : "EVENT_TIME",
          "value" : <event_time>
        },
        {
          "name" : "EVENT_ID",
          "value" : <event_id>
        },
        {
          "name" : "ENVIRONMENT",
          "value" : "${local.environment}"
        }
      ]
    }
  ]
}
EOF
    }
}
resource "aws_iam_role" "batch-invoke-ecs-role" {
    name                = "${local.prefix}-invoke-ecs-role"
    managed_policy_arns = [aws_iam_policy.batch-invoke-ecs-policy.arn]

    assume_role_policy = jsonencode({
        Version   = "2012-10-17"
        Statement = [
            {
                Action    = "sts:AssumeRole"
                Effect    = "Allow"
                Sid       = ""
                Principal = {
                    Service = "events.amazonaws.com"
                }
            },
        ]
    })
}
resource "aws_iam_policy" "batch-invoke-ecs-policy" {
    name = "${local.prefix}-invoke-ecs-policy"

    policy = jsonencode({
        "Version" : "2012-10-17",
        "Statement" : [
            {
                "Effect" : "Allow",
                "Action" : [
                    "ecs:RunTask"
                ],
                "Resource" : [
                    "${module.batch_processing.batch_task_arn}:*",
                    module.batch_processing.batch_task_arn
                ],
                "Condition" : {
                    "ArnLike" : {
                        "ecs:cluster" : module.batch_processing.cluster_arn
                    }
                }
            },
            {
                "Effect" : "Allow",
                "Action" : "iam:PassRole",
                "Resource" : [
                    "*"
                ],
                "Condition" : {
                    "StringLike" : {
                        "iam:PassedToService" : "ecs-tasks.amazonaws.com"
                    }
                }
            }
        ]
    })
}<|MERGE_RESOLUTION|>--- conflicted
+++ resolved
@@ -30,12 +30,8 @@
         "kms:Delete*",
         "kms:ScheduleKeyDeletion",
         "kms:CancelKeyDeletion",
-<<<<<<< HEAD
         "kms:GenerateDataKey*",
         "kms:Decrypt"
-=======
-        "kms:GenerateDataKey*"
->>>>>>> b2b23ddb
         ],
         "Resource": "*"
     },
