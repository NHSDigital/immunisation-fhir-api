--- conflicted
+++ resolved
@@ -293,12 +293,6 @@
       IEDS_TABLE_NAME             = aws_dynamodb_table.events-dynamodb-table.name
       PDS_ENV                     = var.pds_environment
       SPLUNK_FIREHOSE_NAME        = module.splunk.firehose_stream_name
-<<<<<<< HEAD
-      PDS_ENV                     = local.environment == "prod" ? "prod" : local.environment == "ref" ? "ref" : "int"
-	  DELTA_TABLE_NAME 		= aws_dynamodb_table.delta-dynamodb-table.name
-	  IEDS_TABLE_NAME 		= aws_dynamodb_table.events-dynamodb-table.name
-=======
->>>>>>> f5b34c36
     }
   }
   kms_key_arn = data.aws_kms_key.existing_lambda_encryption_key.arn
