openapi: 3.0.0
info:
  title: Immunisation FHIR API
  description: Immunisation FHIR API
  version: 0.1.0
paths:
  /status:
    get:
      x-amazon-apigateway-integration:
        uri: "${get_status_arn}"
        payloadFormatVersion: "1.0"
        passthroughBehavior: "when_no_match"
        httpMethod: "GET"
        timeoutInMillis: 30000
        type: "AWS_PROXY"
      
      responses:
        '201':
          description: Get status
          content:
            application/fhir+json:
              schema:
                type: object

  /Immunization/{id}:
<<<<<<< HEAD
=======
    put:
      x-amazon-apigateway-integration:
        uri: "${update_event.lambda_arn}"
        payloadFormatVersion: "1.0"
        passthroughBehavior: "when_no_match"
        httpMethod: "PUT"
        timeoutInMillis: 30000
        type: "AWS_PROXY"
      responses:
        '200':
          description: An Immunisation update event
          content:
            application/fhir+json:
              schema:
                type: object
  /event/{id}:
>>>>>>> 80289c9e
    get:
      x-amazon-apigateway-integration:
        uri: "${get_event.lambda_arn}"
        payloadFormatVersion: "1.0"
        passthroughBehavior: "when_no_match"
        httpMethod: "GET"
        timeoutInMillis: 30000
        type: "AWS_PROXY"
      responses:
        '200':
          description: An Immunisation get event
          content:
            application/fhir+json:
              schema:
                type: object
    delete:
      x-amazon-apigateway-integration:
        uri: "${delete_event.lambda_arn}"
        payloadFormatVersion: "1.0"
        passthroughBehavior: "when_no_match"
        httpMethod: "DELETE"
        timeoutInMillis: 30000
        type: "AWS_PROXY"
      responses:
        '200':
          description: An Immunisation delete event
          content:
            application/fhir+json:
              schema:
                type: object

  /Immunization:
    get:
      x-amazon-apigateway-integration:
        uri: "${search_event.lambda_arn}"
        payloadFormatVersion: "1.0"
        passthroughBehavior: "when_no_match"
        httpMethod: "GET"
        timeoutInMillis: 30000
        type: "AWS_PROXY"
      parameters:
        - name: NhsNumber
          in: query
          required: true
          schema:
            type: string
        - name: diseaseType
          in: query
          schema:
            type: string
      responses:
        '201':
          description: An Immunisation search event
          content:
            application/fhir+json:
              schema:
                type: object
    post:
      x-amazon-apigateway-integration:
        uri: "${post_event.lambda_arn}"
        payloadFormatVersion: "1.0"
        passthroughBehavior: "when_no_match"
        httpMethod: "POST"
        timeoutInMillis: 30000
        type: "AWS_PROXY"
      responses:
        '201':
          description: An Immunisation post event
          content:
            application/fhir+json:
              schema:
                type: object
  /{proxy+}:
    x-amazon-apigateway-any-method:
      parameters:
        - name: proxy+
          in: path
          required: true
          schema:
            type: string 
      x-amazon-apigateway-integration:
        uri: "${not_found.lambda_arn}"
        payloadFormatVersion: "1.0"
        passthroughBehavior: "when_no_match"
        httpMethod: "GET"
        timeoutInMillis: 30000
        type: "AWS_PROXY"
      responses:
        '404':
          description: Not Found
          content:
            application/fhir+json:
              schema:
                type: object<|MERGE_RESOLUTION|>--- conflicted
+++ resolved
@@ -23,8 +23,6 @@
                 type: object
 
   /Immunization/{id}:
-<<<<<<< HEAD
-=======
     put:
       x-amazon-apigateway-integration:
         uri: "${update_event.lambda_arn}"
@@ -40,8 +38,6 @@
             application/fhir+json:
               schema:
                 type: object
-  /event/{id}:
->>>>>>> 80289c9e
     get:
       x-amazon-apigateway-integration:
         uri: "${get_event.lambda_arn}"
