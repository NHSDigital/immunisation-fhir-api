variable "environment" {}

variable "sub_environment" {
  description = "The value is set in the makefile"
}

variable "immunisation_account_id" {}
variable "dspp_core_account_id" {}

variable "create_mesh_processor" {
  default = false
}

variable "project_name" {
  default = "immunisation"
}

variable "project_short_name" {
  default = "imms"
}

variable "use_new_aws_preprod_account" {
  default = true
}
variable "service" {
  default = "fhir-api"
}

variable "aws_region" {
  default = "eu-west-2"
}

variable "pds_environment" {
  default = "int"
}

variable "pds_check_enabled" {
  default = true
}

variable "has_sub_environment_scope" {
  default = false
}

<<<<<<< HEAD
data "aws_kms_key" "existing_kinesis_encryption_key" {
  key_id = "alias/imms-batch-kinesis-stream-encryption"
}

data "aws_kms_key" "existing_id_sync_sqs_encryption_key" {
  key_id = "alias/imms-event-id-sync-sqs-encryption"
=======
locals {
  prefix              = "${var.project_name}-${var.service}-${var.sub_environment}"
  short_prefix        = "${var.project_short_name}-${var.sub_environment}"
  batch_prefix        = "immunisation-batch-${var.sub_environment}"
  vpc_name            = "imms-${var.environment}-fhir-api-vpc"
  root_domain_name    = "${var.environment}.vds.platform.nhs.uk"
  project_domain_name = "imms.${local.root_domain_name}"
  service_domain_name = "${var.sub_environment}.${local.project_domain_name}"
  config_bucket_arn   = aws_s3_bucket.batch_config_bucket.arn
  config_bucket_name  = aws_s3_bucket.batch_config_bucket.bucket
  is_temp             = length(regexall("[a-z]{2,4}-?[0-9]+", var.sub_environment)) > 0
  resource_scope      = var.has_sub_environment_scope ? var.sub_environment : var.environment
  # Public subnet - The subnet has a direct route to an internet gateway. Resources in a public subnet can access the public internet.
  # public_subnet_ids = [for k, v in data.aws_route.internet_traffic_route_by_subnet : k if length(v.gateway_id) > 0]
  # Private subnet - The subnet does not have a direct route to an internet gateway. Resources in a private subnet require a NAT device to access the public internet.
  private_subnet_ids = [for k, v in data.aws_route.internet_traffic_route_by_subnet : k if length(v.nat_gateway_id) > 0]
>>>>>>> 432a8946
}<|MERGE_RESOLUTION|>--- conflicted
+++ resolved
@@ -42,14 +42,6 @@
   default = false
 }
 
-<<<<<<< HEAD
-data "aws_kms_key" "existing_kinesis_encryption_key" {
-  key_id = "alias/imms-batch-kinesis-stream-encryption"
-}
-
-data "aws_kms_key" "existing_id_sync_sqs_encryption_key" {
-  key_id = "alias/imms-event-id-sync-sqs-encryption"
-=======
 locals {
   prefix              = "${var.project_name}-${var.service}-${var.sub_environment}"
   short_prefix        = "${var.project_short_name}-${var.sub_environment}"
@@ -66,5 +58,66 @@
   # public_subnet_ids = [for k, v in data.aws_route.internet_traffic_route_by_subnet : k if length(v.gateway_id) > 0]
   # Private subnet - The subnet does not have a direct route to an internet gateway. Resources in a private subnet require a NAT device to access the public internet.
   private_subnet_ids = [for k, v in data.aws_route.internet_traffic_route_by_subnet : k if length(v.nat_gateway_id) > 0]
->>>>>>> 432a8946
+}
+
+check "private_subnets" {
+  assert {
+    condition     = length(local.private_subnet_ids) > 0
+    error_message = "No private subnets with internet access found in VPC ${data.aws_vpc.default.id}"
+  }
+}
+
+data "aws_vpc" "default" {
+  default = true
+}
+
+data "aws_subnets" "all" {
+  filter {
+    name   = "vpc-id"
+    values = [data.aws_vpc.default.id]
+  }
+}
+
+data "aws_route_table" "route_table_by_subnet" {
+  for_each = toset(data.aws_subnets.all.ids)
+
+  subnet_id = each.value
+}
+
+data "aws_route" "internet_traffic_route_by_subnet" {
+  for_each = data.aws_route_table.route_table_by_subnet
+
+  route_table_id         = each.value.id
+  destination_cidr_block = "0.0.0.0/0"
+}
+
+data "aws_kms_key" "existing_s3_encryption_key" {
+  key_id = "alias/imms-batch-s3-shared-key"
+}
+
+data "aws_kms_key" "existing_dynamo_encryption_key" {
+  key_id = "alias/imms-event-dynamodb-encryption"
+}
+
+data "aws_elasticache_cluster" "existing_redis" {
+  cluster_id = "immunisation-redis-cluster"
+}
+
+data "aws_security_group" "existing_securitygroup" {
+  filter {
+    name   = "group-name"
+    values = ["immunisation-security-group"]
+  }
+}
+
+data "aws_kms_key" "existing_lambda_encryption_key" {
+  key_id = "alias/imms-batch-lambda-env-encryption"
+}
+
+data "aws_kms_key" "existing_kinesis_encryption_key" {
+  key_id = "alias/imms-batch-kinesis-stream-encryption"
+}
+
+data "aws_kms_key" "existing_id_sync_sqs_encryption_key" {
+  key_id = "alias/imms-event-id-sync-sqs-encryption"
 }