output "service_domain_name" {
  value = local.service_domain_name
}

output "dynamodb_table_name" {
  value = aws_dynamodb_table.events-dynamodb-table.name
}

output "imms_delta_table_name" {
  value = aws_dynamodb_table.delta-dynamodb-table.name
}

output "aws_sqs_queue_name" {
  value = aws_sqs_queue.dlq.name
}

output "aws_sns_topic_name" {
  value = aws_sns_topic.delta_sns.name
}

<<<<<<< HEAD
output "lambdas_dir_abs_path" {
  value = local.id_sync_lambda_dir
}

output "lambdas_dir_normal" {
  value = "${local.id_sync_lambda_dir}/id_sync"
=======
output "id_sync_queue_arn" {
  description = "The ARN of the created SQS queue"
  value       = aws_sqs_queue.id_sync_queue.arn
>>>>>>> 7c01561e
}<|MERGE_RESOLUTION|>--- conflicted
+++ resolved
@@ -18,16 +18,15 @@
   value = aws_sns_topic.delta_sns.name
 }
 
-<<<<<<< HEAD
+output "id_sync_queue_arn" {
+  description = "The ARN of the created SQS queue"
+  value       = aws_sqs_queue.id_sync_queue.arn
+}
+
 output "lambdas_dir_abs_path" {
   value = local.id_sync_lambda_dir
 }
 
 output "lambdas_dir_normal" {
   value = "${local.id_sync_lambda_dir}/id_sync"
-=======
-output "id_sync_queue_arn" {
-  description = "The ARN of the created SQS queue"
-  value       = aws_sqs_queue.id_sync_queue.arn
->>>>>>> 7c01561e
 }