--- conflicted
+++ resolved
@@ -23,17 +23,10 @@
     ]
     imms_table_name      = aws_dynamodb_table.test-dynamodb-table.name
     imms_lambda_env_vars = {
-<<<<<<< HEAD
-        "DYNAMODB_TABLE_NAME" = local.imms_table_name,
-        "PDS_ENV"             = local.environment == "prod" ? "prod" : "int"
-        "IMMUNIZATION_ENV"       = local.environment,
-        "IMMUNIZATION_BASE_PATH" = strcontains(local.environment, "pr-") ? "immunisation-fhir-api-${local.environment}" : "immunisation-fhir-api"
-=======
         "DYNAMODB_TABLE_NAME"    = local.imms_table_name,
         "IMMUNIZATION_ENV"       = local.environment,
         "IMMUNIZATION_BASE_PATH" = strcontains(local.environment, "pr-") ? "immunisation-fhir-api-${local.environment}" : "immunisation-fhir-api"
         "PDS_ENV"                = local.environment == "prod" ? "prod" : "int",
->>>>>>> eadf0c38
     }
 }
 data "aws_iam_policy_document" "imms_policy_document" {
