--- conflicted
+++ resolved
@@ -36,42 +36,6 @@
             deepcopy(self.updated_json_data), ValidValues.valid_name_4_instances_practitioner
         )
 
-<<<<<<< HEAD
-    def test_get_current_name_instance_single_name(self):
-        """Tests a single name occurrence"""
-        names = [ValidValues.valid_name_4_instances[2]]
-        occurrence_date = ValidValues.occurrenceDateTime
-        result = get_current_name_instance(names, occurrence_date)
-        self.assertEqual(result, (0, {"family": "Taylor", "given": ["Sar"]}))
-
-    def test_get_current_name_instance_multiple_names(self):
-        """Tests a multiple name occurrences"""
-        names = ValidValues.valid_name_4_instances
-        occurrence_date = ValidValues.occurrenceDateTime
-        result = get_current_name_instance(names, occurrence_date)
-        self.assertEqual(result, (1, ValidValues.valid_name_4_instances[1]))
-
-    def test_no_official_names_or_period(self):
-        """Tests obtaining current name if no official name or period exists"""
-        names = [ValidValues.valid_name_4_instances[2], ValidValues.valid_name_4_instances[3]]
-        occurrence_date = ValidValues.occurrenceDateTime
-        result = get_current_name_instance(names, occurrence_date)
-        self.assertEqual(result, (0, {"family": "Taylor", "given": ["Sar"]}))
-
-    def test_obtain_current_name_period(self):
-        """Test obtaining current name based on period."""
-        # name with vaccine date between current period (start and end)
-        valid_name = ValidValues.valid_name_4_instances[1]
-        current_name = obtain_current_name_period(valid_name["period"], ValidValues.occurrenceDateTime)
-        self.assertTrue(current_name)
-
-        # name with expired period - end date before vaccine date
-        invalid_name = ValidValues.valid_name_4_instances[0]
-        name_period = obtain_current_name_period(invalid_name["period"], ValidValues.occurrenceDateTime)
-        self.assertFalse(name_period)
-
-    def test_obtain_current_name_period_(self):
-=======
     def test_get_current_name_instance_multiple_names(self):
         """Tests a multiple name occurrences"""
 
@@ -84,30 +48,30 @@
             # Test single name instance
             (
                 [ValidValues.valid_name_4_instances[2]],
-                ValidValues.for_occurrenceDateTime,
+                ValidValues.occurrenceDateTime,
                 0,
                 ValidValues.valid_name_4_instances[2],
             ),
             # Test multiple name instances
             (
                 ValidValues.valid_name_4_instances,
-                ValidValues.for_occurrenceDateTime,
+                ValidValues.occurrenceDateTime,
                 1,
                 ValidValues.valid_name_4_instances[1],
             ),
             # Tests when no "use" or period exists
             (
                 [ValidValues.valid_name_4_instances[2], ValidValues.valid_name_4_instances[3]],
-                ValidValues.for_occurrenceDateTime,
+                ValidValues.occurrenceDateTime,
                 0,
                 ValidValues.valid_name_4_instances[2],
             ),
             # Tests where "use" is not given, but has period
-            (updated_instances, ValidValues.for_occurrenceDateTime, 1, updated_instances[1]),
+            (updated_instances, ValidValues.occurrenceDateTime, 1, updated_instances[1]),
             # Test 2 invalid names instances
             (
                 [InvalidValues.name_with_missing_values[0], InvalidValues.name_with_missing_values[1]],
-                ValidValues.for_occurrenceDateTime,
+                ValidValues.occurrenceDateTime,
                 0,
                 InvalidValues.name_with_missing_values[0],
             ),
@@ -117,7 +81,6 @@
             self.assertEqual(result, (expected_index, expected_name))
 
     def test_obtain_current_name_period(self):
->>>>>>> db24ff68
         """Test obtaining current name based on period for both Patient and Practitioner."""
 
         def test_name_period_instances(name_instances):
@@ -126,23 +89,13 @@
             """
             # Tests instance with vaccine date between current period (start and end)
             valid_name = name_instances[1]
-<<<<<<< HEAD
-            current_name = obtain_current_name_period(valid_name["period"], ValidValues.occurrenceDateTime)
-            self.assertTrue(current_name)
-=======
-            current_period = obtain_current_name_period(valid_name["period"], ValidValues.for_occurrenceDateTime)
+            current_period = obtain_current_name_period(valid_name["period"], ValidValues.occurrenceDateTime)
             self.assertTrue(current_period)
->>>>>>> db24ff68
 
             # Tests instance with expired period - end date before vaccine date
             invalid_name = name_instances[0]
-<<<<<<< HEAD
-            name_period = obtain_current_name_period(invalid_name["period"], ValidValues.occurrenceDateTime)
-            self.assertFalse(name_period)
-=======
-            current_period = obtain_current_name_period(invalid_name["period"], ValidValues.for_occurrenceDateTime)
+            current_period = obtain_current_name_period(invalid_name["period"], ValidValues.occurrenceDateTime)
             self.assertFalse(current_period)
->>>>>>> db24ff68
 
             # Two names one before and one after vaccinedate
             test_names = [
