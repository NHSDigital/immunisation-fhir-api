import base64
import urllib

import json
import unittest
import uuid

from fhir.resources.R4B.bundle import Bundle
from fhir.resources.R4B.immunization import Immunization
from unittest.mock import create_autospec, ANY, patch, Mock
from urllib.parse import urlencode
import urllib.parse
from moto import mock_sqs
from authorization import Authorization
from fhir_controller import FhirController
from fhir_repository import ImmunizationRepository
from fhir_service import FhirService, UpdateOutcome
from models.errors import (
    ResourceNotFoundError,
    UnhandledResponseError,
    InvalidPatientId,
    CustomValidationError,
    ParameterException,
    InconsistentIdError,
    UnauthorizedVaxError,
    UnauthorizedError,
    IdentifierDuplicationError
)
from tests.immunization_utils import create_covid_19_immunization
from mappings import VaccineTypes
from parameter_parser import patient_identifier_system, process_search_params
from tests.utils.generic_utils import load_json_data

"test"


class TestFhirController(unittest.TestCase):
    def setUp(self):
        self.service = create_autospec(FhirService)
        self.repository = create_autospec(ImmunizationRepository)
        self.authorizer = create_autospec(Authorization)
        self.controller = FhirController(self.authorizer, self.service)

    def test_create_response(self):
        """it should return application/fhir+json with correct status code"""
        body = {"message": "a body"}
        res = self.controller.create_response(42, body)
        headers = res["headers"]

        self.assertEqual(res["statusCode"], 42)
        self.assertDictEqual(
            headers,
            {
                "Content-Type": "application/fhir+json",
            },
        )
        self.assertDictEqual(json.loads(res["body"]), body)

    def test_no_body_no_header(self):
        res = self.controller.create_response(42)
        self.assertEqual(res["statusCode"], 42)
        self.assertDictEqual(res["headers"], {})
        self.assertTrue("body" not in res)


class TestFhirControllerGetImmunizationByIdentifier(unittest.TestCase):
    def setUp(self):
        self.service = create_autospec(FhirService)
        self.authorizer = create_autospec(Authorization)
        self.controller = FhirController(self.authorizer, self.service)

    def test_get_imms_by_identifer(self):
        """it should return Immunization Id if it exists"""
        # Given
        self.service.get_immunization_by_identifier.return_value = {"id": "test", "Version": 1}
        lambda_event = {
            "headers": {"VaccineTypePermissions": "COVID19:search", "SupplierSystem": "test"},
            "queryStringParameters": {
                "immunization.identifier": "https://supplierABC/identifiers/vacc|f10b59b3-fc73-4616-99c9-9e882ab31184",
                "_element": "id,meta",
            },
            "body": None,
        }
        identifier = lambda_event.get("queryStringParameters", {}).get("immunization.identifier")
        _element = lambda_event.get("queryStringParameters", {}).get("_element")

        identifiers = identifier.replace("|", "#")
        # When
        response = self.controller.get_immunization_by_identifier(lambda_event)
        # Then
        self.service.get_immunization_by_identifier.assert_called_once_with(
            identifiers, "COVID19:search", identifier, _element, False
        )

        self.assertEqual(response["statusCode"], 200)
        body = json.loads(response["body"])
        self.assertEqual(body["id"], "test")

<<<<<<< HEAD
=======

    def test_get_imms_by_identifer_no_vax_permission(self):
        """it should return Immunization Id if it exists"""
        # Given
        lambda_event = {
            "headers": {"VaccineTypePermissions": "", "SupplierSystem": "test"},
            "queryStringParameters": {
                "immunization.identifier": "https://supplierABC/identifiers/vacc|f10b59b3-fc73-4616-99c9-9e882ab31184",
                "_element": "id,meta",
            },
            "body": None,
        }
        # When
        response = self.controller.get_immunization_by_identifier(lambda_event)
        # Then
        self.assertEqual(response["statusCode"], 403)

    def test_get_imms_by_identifer_header_missing(self):
        """it should return Immunization Id if it exists"""
        # Given
        lambda_event = {
            "queryStringParameters": {
                "immunization.identifier": "https://supplierABC/identifiers/vacc|f10b59b3-fc73-4616-99c9-9e882ab31184",
                "_element": "id,meta",
            },
            "body": None,
        }
        response = self.controller.get_immunization_by_identifier(lambda_event)
    
        self.assertEqual(response["statusCode"], 403)
        
>>>>>>> 6eaab848
    def test_get_imms_by_identifer_for_batch(self):
        """it should return Immunization Id if it exists"""
        # Given
        self.service.get_immunization_by_identifier.return_value = {"id": "test", "Version": 1}
        lambda_event = {
            "headers": {"VaccineTypePermissions": "COVID19:search", "SupplierSystem": "Imms-Batch-App"},
            "queryStringParameters": {
                "immunization.identifier": "https://supplierABC/identifiers/vacc|f10b59b3-fc73-4616-99c9-9e882ab31184",
                "_element": "id,meta",
            },
            "body": None,
        }
        identifier = lambda_event.get("queryStringParameters", {}).get("immunization.identifier")
        _element = lambda_event.get("queryStringParameters", {}).get("_element")

        identifiers = identifier.replace("|", "#")
        # When
        response = self.controller.get_immunization_by_identifier(lambda_event)
        # Then
        self.service.get_immunization_by_identifier.assert_called_once_with(
            identifiers, None, identifier, _element, True
        )

        self.assertEqual(response["statusCode"], 200)
        body = json.loads(response["body"])
        self.assertEqual(body["id"], "test")

    def test_not_found_for_identifier(self):
        """it should return not-found OperationOutcome if it doesn't exist"""
        # Given
        self.service.get_immunization_by_identifier.return_value = {
            "resourceType": "Bundle",
            "type": "searchset",
            "link": [
                {
                    "relation": "self",
                    "url": "https://internal-dev.api.service.nhs.uk/immunisation-fhir-api-pr-224/Immunization?immunization.target=COVID19&patient.identifier=https%3A%2F%2Ffhir.nhs.uk%2FId%2Fnhs-number%7C1345678940",
                }
            ],
            "entry": [],
            "total": 0,
        }
        lambda_event = {
            "headers": {"VaccineTypePermissions": "COVID19:search", "SupplierSystem": "test"},
            "queryStringParameters": {
                "immunization.identifier": "https://supplierABC/identifiers/vacc|f10b59b3-fc73-4616-99c9-9e882ab31184",
                "_element": "id,meta",
                "SupplierSystem": "test",
            },
            "body": None,
        }
        identifier = lambda_event.get("queryStringParameters", {}).get("immunization.identifier")
        _element = lambda_event.get("queryStringParameters", {}).get("_element")

        imms = identifier.replace("|", "#")
        # When
        response = self.controller.get_immunization_by_identifier(lambda_event)

        # Then
        self.service.get_immunization_by_identifier.assert_called_once_with(
            imms, "COVID19:search", identifier, _element, False
        )

        self.assertEqual(response["statusCode"], 200)
        body = json.loads(response["body"])
        self.assertEqual(body["resourceType"], "Bundle")
        self.assertEqual(body["entry"], [])
        self.assertEqual(body["total"], 0)

    def test_get_imms_by_identifer_patient_identifier_and_element_present(self):
        """it should return Immunization Id if it exists"""
        # Given
        self.service.get_immunization_by_identifier.return_value = {"id": "test", "Version": 1}
        lambda_event = {
            "headers": {"VaccineTypePermissions": "COVID19:search", "SupplierSystem": "test"},
            "queryStringParameters": {"patient.identifier": "test", "_element": "id,meta"},
            "body": None,
        }
        # When
        response = self.controller.get_immunization_by_identifier(lambda_event)
        # Then
        self.service.get_immunization_by_identifier.assert_not_called

        self.assertEqual(response["statusCode"], 400)
        body = json.loads(response["body"])
        self.assertEqual(body["resourceType"], "OperationOutcome")

    def test_get_imms_by_identifer_both_body_and_query_params_present(self):
        """it should return Immunization Id if it exists"""
        # Given
        self.service.get_immunization_by_identifier.return_value = {"id": "test", "Version": 1}
        lambda_event = {
            "headers": {"VaccineTypePermissions": "COVID19:search", "SupplierSystem": "test"},
            "queryStringParameters": {
                "patient.identifier": "test",
                "immunization.identifier": "https://supplierABC/identifiers/vacc|f10b59b3-fc73-4616-99c9-9e882ab31184",
                "_element": "id,meta",
            },
            "body": "aW1tdW5pemF0aW9uLmlkZW50aWZpZXI9aHR0cHMlM0ElMkYlMkZzdXBwbGllckFCQyUyRmlkZW50aWZpZXJzJTJGdmFjYyU3Q2YxMGI1OWIzLWZjNzMtNDYxNi05OWM5LTllODgyYWIzMTE4NCZfZWxlbWVudD1pZCUyQ21ldGEmaWQ9cw==",
        }
        # When
        response = self.controller.get_immunization_by_identifier(lambda_event)
        # Then
        self.service.get_immunization_by_identifier.assert_not_called

        self.assertEqual(response["statusCode"], 400)
        body = json.loads(response["body"])
        self.assertEqual(body["resourceType"], "OperationOutcome")

    def test_get_imms_by_identifer_imms_identifier_and_element_not_present(self):
        """it should return Immunization Id if it exists"""
        # Given
        self.service.get_immunization_by_identifier.return_value = {"id": "test", "Version": 1}
        lambda_event = {
            "headers": {"VaccineTypePermissions": "COVID19:search", "SupplierSystem": "test"},
            "queryStringParameters": {
                "-immunization.target": "test",
                "immunization.identifier": "https://supplierABC/identifiers/vacc|f10b59b3-fc73-4616-99c9-9e882ab31184",
            },
            "body": None,
        }
        # When
        response = self.controller.get_immunization_by_identifier(lambda_event)
        # Then
        self.service.get_immunization_by_identifier.assert_not_called

        self.assertEqual(response["statusCode"], 400)
        body = json.loads(response["body"])
        self.assertEqual(body["resourceType"], "OperationOutcome")

    def test_get_imms_by_identifer_both_identifier_present(self):
        """it should return Immunization Id if it exists"""
        # Given
        self.service.get_immunization_by_identifier.return_value = {"id": "test", "Version": 1}
        lambda_event = {
            "headers": {"VaccineTypePermissions": "COVID19:search", "SupplierSystem": "test"},
            "queryStringParameters": {
                "patient.identifier": "test",
                "immunization.identifier": "https://supplierABC/identifiers/vacc|f10b59b3-fc73-4616-99c9-9e882ab31184",
                "_element": "id,meta",
            },
            "body": None,
        }
        # When
        response = self.controller.get_immunization_by_identifier(lambda_event)
        # Then
        self.service.get_immunization_by_identifier.assert_not_called

        self.assertEqual(response["statusCode"], 400)
        body = json.loads(response["body"])
        self.assertEqual(body["resourceType"], "OperationOutcome")

    def test_get_imms_by_identifer_invalid_element(self):
        """it should return 400 as it contain invalid _element if it exists"""
        # Given
        self.service.get_immunization_by_identifier.return_value = {"id": "test", "Version": 1}
        lambda_event = {
            "headers": {"VaccineTypePermissions": "COVID19:search", "SupplierSystem": "test"},
            "queryStringParameters": {
                "immunization.identifier": "https://supplierABC/identifiers/vacc|f10b59b3-fc73-4616-99c9-9e882ab31184",
                "_element": "id,meta,name",
            },
            "body": None,
        }
        # When
        response = self.controller.get_immunization_by_identifier(lambda_event)

        self.assertEqual(response["statusCode"], 400)
        body = json.loads(response["body"])
        self.assertEqual(body["resourceType"], "OperationOutcome")

    def test_validate_immunization_identifier_is_empty(self):
        """it should return 400 as identifierSystem is missing"""
        self.service.get_immunization_by_identifier.return_value = {
            "resourceType": "OperationOutcome",
            "id": "f6857e0e-40d0-4e5e-9e2f-463f87d357c6",
            "meta": {"profile": ["https://simplifier.net/guide/UKCoreDevelopment2/ProfileUKCore-OperationOutcome"]},
            "issue": [
                {
                    "severity": "error",
                    "code": "invalid",
                    "details": {
                        "coding": [{"system": "https://fhir.nhs.uk/Codesystem/http-error-codes", "code": "INVALID"}]
                    },
                    "diagnostics": "The provided identifiervalue is either missing or not in the expected format.",
                }
            ],
        }
        lambda_event = {
            "headers": {"VaccineTypePermissions": "COVID19:search", "SupplierSystem": "test"},
            "queryStringParameters": {"immunization.identifier": "", "_element": "id"},
            "body": None,
        }
        response = self.controller.get_immunization_by_identifier(lambda_event)

        self.assertEqual(self.service.get_immunization_by_identifier.call_count, 0)
        self.assertEqual(response["statusCode"], 400)
        outcome = json.loads(response["body"])
        self.assertEqual(outcome["resourceType"], "OperationOutcome")

    def test_validate_immunization_element_is_empty(self):
        """it should return 400 as element is missing"""
        self.service.get_immunization_by_identifier.return_value = {
            "resourceType": "OperationOutcome",
            "id": "f6857e0e-40d0-4e5e-9e2f-463f87d357c6",
            "meta": {"profile": ["https://simplifier.net/guide/UKCoreDevelopment2/ProfileUKCore-OperationOutcome"]},
            "issue": [
                {
                    "severity": "error",
                    "code": "invalid",
                    "details": {
                        "coding": [{"system": "https://fhir.nhs.uk/Codesystem/http-error-codes", "code": "INVALID"}]
                    },
                    "diagnostics": "The provided identifiervalue is either missing or not in the expected format.",
                }
            ],
        }
        lambda_event = {
            "headers": {"VaccineTypePermissions": "COVID19:search", "SupplierSystem": "test"},
            "queryStringParameters": {"immunization.identifier": "test|123", "_element": ""},
            "body": None,
        }
        response = self.controller.get_immunization_by_identifier(lambda_event)

        self.assertEqual(self.service.get_immunization_by_identifier.call_count, 0)
        self.assertEqual(response["statusCode"], 400)
        outcome = json.loads(response["body"])
        self.assertEqual(outcome["resourceType"], "OperationOutcome")

    def test_validate_immunization_identifier_in_invalid_format(self):
        """it should return 400 as identifierSystem is missing"""
        self.service.get_immunization_by_identifier.return_value = {
            "resourceType": "OperationOutcome",
            "id": "f6857e0e-40d0-4e5e-9e2f-463f87d357c6",
            "meta": {"profile": ["https://simplifier.net/guide/UKCoreDevelopment2/ProfileUKCore-OperationOutcome"]},
            "issue": [
                {
                    "severity": "error",
                    "code": "invalid",
                    "details": {
                        "coding": [{"system": "https://fhir.nhs.uk/Codesystem/http-error-codes", "code": "INVALID"}]
                    },
                    "diagnostics": "immunization.identifier must be in the format of immunization.identifier.system|immunization.identifier.value e.g. http://pinnacle.org/vaccs|2345-gh3s-r53h7-12ny",
                }
            ],
        }
        lambda_event = {
            "headers": {"VaccineTypePermissions": "COVID19:search", "SupplierSystem": "test"},
            "queryStringParameters": {
                "immunization.identifier": "https://supplierABC/identifiers/vaccf10b59b3-fc73-4616-99c9-9e882ab31184",
                "_element": "id",
            },
            "body": None,
        }
        response = self.controller.get_immunization_by_identifier(lambda_event)

        self.assertEqual(self.service.get_immunization_by_identifier.call_count, 0)
        self.assertEqual(response["statusCode"], 400)
        outcome = json.loads(response["body"])
        self.assertEqual(outcome["resourceType"], "OperationOutcome")

    def test_validate_immunization_identifier_having_whitespace(self):
        """it should return 400 as identifierSystem is missing"""
        self.service.get_immunization_by_identifier.return_value = {
            "resourceType": "OperationOutcome",
            "id": "f6857e0e-40d0-4e5e-9e2f-463f87d357c6",
            "meta": {"profile": ["https://simplifier.net/guide/UKCoreDevelopment2/ProfileUKCore-OperationOutcome"]},
            "issue": [
                {
                    "severity": "error",
                    "code": "invalid",
                    "details": {
                        "coding": [{"system": "https://fhir.nhs.uk/Codesystem/http-error-codes", "code": "INVALID"}]
                    },
                    "diagnostics": "The provided identifiervalue is either missing or not in the expected format.",
                }
            ],
        }
        lambda_event = {
            "headers": {"VaccineTypePermissions": "COVID19:search", "SupplierSystem": "test"},
            "queryStringParameters": {
                "immunization.identifier": "https://supplierABC/identifiers/vacc  |   f10b59b3-fc73-4616-99c9-9e882ab31184",
                "_element": "id",
            },
            "body": None,
        }
        response = self.controller.get_immunization_by_identifier(lambda_event)

        self.assertEqual(self.service.get_immunization_by_identifier.call_count, 0)
        self.assertEqual(response["statusCode"], 400)
        outcome = json.loads(response["body"])
        self.assertEqual(outcome["resourceType"], "OperationOutcome")

    def test_validate_imms_id_invalid_vaccinetype(self):
        """it should validate lambda's Immunization id"""
        # Given
        self.service.get_immunization_by_identifier.side_effect = UnauthorizedVaxError()
        lambda_event = {
            "headers": {"VaccineTypePermissions": "COVID19:search", "SupplierSystem": "test"},
            "queryStringParameters": {
                "immunization.identifier": "https://supplierABC/identifiers/vacc|f10b59b3-fc73-4616-99c9-9e882ab31184",
                "_element": "id",
            },
            "body": None,
        }
        identifier = lambda_event.get("queryStringParameters", {}).get("immunization.identifier")
        _element = lambda_event.get("queryStringParameters", {}).get("_element")
        identifiers = identifier.replace("|", "#")
        # When
        response = self.controller.get_immunization_by_identifier(lambda_event)

        # Then
        self.service.get_immunization_by_identifier.assert_called_once_with(
            identifiers, "COVID19:search", identifier, _element, False
        )

        self.assertEqual(response["statusCode"], 403)
        body = json.loads(response["body"])
        self.assertEqual(body["resourceType"], "OperationOutcome")
        self.assertEqual(body["issue"][0]["code"], "forbidden")


class TestFhirControllerGetImmunizationByIdentifierPost(unittest.TestCase):
    def setUp(self):
        self.service = create_autospec(FhirService)
        self.authorizer = create_autospec(Authorization)
        self.controller = FhirController(self.authorizer, self.service)

    def set_up_lambda_event(self, body):
        """Helper to create and set up a lambda event with the given body"""
        return {
            "headers": {"VaccineTypePermissions": "COVID19:search", "SupplierSystem": "test"},
            "queryStringParameters": None,
            "body": "aW1tdW5pemF0aW9uLmlkZW50aWZpZXI9aHR0cHMlM0ElMkYlMkZzdXBwbGllckFCQyUyRmlkZW50aWZpZXJzJTJGdmFjYyU3Q2YxMGI1OWIzLWZjNzMtNDYxNi05OWM5LTllODgyYWIzMTE4NCZfZWxlbWVudD1pZCUyQ21ldGEmaWQ9cw==",
        }

    def parse_lambda_body(self, lambda_event):
        """Helper to parse and decode lambda event body"""
        decoded_body = base64.b64decode(lambda_event["body"]).decode("utf-8")
        parsed_body = urllib.parse.parse_qs(decoded_body)
        immunization_identifier = parsed_body.get("immunization.identifier", "")
        converted_identifier = "".join(immunization_identifier)
        element = parsed_body.get("_element", "")
        converted_element = "".join(element)
        identifiers = converted_identifier.replace("|", "#")
        return identifiers, converted_identifier, converted_element

    def test_get_imms_by_identifier(self):
        """It should return Immunization Id if it exists"""
        # Given
        self.service.get_immunization_by_identifier.return_value = {"id": "test", "Version": 1}
        body = "immunization.identifier=https://supplierABC/identifiers/vacc#f10b59b3-fc73-4616-99c9-9e882ab31184&_element=id|meta"
        lambda_event = self.set_up_lambda_event(body)
        identifiers, converted_identifier, converted_element = self.parse_lambda_body(lambda_event)

        # When
        response = self.controller.get_immunization_by_identifier(lambda_event)

        # Then
        self.service.get_immunization_by_identifier.assert_called_once_with(
            identifiers, "COVID19:search", converted_identifier, converted_element, False
        )
        self.assertEqual(response["statusCode"], 200)
        body = json.loads(response["body"])
        self.assertEqual(body["id"], "test")

    def test_not_found_for_identifier(self):
        """It should return not-found OperationOutcome if it doesn't exist"""
        # Given
        self.service.get_immunization_by_identifier.return_value = {
            "resourceType": "Bundle",
            "type": "searchset",
            "link": [
                {
                    "relation": "self",
                    "url": "https://internal-dev.api.service.nhs.uk/immunisation-fhir-api-pr-224/Immunization?immunization.target=COVID19&patient.identifier=https%3A%2F%2Ffhir.nhs.uk%2FId%2Fnhs-number%7C1345678940",
                }
            ],
            "entry": [],
            "total": 0,
        }
        body = "immunization.identifier=https://supplierABC/identifiers/vacc#f10b59b3-fc73-4616-99c9-9e882ab31184&_element=id|meta"
        lambda_event = self.set_up_lambda_event(body)
        identifiers, converted_identifier, converted_element = self.parse_lambda_body(lambda_event)

        # When
        response = self.controller.get_immunization_by_identifier(lambda_event)

        # Then
        self.service.get_immunization_by_identifier.assert_called_once_with(
            identifiers, "COVID19:search", converted_identifier, converted_element, False
        )
        self.assertEqual(response["statusCode"], 200)
        body = json.loads(response["body"])
        self.assertEqual(body["resourceType"], "Bundle")
        self.assertEqual(body["entry"], [])
        self.assertEqual(body["total"], 0)

    def test_get_imms_by_identifer_for_batch(self):
        """it should return Immunization Id if it exists"""
        # Given
        self.service.get_immunization_by_identifier.return_value = {"id": "test", "Version": 1}
        lambda_event = {
            "headers": {"VaccineTypePermissions": "COVID19:search", "SupplierSystem": "Imms-Batch-App"},
            "queryStringParameters": None,
            "body": "aW1tdW5pemF0aW9uLmlkZW50aWZpZXI9aHR0cHMlM0ElMkYlMkZzdXBwbGllckFCQyUyRmlkZW50aWZpZXJzJTJGdmFjYyU3Q2YxMGI1OWIzLWZjNzMtNDYxNi05OWM5LTllODgyYWIzMTE4NCZfZWxlbWVudD1pZCUyQ21ldGEmaWQ9cw==",
        }
        decoded_body = base64.b64decode(lambda_event["body"]).decode("utf-8")
        # Parse the URL encoded body
        parsed_body = urllib.parse.parse_qs(decoded_body)

        immunization_identifier = parsed_body.get("immunization.identifier", "")
        converted_identifer = "".join(immunization_identifier)
        element = parsed_body.get("_element", "")
        converted_element = "".join(element)

        identifiers = converted_identifer.replace("|", "#")
        # When
        response = self.controller.get_immunization_by_identifier(lambda_event)
        # Then
        self.service.get_immunization_by_identifier.assert_called_once_with(
            identifiers, None, converted_identifer, converted_element, True
        )

        self.assertEqual(response["statusCode"], 200)
        body = json.loads(response["body"])
        self.assertEqual(body["id"], "test")

    def test_get_imms_by_identifer_patient_identifier_and_element_present(self):
        """it should return 400 as its having invalid request"""
        # Given
        self.service.get_immunization_by_identifier.return_value = {"id": "test", "Version": 1}
        lambda_event = {
            "headers": {"VaccineTypePermissions": "COVID19:search", "SupplierSystem": "test"},
            "queryStringParameters": None,
            "body": "cGF0aWVudC5pZGVudGlmaWVyPWh0dHBzJTNBJTJGJTJGZmhpci5uaHMudWslMkZJZCUyRm5ocy1udW1iZXIlN0M5NjkzNjMyMTA5Jl9lbGVtZW50PWlkJTJDbWV0YQ==",
        }
        # When
        response = self.controller.get_immunization_by_identifier(lambda_event)
        # Then
        self.service.get_immunization_by_identifier.assert_not_called

        self.assertEqual(response["statusCode"], 400)
        body = json.loads(response["body"])
        self.assertEqual(body["resourceType"], "OperationOutcome")

    def test_get_imms_by_identifer_imms_identifier_and_element_not_present(self):
        """it should return 400 as its having invalid request"""
        # Given
        self.service.get_immunization_by_identifier.return_value = {"id": "test", "Version": 1}
        lambda_event = {
            "headers": {"VaccineTypePermissions": "COVID19:search", "SupplierSystem": "test"},
            "queryStringParameters": None,
            "body": "LWltbXVuaXphdGlvbi50YXJnZXQ9Q09WSUQxOSZpbW11bml6YXRpb24uaWRlbnRpZmllcj1odHRwcyUzQSUyRiUyRnN1cHBsaWVyQUJDJTJGaWRlbnRpZmllcnMlMkZ2YWNjJTdDZjEwYjU5YjMtZmM3My00NjE2LTk5YzktOWU4ODJhYjMxMTg0",
        }
        # When
        response = self.controller.get_immunization_by_identifier(lambda_event)
        # Then
        self.service.get_immunization_by_identifier.assert_not_called

        self.assertEqual(response["statusCode"], 400)
        body = json.loads(response["body"])
        self.assertEqual(body["resourceType"], "OperationOutcome")

    def test_validate_immunization_element_is_empty(self):
        """it should return 400 as element is missing"""
        self.service.get_immunization_by_identifier.return_value = {
            "resourceType": "OperationOutcome",
            "id": "f6857e0e-40d0-4e5e-9e2f-463f87d357c6",
            "meta": {"profile": ["https://simplifier.net/guide/UKCoreDevelopment2/ProfileUKCore-OperationOutcome"]},
            "issue": [
                {
                    "severity": "error",
                    "code": "invalid",
                    "details": {
                        "coding": [{"system": "https://fhir.nhs.uk/Codesystem/http-error-codes", "code": "INVALID"}]
                    },
                    "diagnostics": "The provided identifiervalue is either missing or not in the expected format.",
                }
            ],
        }
        lambda_event = {
            "headers": {"VaccineTypePermissions": "COVID19:search", "SupplierSystem": "test"},
            "queryStringParameters": None,
            "body": "aW1tdW5pemF0aW9uLmlkZW50aWZpZXI9aHR0cHMlM0ElMkYlMkZzdXBwbGllckFCQyUyRmlkZW50aWZpZXJzJTJGdmFjYyU3Q2YxMGI1OWIzLWZjNzMtNDYxNi05OWM5LTllODgyYWIzMTE4NCZfZWxlbWVudD0nJw==",
        }
        response = self.controller.get_immunization_by_identifier(lambda_event)

        self.assertEqual(self.service.get_immunization_by_identifier.call_count, 0)
        self.assertEqual(response["statusCode"], 400)
        outcome = json.loads(response["body"])
        self.assertEqual(outcome["resourceType"], "OperationOutcome")

    def test_validate_immunization_identifier_is_invalid(self):
        """it should return 400 as identifierSystem is invalid"""
        self.service.get_immunization_by_identifier.return_value = {
            "resourceType": "OperationOutcome",
            "id": "f6857e0e-40d0-4e5e-9e2f-463f87d357c6",
            "meta": {"profile": ["https://simplifier.net/guide/UKCoreDevelopment2/ProfileUKCore-OperationOutcome"]},
            "issue": [
                {
                    "severity": "error",
                    "code": "invalid",
                    "details": {
                        "coding": [{"system": "https://fhir.nhs.uk/Codesystem/http-error-codes", "code": "INVALID"}]
                    },
                    "diagnostics": "The provided identifiervalue is either missing or not in the expected format.",
                }
            ],
        }
        lambda_event = {
            "headers": {"VaccineTypePermissions": "COVID19:search", "SupplierSystem": "test"},
            "queryStringParameters": None,
            "body": "aW1tdW5pemF0aW9uLmlkZW50aWZpZXI9aHR0cHMlM0ElMkYlMkZzdXBwbGllckFCQyUyRmlkZW50aWZpZXJzJTJGdmFjYzdDZjEwYjU5YjMtZmM3My00NjE2LTk5YzktOWU4ODJhYjMxMTg0Jl9lbGVtZW50PWlkJTJDbWV0YSZpZD1z",
        }
        response = self.controller.get_immunization_by_identifier(lambda_event)

        self.assertEqual(self.service.get_immunization_by_identifier.call_count, 0)
        self.assertEqual(response["statusCode"], 400)
        outcome = json.loads(response["body"])
        self.assertEqual(outcome["resourceType"], "OperationOutcome")

    def test_get_imms_by_identifer_both_identifier_present(self):
        """it should return 400 as its having invalid request"""
        # Given
        self.service.get_immunization_by_identifier.return_value = {"id": "test", "Version": 1}
        lambda_event = {
            "headers": {"VaccineTypePermissions": "COVID19:search", "SupplierSystem": "test"},
            "queryStringParameters": None,
            "body": "cGF0aWVudC5pZGVudGlmaWVyPWh0dHBzJTNBJTJGJTJGZmhpci5uaHMudWslMkZJZCUyRm5ocy1udW1iZXIlN0M5NjkzNjMyMTA5Ji1pbW11bml6YXRpb24udGFyZ2V0PUNPVklEMTkmX2luY2x1ZGU9SW1tdW5pemF0aW9uJTNBcGF0aWVudCZpbW11bml6YXRpb24uaWRlbnRpZmllcj1odHRwcyUzQSUyRiUyRnN1cHBsaWVyQUJDJTJGaWRlbnRpZmllcnMlMkZ2YWNjJTdDZjEwYjU5YjMtZmM3My00NjE2LTk5YzktOWU4ODJhYjMxMTg0Jl9lbGVtZW50PWlkJTJDbWV0YSZpZD1z",
        }
        # When
        response = self.controller.get_immunization_by_identifier(lambda_event)
        # Then
        self.service.get_immunization_by_identifier.assert_not_called

        self.assertEqual(response["statusCode"], 400)
        body = json.loads(response["body"])
        self.assertEqual(body["resourceType"], "OperationOutcome")

    def test_get_imms_by_identifer_invalid_element(self):
        """it should return 400 as it contain invalid _element if it exists"""
        # Given
        lambda_event = {
            "headers": {"VaccineTypePermissions": "COVID19:search", "SupplierSystem": "test"},
            "queryStringParameters": None,
            "body": "aW1tdW5pemF0aW9uLmlkZW50aWZpZXI9aHR0cHMlM0ElMkYlMkZzdXBwbGllckFCQyUyRmlkZW50aWZpZXJzJTJGdmFjYyU3Q2YxMGI1OWIzLWZjNzMtNDYxNi05OWM5LTllODgyYWIzMTE4NCZfZWxlbWVudD1pZCUyQ21ldGElMkNuYW1l",
        }
        # When
        response = self.controller.get_immunization_by_identifier(lambda_event)

        self.assertEqual(response["statusCode"], 400)
        body = json.loads(response["body"])
        self.assertEqual(body["resourceType"], "OperationOutcome")

    def test_validate_immunization_identifier_is_empty(self):
        """it should return 400 as identifierSystem is missing"""
        self.service.get_immunization_by_identifier.return_value = {
            "resourceType": "OperationOutcome",
            "id": "f6857e0e-40d0-4e5e-9e2f-463f87d357c6",
            "meta": {"profile": ["https://simplifier.net/guide/UKCoreDevelopment2/ProfileUKCore-OperationOutcome"]},
            "issue": [
                {
                    "severity": "error",
                    "code": "invalid",
                    "details": {
                        "coding": [{"system": "https://fhir.nhs.uk/Codesystem/http-error-codes", "code": "INVALID"}]
                    },
                    "diagnostics": "immunization.identifier must be in the format of immunization.identifier.system|immunization.identifier.value e.g. http://pinnacle.org/vaccs|2345-gh3s-r53h7-12ny",
                }
            ],
        }
        lambda_event = {
            "headers": {"VaccineTypePermissions": "COVID19:search", "SupplierSystem": "test"},
            "queryStringParameters": None,
            "body": "aW1tdW5pemF0aW9uLmlkZW50aWZpZXI9Jl9lbGVtZW50PWlkJTJDbWV0YQ==",
        }
        response = self.controller.get_immunization_by_identifier(lambda_event)

        self.assertEqual(self.service.get_immunization_by_identifier.call_count, 0)
        self.assertEqual(response["statusCode"], 400)
        outcome = json.loads(response["body"])
        self.assertEqual(outcome["resourceType"], "OperationOutcome")

    def test_validate_immunization_identifier_having_whitespace(self):
        """it should return 400 as whitespace in id"""
        self.service.get_immunization_by_identifier.return_value = {
            "resourceType": "OperationOutcome",
            "id": "f6857e0e-40d0-4e5e-9e2f-463f87d357c6",
            "meta": {"profile": ["https://simplifier.net/guide/UKCoreDevelopment2/ProfileUKCore-OperationOutcome"]},
            "issue": [
                {
                    "severity": "error",
                    "code": "invalid",
                    "details": {
                        "coding": [{"system": "https://fhir.nhs.uk/Codesystem/http-error-codes", "code": "INVALID"}]
                    },
                    "diagnostics": "The provided identifiervalue is either missing or not in the expected format.",
                }
            ],
        }
        lambda_event = {
            "headers": {"VaccineTypePermissions": "COVID19:search", "SupplierSystem": "test"},
            "queryStringParameters": None,
            "body": "aW1tdW5pemF0aW9uLmlkZW50aWZpZXI9aHR0cHMlM0ElMkYlMkZzdXBwbGllckFCQyUyRmlkZW50aWZpZXJzJTJGdmFjYyUgIDdDZjEwYjU5YjMtZmM3My00NjE2LTk5YzktOWU4ODJhYjMxMTg0Jl9lbGVtZW50PWlkJTJDbWV0YSZpZD1z",
        }
        response = self.controller.get_immunization_by_identifier(lambda_event)

        self.assertEqual(self.service.get_immunization_by_identifier.call_count, 0)
        self.assertEqual(response["statusCode"], 400)
        outcome = json.loads(response["body"])
        self.assertEqual(outcome["resourceType"], "OperationOutcome")

    def test_validate_imms_id_invalid_vaccinetype(self):
        """it should validate lambda's Immunization id"""
        # Given
        self.service.get_immunization_by_identifier.side_effect = UnauthorizedVaxError()
        lambda_event = {
            "headers": {"VaccineTypePermissions": "COVID19:search", "SupplierSystem": "test"},
            "queryStringParameters": None,
            "body": "aW1tdW5pemF0aW9uLmlkZW50aWZpZXI9aHR0cHMlM0ElMkYlMkZzdXBwbGllckFCQyUyRmlkZW50aWZpZXJzJTJGdmFjYyU3Q2YxMGI1OWIzLWZjNzMtNDYxNi05OWM5LTllODgyYWIzMTE4NCZfZWxlbWVudD1pZCUyQ21ldGEmaWQ9cw==",
        }
        decoded_body = base64.b64decode(lambda_event["body"]).decode("utf-8")
        # Parse the URL encoded body
        parsed_body = urllib.parse.parse_qs(decoded_body)

        immunization_identifier = parsed_body.get("immunization.identifier", "")
        converted_identifer = "".join(immunization_identifier)
        element = parsed_body.get("_element", "")
        converted_element = "".join(element)

        identifiers = converted_identifer.replace("|", "#")
        # When
        response = self.controller.get_immunization_by_identifier(lambda_event)

        # Then
        self.service.get_immunization_by_identifier.assert_called_once_with(
            identifiers, "COVID19:search", converted_identifer, converted_element, False
        )

        self.assertEqual(response["statusCode"], 403)
        body = json.loads(response["body"])
        self.assertEqual(body["resourceType"], "OperationOutcome")
        self.assertEqual(body["issue"][0]["code"], "forbidden")


class TestFhirControllerGetImmunizationById(unittest.TestCase):
    def setUp(self):
        self.service = create_autospec(FhirService)
        self.authorizer = create_autospec(Authorization)
        self.controller = FhirController(self.authorizer, self.service)

    def test_get_imms_by_id(self):
        """it should return Immunization resource if it exists"""
        # Given
        imms_id = "a-id"
        self.service.get_immunization_by_id.return_value = Immunization.construct()
        lambda_event = {
            "headers": {"VaccineTypePermissions": "COVID19:read"},
            "pathParameters": {"id": imms_id},
        }

        # When
        response = self.controller.get_immunization_by_id(lambda_event)
        # Then
        self.service.get_immunization_by_id.assert_called_once_with(imms_id, "COVID19:read")

        self.assertEqual(response["statusCode"], 200)
        body = json.loads(response["body"])
        self.assertEqual(body["resourceType"], "Immunization")

    def test_get_imms_by_id_unauthorised_vax_error(self):
        """it should return Immunization resource if it exists"""
        # Given
        imms_id = "a-id"
        self.service.get_immunization_by_id.side_effect = UnauthorizedVaxError
        lambda_event = {
            "headers": {"VaccineTypePermissions": "COVID19:read"},
            "pathParameters": {"id": imms_id},
        }

        # When
        response = self.controller.get_immunization_by_id(lambda_event)
        # Then
        self.assertEqual(response["statusCode"], 403)  

    def test_get_imms_by_id_no_vax_permission(self):
        """it should return Immunization Id if it exists"""
        # Given
        imms_id = "a-id"
        lambda_event = {
            "headers": {"VaccineTypePermissions": "", "SupplierSystem": "test"},
            "pathParameters": {"id": imms_id},
            "body": None,
        }
        # When
        response = self.controller.get_immunization_by_id(lambda_event)
        # Then
        self.assertEqual(response["statusCode"], 403)    

    def test_not_found(self):
        """it should return not-found OperationOutcome if it doesn't exist"""
        # Given
        imms_id = "a-non-existing-id"
        self.service.get_immunization_by_id.return_value = None
        lambda_event = {
            "headers": {"VaccineTypePermissions": "COVID19:read"},
            "pathParameters": {"id": imms_id},
        }

        # When
        response = self.controller.get_immunization_by_id(lambda_event)

        # Then
        self.service.get_immunization_by_id.assert_called_once_with(imms_id, "COVID19:read")

        self.assertEqual(response["statusCode"], 404)
        body = json.loads(response["body"])
        self.assertEqual(body["resourceType"], "OperationOutcome")
        self.assertEqual(body["issue"][0]["code"], "not-found")

    def test_validate_imms_id(self):
        """it should validate lambda's Immunization id"""
        invalid_id = {"pathParameters": {"id": "invalid %$ id"}}

        response = self.controller.get_immunization_by_id(invalid_id)

        self.assertEqual(self.service.get_immunization_by_id.call_count, 0)
        self.assertEqual(response["statusCode"], 400)
        outcome = json.loads(response["body"])
        self.assertEqual(outcome["resourceType"], "OperationOutcome")


class TestCreateImmunization(unittest.TestCase):
    def setUp(self):
        self.service = create_autospec(FhirService)
        self.authorizer = create_autospec(Authorization)
        self.controller = FhirController(self.authorizer, self.service)

    def test_create_immunization(self):
        """it should create Immunization and return resource's location"""
        imms_id = str(uuid.uuid4())
        imms = create_covid_19_immunization(imms_id)
        aws_event = {
            "headers": {"VaccineTypePermissions": "COVID19:create", "SupplierSystem": "Test"},
            "body": imms.json(),
        }
        self.service.create_immunization.return_value = imms

        response = self.controller.create_immunization(aws_event)

        imms_obj = json.loads(aws_event["body"])
        self.service.create_immunization.assert_called_once_with(imms_obj, "COVID19:create", "Test", False)
        self.assertEqual(response["statusCode"], 201)
        self.assertTrue("body" not in response)
        self.assertTrue(response["headers"]["Location"].endswith(f"Immunization/{imms_id}"))
    
    def test_create_immunization_UnauthorizedVaxError_check_for_non_batch(self):
        """it should not create the Immunization record """
        imms_id = str(uuid.uuid4())
        imms = create_covid_19_immunization(imms_id)
        aws_event = {
            "headers": {"VaccineTypePermissions": "", "SupplierSystem": "Test"},
            "body": imms.json(),
        }
        response = self.controller.create_immunization(aws_event)
        self.assertEqual(response["statusCode"], 403)

    def test_unauthorised_create_immunization(self):
        """it should return authorization error"""
        imms_id = str(uuid.uuid4())
        imms = create_covid_19_immunization(imms_id)
        aws_event = {"body": imms.json()}
        response = self.controller.create_immunization(aws_event)
        self.assertEqual(response["statusCode"], 403)

    @mock_sqs
    @patch("fhir_controller.sqs_client.send_message")
    def test_create_immunization_for_batch(self, mock_send_message):
        """It should create Immunization and return resource's location"""
        imms_id = str(uuid.uuid4())
        imms = create_covid_19_immunization(imms_id)
        aws_event = {
            "headers": {
                "VaccineTypePermissions": "COVID19:create",
                "SupplierSystem": "Imms-Batch-App",
                "BatchSupplierSystem": "test",
                "file_key": "test",
                "row_id": "123",
                "created_at_formatted_string": "2020-01-01",
                "local_id": "111^222",
            },
            "body": imms.json(),
        }
        # Mock the create_immunization return value
        self.service.create_immunization.return_value = imms

        # Execute the function under test
        response = self.controller.create_immunization(aws_event)

        # Verify the SQS send_message was called
        expected_message_body = json.dumps(
            {
                "statusCode": 201,
                "headers": {"Location": f"https://internal-dev.api.service.nhs.uk/None/Immunization/{imms_id}"},
                "file_key": aws_event["headers"]["file_key"],
                "row_id": aws_event["headers"]["row_id"],
                "created_at_formatted_string": aws_event["headers"]["created_at_formatted_string"],
                "local_id": aws_event["headers"]["local_id"],
            }
        )

        mock_send_message.assert_called_once_with(
            QueueUrl="Queue_url", MessageBody=expected_message_body, MessageGroupId=aws_event["headers"]["file_key"]
        )

        # Assert the response
        self.assertEqual(response["statusCode"], 201)
        self.assertTrue("body" not in response)
        self.assertTrue(response["headers"]["Location"].endswith(f"Immunization/{imms_id}"))

    def test_create_immunization_for_unauthorized(self):
        """It should create Immunization and return resource's location"""
        imms_id = str(uuid.uuid4())
        imms = create_covid_19_immunization(imms_id)
        aws_event = {
            "headers": {
                "VaccineTypePermissions": "COVID19:create",
                "SupplierSystem": "Imms-Batch-App",
                "BatchSupplierSystem": "test",
                "file_key": "test",
                "row_id": "123",
                "created_at_formatted_string": "2020-01-01"
            },
            "body": imms.json(),
        }
        # Mock the create_immunization return value
        self.service.create_immunization.side_effect = UnauthorizedVaxError()
 
        # Execute the function under test
        response = self.controller.create_immunization(aws_event)
 
        # Assert the response
        self.assertEqual(response["statusCode"], 403) 

    def test_malformed_resource(self):
        """it should return 400 if json is malformed"""
        bad_json = '{foo: "bar"}'
        aws_event = {
            "headers": {"VaccineTypePermissions": "COVID19:create", "SupplierSystem": "Test"},
            "body": bad_json,
        }

        response = self.controller.create_immunization(aws_event)

        self.assertEqual(self.service.get_immunization_by_id.call_count, 0)
        self.assertEqual(response["statusCode"], 400)
        outcome = json.loads(response["body"])
        self.assertEqual(outcome["resourceType"], "OperationOutcome")

    def test_create_bad_request_for_superseded_number_for_create_immunization(self):
        """it should return 400 if json has superseded nhs number."""
        create_result = {
            "diagnostics": "Validation errors: contained[?(@.resourceType=='Patient')].identifier[0].value does not exists"
        }
        self.service.create_immunization.return_value = create_result
        imms_id = str(uuid.uuid4())
        imms = create_covid_19_immunization(imms_id)
        aws_event = {
            "headers": {"VaccineTypePermissions": "COVID19:create", "SupplierSystem": "Test"},
            "body": imms.json(),
        }
        # When
        response = self.controller.create_immunization(aws_event)

        self.assertEqual(response["statusCode"], 400)
        body = json.loads(response["body"])
        self.assertEqual(body["resourceType"], "OperationOutcome")

    def test_invalid_nhs_number(self):
        """it should handle ValidationError when patient doesn't exist"""
        imms = Immunization.construct()
        aws_event = {
            "headers": {"VaccineTypePermissions": "COVID19:create", "SupplierSystem": "Test"},
            "body": imms.json(),
        }
        invalid_nhs_num = "a-bad-id"
        self.service.create_immunization.side_effect = InvalidPatientId(patient_identifier=invalid_nhs_num)

        response = self.controller.create_immunization(aws_event)

        self.assertEqual(response["statusCode"], 400)
        body = json.loads(response["body"])
        self.assertEqual(body["resourceType"], "OperationOutcome")
        self.assertTrue(invalid_nhs_num in body["issue"][0]["diagnostics"])
    
    @mock_sqs
    @patch("fhir_controller.sqs_client.send_message")
    def test_invalid_nhs_number_batch(self, mock_send_message):
        """it should handle ValidationError when patient doesn't exist"""
        imms = Immunization.construct()
        aws_event = {
            "headers":{
                "VaccineTypePermissions": "COVID19:create",
                "SupplierSystem": "Imms-Batch-App",
                "BatchSupplierSystem": "test",
                "file_key": "test",
                "row_id": "123",
                "created_at_formatted_string": "2020-01-01"
            },
            "body": imms.json(),
        }
        invalid_nhs_num = "a-bad-id"
        self.service.create_immunization.side_effect = InvalidPatientId(patient_identifier=invalid_nhs_num)

        response = self.controller.create_immunization(aws_event)
        mock_send_message.assert_called_once()

        self.assertEqual(response["statusCode"], 400)
        body = json.loads(response["body"])
        self.assertEqual(body["resourceType"], "OperationOutcome")
        self.assertTrue(invalid_nhs_num in body["issue"][0]["diagnostics"])   

    @mock_sqs
    @patch("fhir_controller.sqs_client.send_message")
    def test_duplicate_record_batch(self, mock_send_message):
        """it should handle ValidationError when patient doesn't exist"""
        imms = Immunization.construct()
        aws_event = {
            "headers":{
                "VaccineTypePermissions": "COVID19:create",
                "SupplierSystem": "Imms-Batch-App",
                "BatchSupplierSystem": "test",
                "file_key": "test",
                "row_id": "123",
                "created_at_formatted_string": "2020-01-01"
            },
            "body": imms.json(),
        }
        self.service.create_immunization.side_effect = IdentifierDuplicationError(identifier="test")

        response = self.controller.create_immunization(aws_event)
        mock_send_message.assert_called_once()

        self.assertEqual(response["statusCode"], 422)
        body = json.loads(response["body"])
        self.assertEqual(body["resourceType"], "OperationOutcome")
        self.assertTrue("test" in body["issue"][0]["diagnostics"])              

    def test_pds_unhandled_error(self):
        """it should respond with 500 if PDS returns error"""
        imms = Immunization.construct()
        aws_event = {
            "headers": {"VaccineTypePermissions": "COVID19:create", "SupplierSystem": "Test"},
            "body": imms.json(),
        }
        self.service.create_immunization.side_effect = UnhandledResponseError(response={}, message="a message")

        response = self.controller.create_immunization(aws_event)

        self.assertEqual(500, response["statusCode"])
        body = json.loads(response["body"])
        self.assertEqual(body["resourceType"], "OperationOutcome")
    
    @mock_sqs
    @patch("fhir_controller.sqs_client.send_message")
    def test_pds_unhandled_error_batch(self, mock_send_message):
        """it should respond with 500 if PDS returns error"""
        imms = Immunization.construct()
        aws_event = {
            "headers":{
                "VaccineTypePermissions": "COVID19:create",
                "SupplierSystem": "Imms-Batch-App",
                "BatchSupplierSystem": "test",
                "file_key": "test",
                "row_id": "123",
                "created_at_formatted_string": "2020-01-01"
            },
            "body": imms.json(),
        }
        self.service.create_immunization.side_effect = UnhandledResponseError(response={}, message="a message")

        response = self.controller.create_immunization(aws_event)
        mock_send_message.assert_called_once()
        self.assertEqual(500, response["statusCode"])
        body = json.loads(response["body"])
        self.assertEqual(body["resourceType"], "OperationOutcome")



class TestUpdateImmunization(unittest.TestCase):
    def setUp(self):
        self.service = create_autospec(FhirService)
        self.authorizer = create_autospec(Authorization)
        self.controller = FhirController(self.authorizer, self.service)

    def test_update_immunization(self):
        """it should update Immunization"""
        imms_id = "valid-id"
        imms = '{"id": "valid-id"}'
        aws_event = {
            "headers": {"E-Tag": 1, "VaccineTypePermissions": "COVID19:update", "SupplierSystem": "Test"},
            "body": imms,
            "pathParameters": {"id": imms_id},
        }
        self.service.update_immunization.return_value = UpdateOutcome.UPDATE, "value doesn't matter"
        self.service.get_immunization_by_id_all.return_value = {
            "resource": "new_value",
            "Version": 1,
            "DeletedAt": False,
            "Reinstated": False,
            "VaccineType": "COVID19",
        }
        response = self.controller.update_immunization(aws_event)

        self.service.update_immunization.assert_called_once_with(
            imms_id, json.loads(imms), 1, "COVID19:update", "Test", False
        )
        self.assertEqual(response["statusCode"], 200)
        self.assertTrue("body" not in response)
<<<<<<< HEAD

=======
    
    @patch("fhir_controller.sqs_client.send_message")
    def test_update_immunization_etag_missing(self, mock_sqs_message):
        """it should update Immunization"""
        imms_id = "valid-id"
        imms = {"id": "valid-id"}
        aws_event = {
           "headers": {"VaccineTypePermissions": "COVID19:update", "SupplierSystem": "Imms-Batch-App", "BatchSupplierSystem":"Test", 
                        "file_key": "test", "row_id": "123", "created_at_formatted_string": "2020-01-01"},
            "body": imms,
            "pathParameters": {"id": imms_id},
        }
        response = self.controller.update_immunization(aws_event)
        mock_sqs_message.assert_called_once()
        self.assertEqual(response["statusCode"], 400)
        self.assertIn(
            "Validation errors: Immunization resource version not specified in the request headers",
            json.loads(response["body"])["issue"][0]["diagnostics"],
        )      
    
    @patch("fhir_controller.sqs_client.send_message")
    def test_update_immunization_duplicate(self, mock_sqs_message):
        """it should not update the Immunization record """
        imms_id = "valid-id"
        imms = {"id": "valid-id"}
        aws_event = {
             "headers": {"E-Tag": 1, "VaccineTypePermissions": "COVID19:update", "SupplierSystem": "Imms-Batch-App", "BatchSupplierSystem":"Test", 
                        "file_key": "test", "row_id": "123", "created_at_formatted_string": "2020-01-01"},
            "body": imms,
            "pathParameters": {"id": imms_id},
        }
        self.service.update_immunization.side_effect = IdentifierDuplicationError(identifier="test")
        self.service.get_immunization_by_id_all.return_value = {
            "resource": "new_value",
            "Version": 1,
            "DeletedAt": False,
            "Reinstated": False,
            "VaccineType": "COVID19",
        }
        response = self.controller.update_immunization(aws_event)
        mock_sqs_message.assert_called_once()
        self.assertEqual(response["statusCode"], 422)  

    def test_update_immunization_UnauthorizedVaxError(self):
        """it should not update the Immunization record """
        imms_id = "valid-id"
        imms = {"id": "valid-id"}
        aws_event = {
             "headers": {"E-Tag": 1, "VaccineTypePermissions": "COVID19:update", "SupplierSystem": "Imms-Batch-App", "BatchSupplierSystem":"Test", 
                        "file_key": "test", "row_id": "123", "created_at_formatted_string": "2020-01-01"},
            "body": imms,
            "pathParameters": {"id": imms_id},
        }
        self.service.update_immunization.side_effect = UnauthorizedVaxError()
        self.service.get_immunization_by_id_all.return_value = {
            "resource": "new_value",
            "Version": 1,
            "DeletedAt": False,
            "Reinstated": False,
            "VaccineType": "COVID19",
        }
        response = self.controller.update_immunization(aws_event)
        self.assertEqual(response["statusCode"], 403)  

    def test_update_immunization_UnauthorizedVaxError_check_for_non_batch(self):
        """it should not update the Immunization record """
        imms_id = "valid-id"
        imms = {"id": "valid-id"}
        aws_event = {
             "headers": {"E-Tag": 1, "VaccineTypePermissions": "", "SupplierSystem": "Test"},
            "body": imms,
            "pathParameters": {"id": imms_id},
        }
        response = self.controller.update_immunization(aws_event)
        self.assertEqual(response["statusCode"], 403)

    def test_update_immunization_Unauthorizedsystem_check_for_non_batch(self):
        """it should not update the Immunization record """
        imms_id = "valid-id"
        imms = {"id": "valid-id"}
        aws_event = {
             "headers": {"E-Tag": 1, "VaccineTypePermissions": "COVID19:UPDATE", "SupplierSystem": ""},
            "body": imms,
            "pathParameters": {"id": imms_id},
        }

        response = self.controller.update_immunization(aws_event)
        self.assertEqual(response["statusCode"], 403)              

    @patch("fhir_controller.sqs_client.send_message")
    def test_update_immunization_for_batch_existing_record_is_none(self, mock_sqs_message):
        """it should update Immunization"""
        imms_id = "valid-id"
        imms = {"id": "valid-id"}
        aws_event = {
             "headers": {"E-Tag": 1, "VaccineTypePermissions": "COVID19:update", "SupplierSystem": "Imms-Batch-App", "BatchSupplierSystem":"Test", 
                        "file_key": "test", "row_id": "123", "created_at_formatted_string": "2020-01-01"},
            "body": imms,
            "pathParameters": {"id": imms_id},
        }
        self.service.update_immunization.return_value = UpdateOutcome.UPDATE, "value doesn't matter"
        self.service.get_immunization_by_id_all.return_value = None
        response = self.controller.update_immunization(aws_event)

        # self.service.update_immunization.assert_called_once_with(imms_id, json.loads(imms), 1, "COVID19:update", "Test", False)
        mock_sqs_message.assert_called_once()
        self.assertEqual(response["statusCode"], 404)
        self.assertIn(
            "The requested immunization resource with id:valid-id was not found.",
            json.loads(response["body"])["issue"][0]["diagnostics"],
        )   
    
>>>>>>> 6eaab848
    def test_unauthorised_update_immunization(self):
        """it should return authorization error"""
        aws_event = {"body": ()}
        response = self.controller.update_immunization(aws_event)
        self.assertEqual(response["statusCode"], 403)

    @patch("fhir_controller.sqs_client.send_message")
    def test_update_immunization_for_batch(self, mock_send_message):
        """it should update Immunization"""
        imms_id = "valid-id"
        imms = {"id": "valid-id"}
        aws_event = {
            "headers": {
                "E-Tag": 1,
                "VaccineTypePermissions": "COVID19:update",
                "SupplierSystem": "Imms-Batch-App",
                "BatchSupplierSystem": "Test",
                "file_key": "test",
                "row_id": "123",
                "created_at_formatted_string": "2020-01-01",
                "local_id": "111^222",
            },
            "body": imms,
            "pathParameters": {"id": imms_id},
        }
        self.service.update_immunization.return_value = UpdateOutcome.UPDATE, "value doesn't matter"
        self.service.get_immunization_by_id_all.return_value = {
            "resource": "new_value",
            "Version": 1,
            "DeletedAt": False,
            "Reinstated": False,
            "VaccineType": "COVID19",
        }
        response = self.controller.update_immunization(aws_event)

        expected_message_body = json.dumps(
            {
                "statusCode": 200,
                "headers": {},
                "file_key": aws_event["headers"]["file_key"],
                "row_id": aws_event["headers"]["row_id"],
                "created_at_formatted_string": aws_event["headers"]["created_at_formatted_string"],
                "local_id": aws_event["headers"]["local_id"],
            }
        )

        mock_send_message.assert_called_once_with(
            QueueUrl="Queue_url", MessageBody=expected_message_body, MessageGroupId=aws_event["headers"]["file_key"]
        )
        self.service.update_immunization.assert_called_once_with(imms_id, imms, 1, None, "Test", True)
        self.assertEqual(response["statusCode"], 200)
        self.assertTrue("body" not in response)

    def test_update_immunization_for_invalid_version(self):
        """it should not update Immunization"""
        imms = '{"id": "valid-id"}'
        imms_id = "valid-id"
        aws_event = {
            "headers": {"E-Tag": "ajjsajj", "VaccineTypePermissions": "COVID19:update", "SupplierSystem": "Test"},
            "body": imms,
            "pathParameters": {"id": imms_id},
        }
        self.service.get_immunization_by_id_all.return_value = {
            "resource": "new_value",
            "Version": 1,
            "DeletedAt": False,
            "Reinstated": False,
            "VaccineType": "COVID19",
        }
        response = self.controller.update_immunization(aws_event)

        self.assertEqual(response["statusCode"], 400)

    def test_update_deletedat_immunization_with_version(self):
        """it should reinstate deletedat Immunization"""
        imms = '{"id": "valid-id"}'
        imms_id = "valid-id"
        aws_event = {
            "headers": {"E-Tag": 1, "VaccineTypePermissions": "COVID19:update", "SupplierSystem": "Test"},
            "body": imms,
            "pathParameters": {"id": imms_id},
        }
        self.service.reinstate_immunization.return_value = UpdateOutcome.UPDATE, "value doesn't matter"
        self.service.get_immunization_by_id_all.return_value = {
            "resource": "new_value",
            "Version": 1,
            "DeletedAt": True,
            "Reinstated": False,
            "VaccineType": "COVID19",
        }
        response = self.controller.update_immunization(aws_event)

        self.service.reinstate_immunization.assert_called_once_with(
            imms_id, json.loads(imms), 1, "COVID19:update", "Test", False
        )
        self.assertEqual(response["statusCode"], 200)
        self.assertTrue("body" not in response)

    def test_update_deletedat_immunization_without_version(self):
        """it should reinstate deletedat Immunization"""
        imms = '{"id": "valid-id"}'
        imms_id = "valid-id"
        aws_event = {
            "headers": {"VaccineTypePermissions": "COVID19:update", "SupplierSystem": "Test"},
            "body": imms,
            "pathParameters": {"id": imms_id},
        }
        self.service.reinstate_immunization.return_value = UpdateOutcome.UPDATE, "value doesn't matter"
        self.service.get_immunization_by_id_all.return_value = {
            "resource": "new_value",
            "Version": 1,
            "DeletedAt": True,
            "Reinstated": False,
            "VaccineType": "COVID19",
        }
        response = self.controller.update_immunization(aws_event)

        self.service.reinstate_immunization.assert_called_once_with(
            imms_id, json.loads(imms), 1, "COVID19:update", "Test", False
        )
        self.assertEqual(response["statusCode"], 200)
        self.assertTrue("body" not in response)

    def test_update_record_exists(self):
        """it should return not-found OperationOutcome if ID doesn't exist"""
        # Given
        imms_id = "a-non-existing-id"
        self.service.get_immunization_by_id.return_value = None
        lambda_event = {
            "headers": {"E-Tag": 1, "VaccineTypePermissions": "COVID19:update", "SupplierSystem": "Test"},
            "pathParameters": {"id": imms_id},
        }

        # When
        response = self.controller.get_immunization_by_id(lambda_event)

        # Then
        self.service.get_immunization_by_id.assert_called_once_with(imms_id, "COVID19:update")

        self.assertEqual(response["statusCode"], 404)
        body = json.loads(response["body"])
        self.assertEqual(body["resourceType"], "OperationOutcome")
        self.assertEqual(body["issue"][0]["code"], "not-found")

    def test_validation_error(self):
        """it should return 400 if Immunization is invalid"""
        imms = '{"id": "valid-id"}'
        aws_event = {
            "headers": {"E-Tag": 1, "VaccineTypePermissions": "COVID19:update", "SupplierSystem": "Test"},
            "body": imms,
            "pathParameters": {"id": "valid-id"},
        }
        self.service.update_immunization.side_effect = CustomValidationError(message="invalid")
        self.service.get_immunization_by_id_all.return_value = {
            "resource": "new_value",
            "Version": 1,
            "DeletedAt": False,
            "Reinstated": False,
            "VaccineType": "COVID19",
        }
        response = self.controller.update_immunization(aws_event)

        self.assertEqual(400, response["statusCode"])
        body = json.loads(response["body"])
        self.assertEqual(body["resourceType"], "OperationOutcome")
    
    @patch("fhir_controller.sqs_client.send_message")
    def test_validation_error_for_batch(self, mock_send_message):
        """it should return 400 if Immunization is invalid"""
        imms = '{"id": 123}'
        aws_event = {
            "headers": {"E-Tag": 1, "VaccineTypePermissions": "COVID19:update", "SupplierSystem": "Imms-Batch-App", "BatchSupplierSystem":"Test", 
                        "file_key": "test", "row_id": "123", "created_at_formatted_string": "2020-01-01"},
            "body": imms,
            "pathParameters": {"id": "valid-id"},
        }
        self.service.update_immunization.side_effect = CustomValidationError(message="invalid")
        self.service.get_immunization_by_id_all.return_value = {
            "resource": "new_value",
            "Version": 1,
            "DeletedAt": False,
            "Reinstated": False,
            "VaccineType": "COVID19",
        }
        response = self.controller.update_immunization(aws_event)
        mock_send_message.assert_called_once()
        self.assertEqual(400, response["statusCode"])
        body = json.loads(response["body"])
        self.assertEqual(body["resourceType"], "OperationOutcome")        

    def test_validation_superseded_number_to_give_bad_request_for_update_immunization(self):
        """it should return 400 if Immunization has superseded nhs number."""
        update_result = {
            "diagnostics": "Validation errors: contained[?(@.resourceType=='Patient')].identifier[0].value does not exists"
        }
        self.service.update_immunization.return_value = None, update_result
        req_imms = '{"id": "valid-id"}'
        path_id = "valid-id"
        aws_event = {
            "headers": {"E-Tag": 1, "VaccineTypePermissions": "COVID19:update", "SupplierSystem": "Test"},
            "body": req_imms,
            "pathParameters": {"id": path_id},
        }
        self.service.get_immunization_by_id_all.return_value = {
            "resource": "new_value",
            "Version": 1,
            "DeletedAt": False,
            "Reinstated": False,
            "VaccineType": "COVID19",
        }
        # When
        response = self.controller.update_immunization(aws_event)

        self.assertEqual(response["statusCode"], 400)
        body = json.loads(response["body"])
        self.assertEqual(body["resourceType"], "OperationOutcome")

    def test_validation_identifier_to_give_bad_request_for_update_immunization(self):
        """it should return 400 if Identifier system and value  doesn't match with the stored content."""
        req_imms = '{"id": "valid-id"}'
        path_id = "valid-id"
        aws_event = {
            "headers": {"E-Tag": 1, "VaccineTypePermissions": "COVID19:update", "SupplierSystem": "Test"},
            "body": req_imms,
            "pathParameters": {"id": path_id},
        }
        self.service.get_immunization_by_id_all.return_value = {
            "diagnostics": "Validation errors: identifier[0].system doesn't match with the stored content"
        }
        # When
        response = self.controller.update_immunization(aws_event)

        self.assertEqual(response["statusCode"], 400)
        body = json.loads(response["body"])
        self.assertEqual(body["resourceType"], "OperationOutcome")

    def test_version_mismatch_for_update_immunization(self):
        """it should return 400 if resource version mismatch"""
        update_result = {
            "diagnostics": "Validation errors: contained[?(@.resourceType=='Patient')].identifier[0].value does not exists"
        }
        self.service.update_immunization.return_value = None, update_result
        req_imms = '{"id": "valid-id"}'
        path_id = "valid-id"
        aws_event = {
            "headers": {"E-Tag": 1, "VaccineTypePermissions": "COVID19:update", "SupplierSystem": "Test"},
            "body": req_imms,
            "pathParameters": {"id": path_id},
        }
        self.service.get_immunization_by_id_all.return_value = {
            "resource": "new_value",
            "Version": 2,
            "DeletedAt": False,
            "VaccineType": "COVID19",
        }
        # When
        response = self.controller.update_immunization(aws_event)

        self.assertEqual(response["statusCode"], 400)
        body = json.loads(response["body"])
        self.assertEqual(body["resourceType"], "OperationOutcome")

    def test_inconsistent_imms_id(self):
        """Immunization[id] should be the same as request"""
        bad_json = '{"id": "a-diff-id"}'
        aws_event = {
            "headers": {"E-Tag": 1, "VaccineTypePermissions": "COVID19:create", "SupplierSystem": "Test"},
            "body": bad_json,
            "pathParameters": {"id": "an-id"},
        }
        response = self.controller.update_immunization(aws_event)
        self.assertEqual(response["statusCode"], 400)
        self.assertIn(
            "The provided immunization id:an-id doesn't match with the content of the request body",
            json.loads(response["body"])["issue"][0]["diagnostics"],
        )

    @patch("fhir_controller.sqs_client.send_message")
    def test_inconsistent_imms_id_for_batch(self, mock_sqs_message):
        """Immunization[id] should be the same as request"""
        bad_json = {"id": "a-diff-id"}
        aws_event = {
            "headers": {"E-Tag": 1, "VaccineTypePermissions": "COVID19:update", "SupplierSystem": "Imms-Batch-App", "BatchSupplierSystem":"Test", 
                        "file_key": "test", "row_id": "123", "created_at_formatted_string": "2020-01-01"},
            "body": bad_json,
            "pathParameters": {"id": "an-id"},
        }
        response = self.controller.update_immunization(aws_event)
        mock_sqs_message.assert_called_once()
        self.assertEqual(response["statusCode"], 400)
        self.assertIn(
            "The provided immunization id:an-id doesn't match with the content of the request body",
            json.loads(response["body"])["issue"][0]["diagnostics"],
        )    

    def test_missing_imms_id(self):
        """Immunization[id] should exist and be the same as request"""
        bad_json = "{}"
        aws_event = {
            "headers": {"E-Tag": 1, "VaccineTypePermissions": "COVID19:create", "SupplierSystem": "Test"},
            "body": bad_json,
            "pathParameters": {"id": "an-id"},
        }
        response = self.controller.update_immunization(aws_event)
        self.assertEqual(response["statusCode"], 400)
        self.assertIn(
            "The provided immunization id:an-id doesn't match with the content of the request body",
            json.loads(response["body"])["issue"][0]["diagnostics"],
        )

    def test_malformed_resource(self):
        """it should return 400 if json is malformed"""
        bad_json = '{foo: "bar"}'
        aws_event = {
            "headers": {"E-Tag": 1, "VaccineTypePermissions": "COVID19:create", "SupplierSystem": "Test"},
            "body": bad_json,
            "pathParameters": {"id": "valid-id"},
        }

        response = self.controller.update_immunization(aws_event)

        self.assertEqual(self.service.update_immunization.call_count, 0)
        self.assertEqual(response["statusCode"], 400)
        outcome = json.loads(response["body"])
        self.assertEqual(outcome["resourceType"], "OperationOutcome")

    def test_validate_imms_id(self):
        """it should validate lambda's Immunization id"""
        aws_event = {
            "headers": {"E-Tag": 1, "VaccineTypePermissions": "COVID19:create", "SupplierSystem": "Test"},
            "pathParameters": {"id": "invalid %$ id"},
        }

        response = self.controller.update_immunization(aws_event)

        self.assertEqual(self.service.update_immunization.call_count, 0)
        self.assertEqual(response["statusCode"], 400)
        outcome = json.loads(response["body"])
        self.assertEqual(outcome["resourceType"], "OperationOutcome")
    
    @patch("fhir_controller.sqs_client.send_message")
    def test_validate_imms_id_for_batch(self, mock_sqs_message):
        """it should validate lambda's Immunization id"""
        valid_json = '{"foo": "bar"}'
        aws_event = {
            "headers": {"E-Tag": 1, "VaccineTypePermissions": "COVID19:update", "SupplierSystem": "Imms-Batch-App", "BatchSupplierSystem":"Test", 
                        "file_key": "test", "row_id": "123", "created_at_formatted_string": "2020-01-01"},
            "pathParameters": {"id": "invalid %$ id"},
            "body": valid_json,
        }

        response = self.controller.update_immunization(aws_event)
        mock_sqs_message.assert_called_once()
        self.assertEqual(self.service.update_immunization.call_count, 0)
        self.assertEqual(response["statusCode"], 400)
        outcome = json.loads(response["body"])
        self.assertEqual(outcome["resourceType"], "OperationOutcome")    


class TestDeleteImmunization(unittest.TestCase):
    def setUp(self):
        self.service = create_autospec(FhirService)
        self.authorizer = create_autospec(Authorization)
        self.controller = FhirController(self.authorizer, self.service)

    def test_validate_imms_id(self):
        """it should validate lambda's Immunization id"""
        invalid_id = {"pathParameters": {"id": "invalid %$ id"}, "headers": {"SupplierSystem": "Test"}}

        response = self.controller.delete_immunization(invalid_id)

        self.assertEqual(self.service.get_immunization_by_id.call_count, 0)
        self.assertEqual(response["statusCode"], 400)
        outcome = json.loads(response["body"])
        self.assertEqual(outcome["resourceType"], "OperationOutcome")
<<<<<<< HEAD

=======
    
    @patch("fhir_controller.sqs_client.send_message")
    def test_validate_imms_id_for_batch(self, mock_sqs_message):
        """it should validate lambda's Immunization id"""
        invalid_id = {"pathParameters": {"id": "invalid %$ id"},
                    "headers": {"VaccineTypePermissions": "COVID19:delete", "SupplierSystem": "Imms-Batch-App", "BatchSupplierSystem":"Test"
                        ,"file_key": "test","row_id": "123","created_at_formatted_string": "2020-01-01"}}
        
        response = self.controller.delete_immunization(invalid_id)

        self.assertEqual(self.service.get_immunization_by_id.call_count, 0)
        mock_sqs_message.assert_called_once()
        self.assertEqual(response["statusCode"], 400)
        outcome = json.loads(response["body"])
        self.assertEqual(outcome["resourceType"], "OperationOutcome")  

    def test_delete_immunization_UnauthorizedVaxError_check_for_non_batch(self):
        """it should not delete the Immunization record """
        imms_id = "an-id"
        aws_event = {
            "headers": {"E-Tag": 1, "VaccineTypePermissions": "", "SupplierSystem": "Test"},
            "pathParameters": {"id": imms_id},
        }
        response = self.controller.delete_immunization(aws_event)
        self.assertEqual(response["statusCode"], 403)      
        
>>>>>>> 6eaab848
    def test_unauthorised_delete_immunization(self):
        """it should return authorization error"""
        aws_event = {"body": ()}
        response = self.controller.delete_immunization(aws_event)
        self.assertEqual(response["statusCode"], 403)

    def test_delete_immunization(self):
        # Given
        imms_id = "an-id"
        self.service.delete_immunization.return_value = Immunization.construct()
        lambda_event = {
            "headers": {"E-Tag": 1, "VaccineTypePermissions": "COVID19:delete", "SupplierSystem": "Test"},
            "pathParameters": {"id": imms_id},
        }

        # When
        response = self.controller.delete_immunization(lambda_event)

        # Then
        self.service.delete_immunization.assert_called_once_with(imms_id, "COVID19:delete", "Test", False)

        self.assertEqual(response["statusCode"], 204)
        self.assertTrue("body" not in response)

    @patch("fhir_controller.sqs_client.send_message")
    def test_delete_immunization_unauthorised_vax(self, mock_sqs_message):
        # Given
        imms_id = "an-id"
        self.service.delete_immunization.side_effect = UnauthorizedVaxError()
        lambda_event = {
             "headers": {"VaccineTypePermissions": "COVID19:delete", "SupplierSystem": "Imms-Batch-App", "BatchSupplierSystem":"Test"
                        ,"file_key": "test","row_id": "123","created_at_formatted_string": "2020-01-01"},
            "pathParameters": {"id": imms_id},
        }

        # When
        response = self.controller.delete_immunization(lambda_event)

        # Then
        mock_sqs_message.assert_called_once()
        self.assertEqual(response["statusCode"], 403)    
    
    @patch("fhir_controller.sqs_client.send_message")
    def test_delete_immunization_for_batch(self, mock_send_message):
        # Given
        imms_id = "an-id"
        self.service.delete_immunization.return_value = Immunization.construct()
        lambda_event = {
            "headers": {
                "VaccineTypePermissions": "COVID19:delete",
                "SupplierSystem": "Imms-Batch-App",
                "BatchSupplierSystem": "Test",
                "file_key": "test",
                "row_id": "123",
                "created_at_formatted_string": "2020-01-01",
                "local_id": "111^222",
            },
            "pathParameters": {"id": imms_id},
        }

        # When
        response = self.controller.delete_immunization(lambda_event)

        # Then
        self.service.delete_immunization.assert_called_once_with(imms_id, None, "Test", True)
        expected_message_body = json.dumps(
            {
                "statusCode": 204,
                "headers": {},
                "file_key": lambda_event["headers"]["file_key"],
                "row_id": lambda_event["headers"]["row_id"],
                "created_at_formatted_string": lambda_event["headers"]["created_at_formatted_string"],
                "local_id": lambda_event["headers"]["local_id"],
            }
        )

        mock_send_message.assert_called_once_with(
            QueueUrl="Queue_url", MessageBody=expected_message_body, MessageGroupId=lambda_event["headers"]["file_key"]
        )
        self.assertEqual(response["statusCode"], 204)
        self.assertTrue("body" not in response)

    def test_immunization_exception_not_found(self):
        """it should return not-found OperationOutcome if service throws ResourceNotFoundError"""
        # Given
        error = ResourceNotFoundError(resource_type="Immunization", resource_id="an-error-id")
        self.service.delete_immunization.side_effect = error
        lambda_event = {
            "headers": {"E-Tag": 1, "VaccineTypePermissions": "COVID19:delete", "SupplierSystem": "Test"},
            "pathParameters": {"id": "a-non-existing-id"},
        }

        # When
        response = self.controller.delete_immunization(lambda_event)

        # Then
        self.assertEqual(response["statusCode"], 404)
        body = json.loads(response["body"])
        self.assertEqual(body["resourceType"], "OperationOutcome")
        self.assertEqual(body["issue"][0]["code"], "not-found")
    
    @patch("fhir_controller.sqs_client.send_message")
    def test_immunization_exception_not_found_for_batch(self, mock_send_message):
        """it should return not-found OperationOutcome if service throws ResourceNotFoundError"""
        # Given
        error = ResourceNotFoundError(resource_type="Immunization", resource_id="an-error-id")
        self.service.delete_immunization.side_effect = error
        lambda_event = {
              "headers": {"VaccineTypePermissions": "COVID19:delete", "SupplierSystem": "Imms-Batch-App", "BatchSupplierSystem":"Test"
                        ,"file_key": "test","row_id": "123","created_at_formatted_string": "2020-01-01"},
            "pathParameters": {"id": "a-non-existing-id"},
        }

        # When
        response = self.controller.delete_immunization(lambda_event)
        mock_send_message.assert_called_once()
        # Then
        self.assertEqual(response["statusCode"], 404)
        body = json.loads(response["body"])
        self.assertEqual(body["resourceType"], "OperationOutcome")
        self.assertEqual(body["issue"][0]["code"], "not-found")    

    def test_immunization_unhandled_error(self):
        """it should return server-error OperationOutcome if service throws UnhandledResponseError"""
        # Given
        error = UnhandledResponseError(message="a message", response={})
        self.service.delete_immunization.side_effect = error
        lambda_event = {
            "headers": {"E-Tag": 1, "VaccineTypePermissions": "COVID19:delete", "SupplierSystem": "Test"},
            "pathParameters": {"id": "a-non-existing-id"},
        }

        # When
        response = self.controller.delete_immunization(lambda_event)

        # Then
        self.assertEqual(response["statusCode"], 500)
        body = json.loads(response["body"])
        self.assertEqual(body["resourceType"], "OperationOutcome")
        self.assertEqual(body["issue"][0]["code"], "exception")
    
    @patch("fhir_controller.sqs_client.send_message")
    def test_immunization_unhandled_error_for_batch(self, mock_send_message):
        """it should return server-error OperationOutcome if service throws UnhandledResponseError"""
        # Given
        error = UnhandledResponseError(message="a message", response={})
        self.service.delete_immunization.side_effect = error
        lambda_event = {
            "headers": {"VaccineTypePermissions": "COVID19:delete", "SupplierSystem": "Imms-Batch-App", "BatchSupplierSystem":"Test"
                        ,"file_key": "test","row_id": "123","created_at_formatted_string": "2020-01-01"},
            "pathParameters": {"id": "a-non-existing-id"},
        }

        # When
        response = self.controller.delete_immunization(lambda_event)

        # Then
        mock_send_message.assert_called_once()
        self.assertEqual(response["statusCode"], 500)
        body = json.loads(response["body"])
        self.assertEqual(body["resourceType"], "OperationOutcome")
        self.assertEqual(body["issue"][0]["code"], "exception")    


class TestSearchImmunizations(unittest.TestCase):
    def setUp(self):
        self.service = create_autospec(FhirService)
        self.authorizer = create_autospec(Authorization)
        self.controller = FhirController(self.authorizer, self.service)
        self.patient_identifier_key = "patient.identifier"
        self.immunization_target_key = "-immunization.target"
        self.date_from_key = "-date.from"
        self.date_to_key = "-date.to"
        self.nhs_number_valid_value = "9000000009"
        self.patient_identifier_valid_value = f"{patient_identifier_system}|{self.nhs_number_valid_value}"

    def test_get_search_immunizations(self):
        """it should search based on patient_identifier and immunization_target"""
        search_result = Bundle.construct()
        self.service.search_immunizations.return_value = search_result

        vaccine_type = VaccineTypes().all[0]
        params = f"{self.immunization_target_key}={vaccine_type}&" + urllib.parse.urlencode(
            [(f"{self.patient_identifier_key}", f"{self.patient_identifier_valid_value}")]
        )
        lambda_event = {
            "headers": {
                "Content-Type": "application/x-www-form-urlencoded",
                "VaccineTypePermissions": "COVID19:search",
            },
            "multiValueQueryStringParameters": {
                self.immunization_target_key: [vaccine_type],
                self.patient_identifier_key: [self.patient_identifier_valid_value],
            },
        }

        # When
        response = self.controller.search_immunizations(lambda_event)

        # Then
        self.service.search_immunizations.assert_called_once_with(
            self.nhs_number_valid_value, [vaccine_type], params, ANY, ANY
        )
        self.assertEqual(response["statusCode"], 200)
        body = json.loads(response["body"])
        self.assertEqual(body["resourceType"], "Bundle")

    def test_get_search_immunizations_vax_permission_check(self):
        """it should search based on patient_identifier and immunization_target"""
        search_result = Bundle.construct()
        self.service.search_immunizations.return_value = search_result

        vaccine_type = VaccineTypes().all[0]
        lambda_event = {
            "multiValueQueryStringParameters": {
                self.immunization_target_key: [vaccine_type],
                self.patient_identifier_key: [self.patient_identifier_valid_value],
            },
        }

        # When
        response = self.controller.search_immunizations(lambda_event)

        # Then
        self.assertEqual(response["statusCode"], 403) 

    def test_get_search_immunizations_for_unauthorized_vaccine_type_search(self):
        """it should return 200 and contains warning operation outcome as the user is not having authorization for one of the vaccine type"""
        search_result = load_json_data("sample_immunization_response _for _not_done_event.json")
        bundle = Bundle.parse_obj(search_result)
        self.service.search_immunizations.return_value = bundle

        vaccine_type = VaccineTypes().all[0], VaccineTypes().all[1]
        vaccine_type = ",".join(vaccine_type)

        lambda_event = {
            "headers": {"Content-Type": "application/x-www-form-urlencoded", "VaccineTypePermissions": "flu:search"},
            "multiValueQueryStringParameters": {
                self.immunization_target_key: [vaccine_type],
                self.patient_identifier_key: [self.patient_identifier_valid_value],
            },
        }

        # When
        response = self.controller.search_immunizations(lambda_event)
        self.assertEqual(response["statusCode"], 200)
        body = json.loads(response["body"])
        self.assertEqual(body["resourceType"], "Bundle")
        # Check if any resource in entry has resourceType "OperationOutcome"
        operation_outcome_present = any(
            entry["resource"]["resourceType"] == "OperationOutcome" for entry in body.get("entry", [])
        )
        self.assertTrue(operation_outcome_present, "OperationOutcome resource is not present in the response")

    def test_get_search_immunizations_for_unauthorized_vaccine_type_search_400(self):
        """it should return 400 as the the request is having invalid vaccine type"""
        search_result = load_json_data("sample_immunization_response _for _not_done_event.json")
        bundle = Bundle.parse_obj(search_result)
        self.service.search_immunizations.return_value = bundle

        vaccine_type = "FLUE"

        lambda_event = {
            "headers": {"Content-Type": "application/x-www-form-urlencoded", "VaccineTypePermissions": "flu:search"},
            "multiValueQueryStringParameters": {
                self.immunization_target_key: [vaccine_type],
                self.patient_identifier_key: [self.patient_identifier_valid_value],
            },
        }

        # When
        response = self.controller.search_immunizations(lambda_event)
        self.assertEqual(response["statusCode"], 400)
        body = json.loads(response["body"])
        self.assertEqual(body["resourceType"], "OperationOutcome")

    def test_get_search_immunizations_for_unauthorized_vaccine_type_search_403(self):
        """it should return 403 as the user doesnt have vaccinetype permission"""
        search_result = load_json_data("sample_immunization_response _for _not_done_event.json")
        bundle = Bundle.parse_obj(search_result)
        self.service.search_immunizations.return_value = bundle

        vaccine_type = VaccineTypes().all[0], VaccineTypes().all[1]
        vaccine_type = ",".join(vaccine_type)

        lambda_event = {
            "headers": {"Content-Type": "application/x-www-form-urlencoded", "VaccineTypePermissions": ""},
            "multiValueQueryStringParameters": {
                self.immunization_target_key: [vaccine_type],
                self.patient_identifier_key: [self.patient_identifier_valid_value],
            },
        }

        # When
        response = self.controller.search_immunizations(lambda_event)
        self.assertEqual(response["statusCode"], 403)
        body = json.loads(response["body"])
        self.assertEqual(body["resourceType"], "OperationOutcome")

    def test_get_search_immunizations_unauthorized(self):
        """it should search based on patient_identifier and immunization_target"""
        search_result = Bundle.construct()
        self.service.search_immunizations.return_value = search_result

        vaccine_type = VaccineTypes().all[0]
        params = f"{self.immunization_target_key}={vaccine_type}&" + urllib.parse.urlencode(
            [(f"{self.patient_identifier_key}", f"{self.patient_identifier_valid_value}")]
        )
        lambda_event = {
            "headers": {"Content-Type": "application/x-www-form-urlencoded", "VaccineTypePermissions": "FLU:search"},
            "multiValueQueryStringParameters": {
                self.immunization_target_key: [vaccine_type],
                self.patient_identifier_key: [self.patient_identifier_valid_value],
            },
        }

        # When
        response = self.controller.search_immunizations(lambda_event)

        self.assertEqual(response["statusCode"], 403)

    def test_post_search_immunizations(self):
        """it should search based on patient_identifier and immunization_target"""
        search_result = Bundle.construct()
        self.service.search_immunizations.return_value = search_result

        vaccine_type = VaccineTypes().all[0]
        params = f"{self.immunization_target_key}={vaccine_type}&" + urllib.parse.urlencode(
            [(f"{self.patient_identifier_key}", f"{self.patient_identifier_valid_value}")]
        )
        # Construct the application/x-www-form-urlencoded body
        body = {
            self.patient_identifier_key: self.patient_identifier_valid_value,
            self.immunization_target_key: vaccine_type,
        }
        encoded_body = urlencode(body)
        # Base64 encode the body
        base64_encoded_body = base64.b64encode(encoded_body.encode("utf-8")).decode("utf-8")

        # Construct the lambda event
        lambda_event = {
            "httpMethod": "POST",
            "headers": {
                "Content-Type": "application/x-www-form-urlencoded",
                "VaccineTypePermissions": "COVID19:search",
            },
            "body": base64_encoded_body,
        }
        # When
        response = self.controller.search_immunizations(lambda_event)
        # Then
        self.service.search_immunizations.assert_called_once_with(
            self.nhs_number_valid_value, [vaccine_type], params, ANY, ANY
        )
        self.assertEqual(response["statusCode"], 200)
        body = json.loads(response["body"])
        self.assertEqual(body["resourceType"], "Bundle")

    def test_post_search_immunizations_for_unauthorized_vaccine_type_search(self):
        """it should return 200 and contains warning operation outcome as the user is not having authorization for one of the vaccine type"""
        search_result = load_json_data("sample_immunization_response _for _not_done_event.json")
        bundle = Bundle.parse_obj(search_result)
        self.service.search_immunizations.return_value = bundle

        vaccine_type = VaccineTypes().all[0], VaccineTypes().all[1]
        vaccine_type = ",".join(vaccine_type)
        # Construct the application/x-www-form-urlencoded body
        body = {
            self.patient_identifier_key: self.patient_identifier_valid_value,
            self.immunization_target_key: vaccine_type,
        }
        encoded_body = urlencode(body)
        # Base64 encode the body
        base64_encoded_body = base64.b64encode(encoded_body.encode("utf-8")).decode("utf-8")

        # Construct the lambda event
        lambda_event = {
            "httpMethod": "POST",
            "headers": {"Content-Type": "application/x-www-form-urlencoded", "VaccineTypePermissions": "flu:search"},
            "body": base64_encoded_body,
        }
        # When
        response = self.controller.search_immunizations(lambda_event)
        self.assertEqual(response["statusCode"], 200)
        body = json.loads(response["body"])
        self.assertEqual(body["resourceType"], "Bundle")
        # Check if any resource in entry has resourceType "OperationOutcome"
        operation_outcome_present = any(
            entry["resource"]["resourceType"] == "OperationOutcome" for entry in body.get("entry", [])
        )
        self.assertTrue(operation_outcome_present, "OperationOutcome resource is not present in the response")

    def test_post_search_immunizations_for_unauthorized_vaccine_type_search_400(self):
        """it should return 400 as the the request is having invalid vaccine type"""
        search_result = load_json_data("sample_immunization_response _for _not_done_event.json")
        bundle = Bundle.parse_obj(search_result)
        self.service.search_immunizations.return_value = bundle

        vaccine_type = "FLUE"

        # Construct the application/x-www-form-urlencoded body
        body = {
            self.patient_identifier_key: self.patient_identifier_valid_value,
            self.immunization_target_key: vaccine_type,
        }
        encoded_body = urlencode(body)
        # Base64 encode the body
        base64_encoded_body = base64.b64encode(encoded_body.encode("utf-8")).decode("utf-8")

        # Construct the lambda event
        lambda_event = {
            "httpMethod": "POST",
            "headers": {"Content-Type": "application/x-www-form-urlencoded", "VaccineTypePermissions": "flu:search"},
            "body": base64_encoded_body,
        }
        # When
        response = self.controller.search_immunizations(lambda_event)
        self.assertEqual(response["statusCode"], 400)
        body = json.loads(response["body"])
        self.assertEqual(body["resourceType"], "OperationOutcome")

    def test_post_search_immunizations_for_unauthorized_vaccine_type_search_403(self):
        """it should return 403 as the user doesnt have vaccinetype permission"""
        search_result = load_json_data("sample_immunization_response _for _not_done_event.json")
        bundle = Bundle.parse_obj(search_result)
        self.service.search_immunizations.return_value = bundle

        vaccine_type = VaccineTypes().all[0], VaccineTypes().all[1]
        vaccine_type = ",".join(vaccine_type)

        # Construct the application/x-www-form-urlencoded body
        body = {
            self.patient_identifier_key: self.patient_identifier_valid_value,
            self.immunization_target_key: vaccine_type,
        }
        encoded_body = urlencode(body)
        # Base64 encode the body
        base64_encoded_body = base64.b64encode(encoded_body.encode("utf-8")).decode("utf-8")

        # Construct the lambda event
        lambda_event = {
            "httpMethod": "POST",
            "headers": {"Content-Type": "application/x-www-form-urlencoded", "VaccineTypePermissions": ""},
            "body": base64_encoded_body,
        }
        # When
        response = self.controller.search_immunizations(lambda_event)
        self.assertEqual(response["statusCode"], 403)
        body = json.loads(response["body"])
        self.assertEqual(body["resourceType"], "OperationOutcome")

    @patch("fhir_controller.process_search_params", wraps=process_search_params)
    def test_uses_parameter_parser(self, process_search_params: Mock):
        lambda_event = {
            "multiValueQueryStringParameters": {
                self.patient_identifier_key: ["https://fhir.nhs.uk/Id/nhs-number|9000000009"],
                self.immunization_target_key: ["a-disease-type"],
            }
        }

        self.controller.search_immunizations(lambda_event)

        process_search_params.assert_called_once_with(
            {
                self.patient_identifier_key: ["https://fhir.nhs.uk/Id/nhs-number|9000000009"],
                self.immunization_target_key: ["a-disease-type"],
            }
        )

    @patch("fhir_controller.process_search_params")
    def test_search_immunizations_returns_400_on_ParameterException_from_parameter_parser(
        self, process_search_params: Mock
    ):
        lambda_event = {
            "multiValueQueryStringParameters": {
                self.patient_identifier_key: ["https://fhir.nhs.uk/Id/nhs-number|9000000009"],
                self.immunization_target_key: ["a-disease-type"],
            }
        }

        process_search_params.side_effect = ParameterException("Test")
        response = self.controller.search_immunizations(lambda_event)

        # Then
        self.assertEqual(response["statusCode"], 400)
        outcome = json.loads(response["body"])
        self.assertEqual(outcome["resourceType"], "OperationOutcome")

    def test_search_immunizations_returns_400_on_passing_superseded_nhs_number(self):
        "This method should return 400 as input paramter has superseded nhs number."
        search_result = {
            "diagnostics": "Validation errors: contained[?(@.resourceType=='Patient')].identifier[0].value does not exists"
        }
        self.service.search_immunizations.return_value = search_result

        vaccine_type = VaccineTypes().all[0]
        lambda_event = {
            "headers": {
                "Content-Type": "application/x-www-form-urlencoded",
                "VaccineTypePermissions": "COVID19:search",
            },
            "multiValueQueryStringParameters": {
                self.immunization_target_key: [vaccine_type],
                self.patient_identifier_key: [self.patient_identifier_valid_value],
            },
        }

        # When
        response = self.controller.search_immunizations(lambda_event)

        self.assertEqual(response["statusCode"], 400)
        body = json.loads(response["body"])
        self.assertEqual(body["resourceType"], "OperationOutcome")

    def test_search_immunizations_returns_200_remove_vaccine_not_done(self):
        "This method should return 200 but remove the data which has status as not done."
        search_result = load_json_data("sample_immunization_response _for _not_done_event.json")
        bundle = Bundle.parse_obj(search_result)
        self.service.search_immunizations.return_value = bundle
        vaccine_type = VaccineTypes().all[0]
        lambda_event = {
            "headers": {
                "Content-Type": "application/x-www-form-urlencoded",
                "VaccineTypePermissions": "COVID19:search",
            },
            "multiValueQueryStringParameters": {
                self.immunization_target_key: [vaccine_type],
                self.patient_identifier_key: [self.patient_identifier_valid_value],
            },
        }

        # When
        response = self.controller.search_immunizations(lambda_event)

        self.assertEqual(response["statusCode"], 200)
        body = json.loads(response["body"])
        for entry in body.get("entry", []):
            self.assertNotEqual(entry.get("resource", {}).get("status"), "not-done", "entered-in-error")

    def test_self_link_excludes_extraneous_params(self):
        search_result = Bundle.construct()
        self.service.search_immunizations.return_value = search_result
        vaccine_type = VaccineTypes().all[0]
        params = f"{self.immunization_target_key}={vaccine_type}&" + urllib.parse.urlencode(
            [(f"{self.patient_identifier_key}", f"{self.patient_identifier_valid_value}")]
        )

        lambda_event = {
            "multiValueQueryStringParameters": {
                self.patient_identifier_key: [self.patient_identifier_valid_value],
                self.immunization_target_key: [vaccine_type],
                "b": ["b,a"],
                "a": ["b,a"],
            },
            "body": None,
            "headers": {
                "Content-Type": "application/x-www-form-urlencoded",
                "VaccineTypePermissions": "COVID19:search",
            },
            "httpMethod": "POST",
        }

        self.controller.search_immunizations(lambda_event)

        self.service.search_immunizations.assert_called_once_with(
            self.nhs_number_valid_value, [vaccine_type], params, ANY, ANY
        )<|MERGE_RESOLUTION|>--- conflicted
+++ resolved
@@ -24,12 +24,13 @@
     InconsistentIdError,
     UnauthorizedVaxError,
     UnauthorizedError,
-    IdentifierDuplicationError
+    IdentifierDuplicationError,
 )
 from tests.immunization_utils import create_covid_19_immunization
 from mappings import VaccineTypes
 from parameter_parser import patient_identifier_system, process_search_params
 from tests.utils.generic_utils import load_json_data
+from tests.utils.values_for_tests import ValidValues
 
 "test"
 
@@ -96,9 +97,6 @@
         body = json.loads(response["body"])
         self.assertEqual(body["id"], "test")
 
-<<<<<<< HEAD
-=======
-
     def test_get_imms_by_identifer_no_vax_permission(self):
         """it should return Immunization Id if it exists"""
         # Given
@@ -126,10 +124,9 @@
             "body": None,
         }
         response = self.controller.get_immunization_by_identifier(lambda_event)
-    
+
         self.assertEqual(response["statusCode"], 403)
-        
->>>>>>> 6eaab848
+
     def test_get_imms_by_identifer_for_batch(self):
         """it should return Immunization Id if it exists"""
         # Given
@@ -814,7 +811,7 @@
         # When
         response = self.controller.get_immunization_by_id(lambda_event)
         # Then
-        self.assertEqual(response["statusCode"], 403)  
+        self.assertEqual(response["statusCode"], 403)
 
     def test_get_imms_by_id_no_vax_permission(self):
         """it should return Immunization Id if it exists"""
@@ -828,7 +825,7 @@
         # When
         response = self.controller.get_immunization_by_id(lambda_event)
         # Then
-        self.assertEqual(response["statusCode"], 403)    
+        self.assertEqual(response["statusCode"], 403)
 
     def test_not_found(self):
         """it should return not-found OperationOutcome if it doesn't exist"""
@@ -886,9 +883,9 @@
         self.assertEqual(response["statusCode"], 201)
         self.assertTrue("body" not in response)
         self.assertTrue(response["headers"]["Location"].endswith(f"Immunization/{imms_id}"))
-    
+
     def test_create_immunization_UnauthorizedVaxError_check_for_non_batch(self):
-        """it should not create the Immunization record """
+        """it should not create the Immunization record"""
         imms_id = str(uuid.uuid4())
         imms = create_covid_19_immunization(imms_id)
         aws_event = {
@@ -920,7 +917,7 @@
                 "file_key": "test",
                 "row_id": "123",
                 "created_at_formatted_string": "2020-01-01",
-                "local_id": "111^222",
+                "local_id": ValidValues.test_local_id,
             },
             "body": imms.json(),
         }
@@ -962,18 +959,19 @@
                 "BatchSupplierSystem": "test",
                 "file_key": "test",
                 "row_id": "123",
-                "created_at_formatted_string": "2020-01-01"
+                "created_at_formatted_string": "2020-01-01",
+                "local_id": ValidValues.test_local_id,
             },
             "body": imms.json(),
         }
         # Mock the create_immunization return value
         self.service.create_immunization.side_effect = UnauthorizedVaxError()
- 
+
         # Execute the function under test
         response = self.controller.create_immunization(aws_event)
- 
+
         # Assert the response
-        self.assertEqual(response["statusCode"], 403) 
+        self.assertEqual(response["statusCode"], 403)
 
     def test_malformed_resource(self):
         """it should return 400 if json is malformed"""
@@ -1025,20 +1023,21 @@
         body = json.loads(response["body"])
         self.assertEqual(body["resourceType"], "OperationOutcome")
         self.assertTrue(invalid_nhs_num in body["issue"][0]["diagnostics"])
-    
+
     @mock_sqs
     @patch("fhir_controller.sqs_client.send_message")
     def test_invalid_nhs_number_batch(self, mock_send_message):
         """it should handle ValidationError when patient doesn't exist"""
         imms = Immunization.construct()
         aws_event = {
-            "headers":{
+            "headers": {
                 "VaccineTypePermissions": "COVID19:create",
                 "SupplierSystem": "Imms-Batch-App",
                 "BatchSupplierSystem": "test",
                 "file_key": "test",
                 "row_id": "123",
-                "created_at_formatted_string": "2020-01-01"
+                "created_at_formatted_string": "2020-01-01",
+                "local_id": ValidValues.test_local_id,
             },
             "body": imms.json(),
         }
@@ -1051,7 +1050,7 @@
         self.assertEqual(response["statusCode"], 400)
         body = json.loads(response["body"])
         self.assertEqual(body["resourceType"], "OperationOutcome")
-        self.assertTrue(invalid_nhs_num in body["issue"][0]["diagnostics"])   
+        self.assertTrue(invalid_nhs_num in body["issue"][0]["diagnostics"])
 
     @mock_sqs
     @patch("fhir_controller.sqs_client.send_message")
@@ -1059,13 +1058,14 @@
         """it should handle ValidationError when patient doesn't exist"""
         imms = Immunization.construct()
         aws_event = {
-            "headers":{
+            "headers": {
                 "VaccineTypePermissions": "COVID19:create",
                 "SupplierSystem": "Imms-Batch-App",
                 "BatchSupplierSystem": "test",
                 "file_key": "test",
                 "row_id": "123",
-                "created_at_formatted_string": "2020-01-01"
+                "created_at_formatted_string": "2020-01-01",
+                "local_id": ValidValues.test_local_id,
             },
             "body": imms.json(),
         }
@@ -1077,7 +1077,7 @@
         self.assertEqual(response["statusCode"], 422)
         body = json.loads(response["body"])
         self.assertEqual(body["resourceType"], "OperationOutcome")
-        self.assertTrue("test" in body["issue"][0]["diagnostics"])              
+        self.assertTrue("test" in body["issue"][0]["diagnostics"])
 
     def test_pds_unhandled_error(self):
         """it should respond with 500 if PDS returns error"""
@@ -1093,20 +1093,21 @@
         self.assertEqual(500, response["statusCode"])
         body = json.loads(response["body"])
         self.assertEqual(body["resourceType"], "OperationOutcome")
-    
+
     @mock_sqs
     @patch("fhir_controller.sqs_client.send_message")
     def test_pds_unhandled_error_batch(self, mock_send_message):
         """it should respond with 500 if PDS returns error"""
         imms = Immunization.construct()
         aws_event = {
-            "headers":{
+            "headers": {
                 "VaccineTypePermissions": "COVID19:create",
                 "SupplierSystem": "Imms-Batch-App",
                 "BatchSupplierSystem": "test",
                 "file_key": "test",
                 "row_id": "123",
-                "created_at_formatted_string": "2020-01-01"
+                "created_at_formatted_string": "2020-01-01",
+                "local_id": ValidValues.test_local_id,
             },
             "body": imms.json(),
         }
@@ -1117,7 +1118,6 @@
         self.assertEqual(500, response["statusCode"])
         body = json.loads(response["body"])
         self.assertEqual(body["resourceType"], "OperationOutcome")
-
 
 
 class TestUpdateImmunization(unittest.TestCase):
@@ -1150,18 +1150,22 @@
         )
         self.assertEqual(response["statusCode"], 200)
         self.assertTrue("body" not in response)
-<<<<<<< HEAD
-
-=======
-    
+
     @patch("fhir_controller.sqs_client.send_message")
     def test_update_immunization_etag_missing(self, mock_sqs_message):
         """it should update Immunization"""
         imms_id = "valid-id"
         imms = {"id": "valid-id"}
         aws_event = {
-           "headers": {"VaccineTypePermissions": "COVID19:update", "SupplierSystem": "Imms-Batch-App", "BatchSupplierSystem":"Test", 
-                        "file_key": "test", "row_id": "123", "created_at_formatted_string": "2020-01-01"},
+            "headers": {
+                "VaccineTypePermissions": "COVID19:update",
+                "SupplierSystem": "Imms-Batch-App",
+                "BatchSupplierSystem": "Test",
+                "file_key": "test",
+                "row_id": "123",
+                "created_at_formatted_string": "2020-01-01",
+                "local_id": ValidValues.test_local_id,
+            },
             "body": imms,
             "pathParameters": {"id": imms_id},
         }
@@ -1171,110 +1175,11 @@
         self.assertIn(
             "Validation errors: Immunization resource version not specified in the request headers",
             json.loads(response["body"])["issue"][0]["diagnostics"],
-        )      
-    
+        )
+
     @patch("fhir_controller.sqs_client.send_message")
     def test_update_immunization_duplicate(self, mock_sqs_message):
-        """it should not update the Immunization record """
-        imms_id = "valid-id"
-        imms = {"id": "valid-id"}
-        aws_event = {
-             "headers": {"E-Tag": 1, "VaccineTypePermissions": "COVID19:update", "SupplierSystem": "Imms-Batch-App", "BatchSupplierSystem":"Test", 
-                        "file_key": "test", "row_id": "123", "created_at_formatted_string": "2020-01-01"},
-            "body": imms,
-            "pathParameters": {"id": imms_id},
-        }
-        self.service.update_immunization.side_effect = IdentifierDuplicationError(identifier="test")
-        self.service.get_immunization_by_id_all.return_value = {
-            "resource": "new_value",
-            "Version": 1,
-            "DeletedAt": False,
-            "Reinstated": False,
-            "VaccineType": "COVID19",
-        }
-        response = self.controller.update_immunization(aws_event)
-        mock_sqs_message.assert_called_once()
-        self.assertEqual(response["statusCode"], 422)  
-
-    def test_update_immunization_UnauthorizedVaxError(self):
-        """it should not update the Immunization record """
-        imms_id = "valid-id"
-        imms = {"id": "valid-id"}
-        aws_event = {
-             "headers": {"E-Tag": 1, "VaccineTypePermissions": "COVID19:update", "SupplierSystem": "Imms-Batch-App", "BatchSupplierSystem":"Test", 
-                        "file_key": "test", "row_id": "123", "created_at_formatted_string": "2020-01-01"},
-            "body": imms,
-            "pathParameters": {"id": imms_id},
-        }
-        self.service.update_immunization.side_effect = UnauthorizedVaxError()
-        self.service.get_immunization_by_id_all.return_value = {
-            "resource": "new_value",
-            "Version": 1,
-            "DeletedAt": False,
-            "Reinstated": False,
-            "VaccineType": "COVID19",
-        }
-        response = self.controller.update_immunization(aws_event)
-        self.assertEqual(response["statusCode"], 403)  
-
-    def test_update_immunization_UnauthorizedVaxError_check_for_non_batch(self):
-        """it should not update the Immunization record """
-        imms_id = "valid-id"
-        imms = {"id": "valid-id"}
-        aws_event = {
-             "headers": {"E-Tag": 1, "VaccineTypePermissions": "", "SupplierSystem": "Test"},
-            "body": imms,
-            "pathParameters": {"id": imms_id},
-        }
-        response = self.controller.update_immunization(aws_event)
-        self.assertEqual(response["statusCode"], 403)
-
-    def test_update_immunization_Unauthorizedsystem_check_for_non_batch(self):
-        """it should not update the Immunization record """
-        imms_id = "valid-id"
-        imms = {"id": "valid-id"}
-        aws_event = {
-             "headers": {"E-Tag": 1, "VaccineTypePermissions": "COVID19:UPDATE", "SupplierSystem": ""},
-            "body": imms,
-            "pathParameters": {"id": imms_id},
-        }
-
-        response = self.controller.update_immunization(aws_event)
-        self.assertEqual(response["statusCode"], 403)              
-
-    @patch("fhir_controller.sqs_client.send_message")
-    def test_update_immunization_for_batch_existing_record_is_none(self, mock_sqs_message):
-        """it should update Immunization"""
-        imms_id = "valid-id"
-        imms = {"id": "valid-id"}
-        aws_event = {
-             "headers": {"E-Tag": 1, "VaccineTypePermissions": "COVID19:update", "SupplierSystem": "Imms-Batch-App", "BatchSupplierSystem":"Test", 
-                        "file_key": "test", "row_id": "123", "created_at_formatted_string": "2020-01-01"},
-            "body": imms,
-            "pathParameters": {"id": imms_id},
-        }
-        self.service.update_immunization.return_value = UpdateOutcome.UPDATE, "value doesn't matter"
-        self.service.get_immunization_by_id_all.return_value = None
-        response = self.controller.update_immunization(aws_event)
-
-        # self.service.update_immunization.assert_called_once_with(imms_id, json.loads(imms), 1, "COVID19:update", "Test", False)
-        mock_sqs_message.assert_called_once()
-        self.assertEqual(response["statusCode"], 404)
-        self.assertIn(
-            "The requested immunization resource with id:valid-id was not found.",
-            json.loads(response["body"])["issue"][0]["diagnostics"],
-        )   
-    
->>>>>>> 6eaab848
-    def test_unauthorised_update_immunization(self):
-        """it should return authorization error"""
-        aws_event = {"body": ()}
-        response = self.controller.update_immunization(aws_event)
-        self.assertEqual(response["statusCode"], 403)
-
-    @patch("fhir_controller.sqs_client.send_message")
-    def test_update_immunization_for_batch(self, mock_send_message):
-        """it should update Immunization"""
+        """it should not update the Immunization record"""
         imms_id = "valid-id"
         imms = {"id": "valid-id"}
         aws_event = {
@@ -1286,7 +1191,129 @@
                 "file_key": "test",
                 "row_id": "123",
                 "created_at_formatted_string": "2020-01-01",
-                "local_id": "111^222",
+                "local_id": ValidValues.test_local_id,
+            },
+            "body": imms,
+            "pathParameters": {"id": imms_id},
+        }
+        self.service.update_immunization.side_effect = IdentifierDuplicationError(identifier="test")
+        self.service.get_immunization_by_id_all.return_value = {
+            "resource": "new_value",
+            "Version": 1,
+            "DeletedAt": False,
+            "Reinstated": False,
+            "VaccineType": "COVID19",
+        }
+        response = self.controller.update_immunization(aws_event)
+        mock_sqs_message.assert_called_once()
+        self.assertEqual(response["statusCode"], 422)
+
+    def test_update_immunization_UnauthorizedVaxError(self):
+        """it should not update the Immunization record"""
+        imms_id = "valid-id"
+        imms = {"id": "valid-id"}
+        aws_event = {
+            "headers": {
+                "E-Tag": 1,
+                "VaccineTypePermissions": "COVID19:update",
+                "SupplierSystem": "Imms-Batch-App",
+                "BatchSupplierSystem": "Test",
+                "file_key": "test",
+                "row_id": "123",
+                "created_at_formatted_string": "2020-01-01",
+                "local_id": ValidValues.test_local_id,
+            },
+            "body": imms,
+            "pathParameters": {"id": imms_id},
+        }
+        self.service.update_immunization.side_effect = UnauthorizedVaxError()
+        self.service.get_immunization_by_id_all.return_value = {
+            "resource": "new_value",
+            "Version": 1,
+            "DeletedAt": False,
+            "Reinstated": False,
+            "VaccineType": "COVID19",
+        }
+        response = self.controller.update_immunization(aws_event)
+        self.assertEqual(response["statusCode"], 403)
+
+    def test_update_immunization_UnauthorizedVaxError_check_for_non_batch(self):
+        """it should not update the Immunization record"""
+        imms_id = "valid-id"
+        imms = {"id": "valid-id"}
+        aws_event = {
+            "headers": {"E-Tag": 1, "VaccineTypePermissions": "", "SupplierSystem": "Test"},
+            "body": imms,
+            "pathParameters": {"id": imms_id},
+        }
+        response = self.controller.update_immunization(aws_event)
+        self.assertEqual(response["statusCode"], 403)
+
+    def test_update_immunization_Unauthorizedsystem_check_for_non_batch(self):
+        """it should not update the Immunization record"""
+        imms_id = "valid-id"
+        imms = {"id": "valid-id"}
+        aws_event = {
+            "headers": {"E-Tag": 1, "VaccineTypePermissions": "COVID19:UPDATE", "SupplierSystem": ""},
+            "body": imms,
+            "pathParameters": {"id": imms_id},
+        }
+
+        response = self.controller.update_immunization(aws_event)
+        self.assertEqual(response["statusCode"], 403)
+
+    @patch("fhir_controller.sqs_client.send_message")
+    def test_update_immunization_for_batch_existing_record_is_none(self, mock_sqs_message):
+        """it should update Immunization"""
+        imms_id = "valid-id"
+        imms = {"id": "valid-id"}
+        aws_event = {
+            "headers": {
+                "E-Tag": 1,
+                "VaccineTypePermissions": "COVID19:update",
+                "SupplierSystem": "Imms-Batch-App",
+                "BatchSupplierSystem": "Test",
+                "file_key": "test",
+                "row_id": "123",
+                "created_at_formatted_string": "2020-01-01",
+                "local_id": ValidValues.test_local_id,
+            },
+            "body": imms,
+            "pathParameters": {"id": imms_id},
+        }
+        self.service.update_immunization.return_value = UpdateOutcome.UPDATE, "value doesn't matter"
+        self.service.get_immunization_by_id_all.return_value = None
+        response = self.controller.update_immunization(aws_event)
+
+        # self.service.update_immunization.assert_called_once_with(imms_id, json.loads(imms), 1, "COVID19:update", "Test", False)
+        mock_sqs_message.assert_called_once()
+        self.assertEqual(response["statusCode"], 404)
+        self.assertIn(
+            "The requested immunization resource with id:valid-id was not found.",
+            json.loads(response["body"])["issue"][0]["diagnostics"],
+        )
+
+    def test_unauthorised_update_immunization(self):
+        """it should return authorization error"""
+        aws_event = {"body": ()}
+        response = self.controller.update_immunization(aws_event)
+        self.assertEqual(response["statusCode"], 403)
+
+    @patch("fhir_controller.sqs_client.send_message")
+    def test_update_immunization_for_batch(self, mock_send_message):
+        """it should update Immunization"""
+        imms_id = "valid-id"
+        imms = {"id": "valid-id"}
+        aws_event = {
+            "headers": {
+                "E-Tag": 1,
+                "VaccineTypePermissions": "COVID19:update",
+                "SupplierSystem": "Imms-Batch-App",
+                "BatchSupplierSystem": "Test",
+                "file_key": "test",
+                "row_id": "123",
+                "created_at_formatted_string": "2020-01-01",
+                "local_id": ValidValues.test_local_id,
             },
             "body": imms,
             "pathParameters": {"id": imms_id},
@@ -1431,14 +1458,22 @@
         self.assertEqual(400, response["statusCode"])
         body = json.loads(response["body"])
         self.assertEqual(body["resourceType"], "OperationOutcome")
-    
+
     @patch("fhir_controller.sqs_client.send_message")
     def test_validation_error_for_batch(self, mock_send_message):
         """it should return 400 if Immunization is invalid"""
         imms = '{"id": 123}'
         aws_event = {
-            "headers": {"E-Tag": 1, "VaccineTypePermissions": "COVID19:update", "SupplierSystem": "Imms-Batch-App", "BatchSupplierSystem":"Test", 
-                        "file_key": "test", "row_id": "123", "created_at_formatted_string": "2020-01-01"},
+            "headers": {
+                "E-Tag": 1,
+                "VaccineTypePermissions": "COVID19:update",
+                "SupplierSystem": "Imms-Batch-App",
+                "BatchSupplierSystem": "Test",
+                "file_key": "test",
+                "row_id": "123",
+                "created_at_formatted_string": "2020-01-01",
+                "local_id": ValidValues.test_local_id,
+            },
             "body": imms,
             "pathParameters": {"id": "valid-id"},
         }
@@ -1454,7 +1489,7 @@
         mock_send_message.assert_called_once()
         self.assertEqual(400, response["statusCode"])
         body = json.loads(response["body"])
-        self.assertEqual(body["resourceType"], "OperationOutcome")        
+        self.assertEqual(body["resourceType"], "OperationOutcome")
 
     def test_validation_superseded_number_to_give_bad_request_for_update_immunization(self):
         """it should return 400 if Immunization has superseded nhs number."""
@@ -1548,8 +1583,16 @@
         """Immunization[id] should be the same as request"""
         bad_json = {"id": "a-diff-id"}
         aws_event = {
-            "headers": {"E-Tag": 1, "VaccineTypePermissions": "COVID19:update", "SupplierSystem": "Imms-Batch-App", "BatchSupplierSystem":"Test", 
-                        "file_key": "test", "row_id": "123", "created_at_formatted_string": "2020-01-01"},
+            "headers": {
+                "E-Tag": 1,
+                "VaccineTypePermissions": "COVID19:update",
+                "SupplierSystem": "Imms-Batch-App",
+                "BatchSupplierSystem": "Test",
+                "file_key": "test",
+                "row_id": "123",
+                "created_at_formatted_string": "2020-01-01",
+                "local_id": ValidValues.test_local_id,
+            },
             "body": bad_json,
             "pathParameters": {"id": "an-id"},
         }
@@ -1559,7 +1602,7 @@
         self.assertIn(
             "The provided immunization id:an-id doesn't match with the content of the request body",
             json.loads(response["body"])["issue"][0]["diagnostics"],
-        )    
+        )
 
     def test_missing_imms_id(self):
         """Immunization[id] should exist and be the same as request"""
@@ -1605,14 +1648,22 @@
         self.assertEqual(response["statusCode"], 400)
         outcome = json.loads(response["body"])
         self.assertEqual(outcome["resourceType"], "OperationOutcome")
-    
+
     @patch("fhir_controller.sqs_client.send_message")
     def test_validate_imms_id_for_batch(self, mock_sqs_message):
         """it should validate lambda's Immunization id"""
         valid_json = '{"foo": "bar"}'
         aws_event = {
-            "headers": {"E-Tag": 1, "VaccineTypePermissions": "COVID19:update", "SupplierSystem": "Imms-Batch-App", "BatchSupplierSystem":"Test", 
-                        "file_key": "test", "row_id": "123", "created_at_formatted_string": "2020-01-01"},
+            "headers": {
+                "E-Tag": 1,
+                "VaccineTypePermissions": "COVID19:update",
+                "SupplierSystem": "Imms-Batch-App",
+                "BatchSupplierSystem": "Test",
+                "file_key": "test",
+                "row_id": "123",
+                "created_at_formatted_string": "2020-01-01",
+                "local_id": ValidValues.test_local_id,
+            },
             "pathParameters": {"id": "invalid %$ id"},
             "body": valid_json,
         }
@@ -1622,7 +1673,7 @@
         self.assertEqual(self.service.update_immunization.call_count, 0)
         self.assertEqual(response["statusCode"], 400)
         outcome = json.loads(response["body"])
-        self.assertEqual(outcome["resourceType"], "OperationOutcome")    
+        self.assertEqual(outcome["resourceType"], "OperationOutcome")
 
 
 class TestDeleteImmunization(unittest.TestCase):
@@ -1641,84 +1692,12 @@
         self.assertEqual(response["statusCode"], 400)
         outcome = json.loads(response["body"])
         self.assertEqual(outcome["resourceType"], "OperationOutcome")
-<<<<<<< HEAD
-
-=======
-    
+
     @patch("fhir_controller.sqs_client.send_message")
     def test_validate_imms_id_for_batch(self, mock_sqs_message):
         """it should validate lambda's Immunization id"""
-        invalid_id = {"pathParameters": {"id": "invalid %$ id"},
-                    "headers": {"VaccineTypePermissions": "COVID19:delete", "SupplierSystem": "Imms-Batch-App", "BatchSupplierSystem":"Test"
-                        ,"file_key": "test","row_id": "123","created_at_formatted_string": "2020-01-01"}}
-        
-        response = self.controller.delete_immunization(invalid_id)
-
-        self.assertEqual(self.service.get_immunization_by_id.call_count, 0)
-        mock_sqs_message.assert_called_once()
-        self.assertEqual(response["statusCode"], 400)
-        outcome = json.loads(response["body"])
-        self.assertEqual(outcome["resourceType"], "OperationOutcome")  
-
-    def test_delete_immunization_UnauthorizedVaxError_check_for_non_batch(self):
-        """it should not delete the Immunization record """
-        imms_id = "an-id"
-        aws_event = {
-            "headers": {"E-Tag": 1, "VaccineTypePermissions": "", "SupplierSystem": "Test"},
-            "pathParameters": {"id": imms_id},
-        }
-        response = self.controller.delete_immunization(aws_event)
-        self.assertEqual(response["statusCode"], 403)      
-        
->>>>>>> 6eaab848
-    def test_unauthorised_delete_immunization(self):
-        """it should return authorization error"""
-        aws_event = {"body": ()}
-        response = self.controller.delete_immunization(aws_event)
-        self.assertEqual(response["statusCode"], 403)
-
-    def test_delete_immunization(self):
-        # Given
-        imms_id = "an-id"
-        self.service.delete_immunization.return_value = Immunization.construct()
-        lambda_event = {
-            "headers": {"E-Tag": 1, "VaccineTypePermissions": "COVID19:delete", "SupplierSystem": "Test"},
-            "pathParameters": {"id": imms_id},
-        }
-
-        # When
-        response = self.controller.delete_immunization(lambda_event)
-
-        # Then
-        self.service.delete_immunization.assert_called_once_with(imms_id, "COVID19:delete", "Test", False)
-
-        self.assertEqual(response["statusCode"], 204)
-        self.assertTrue("body" not in response)
-
-    @patch("fhir_controller.sqs_client.send_message")
-    def test_delete_immunization_unauthorised_vax(self, mock_sqs_message):
-        # Given
-        imms_id = "an-id"
-        self.service.delete_immunization.side_effect = UnauthorizedVaxError()
-        lambda_event = {
-             "headers": {"VaccineTypePermissions": "COVID19:delete", "SupplierSystem": "Imms-Batch-App", "BatchSupplierSystem":"Test"
-                        ,"file_key": "test","row_id": "123","created_at_formatted_string": "2020-01-01"},
-            "pathParameters": {"id": imms_id},
-        }
-
-        # When
-        response = self.controller.delete_immunization(lambda_event)
-
-        # Then
-        mock_sqs_message.assert_called_once()
-        self.assertEqual(response["statusCode"], 403)    
-    
-    @patch("fhir_controller.sqs_client.send_message")
-    def test_delete_immunization_for_batch(self, mock_send_message):
-        # Given
-        imms_id = "an-id"
-        self.service.delete_immunization.return_value = Immunization.construct()
-        lambda_event = {
+        invalid_id = {
+            "pathParameters": {"id": "invalid %$ id"},
             "headers": {
                 "VaccineTypePermissions": "COVID19:delete",
                 "SupplierSystem": "Imms-Batch-App",
@@ -1726,7 +1705,91 @@
                 "file_key": "test",
                 "row_id": "123",
                 "created_at_formatted_string": "2020-01-01",
-                "local_id": "111^222",
+                "local_id": ValidValues.test_local_id,
+            },
+        }
+
+        response = self.controller.delete_immunization(invalid_id)
+
+        self.assertEqual(self.service.get_immunization_by_id.call_count, 0)
+        mock_sqs_message.assert_called_once()
+        self.assertEqual(response["statusCode"], 400)
+        outcome = json.loads(response["body"])
+        self.assertEqual(outcome["resourceType"], "OperationOutcome")
+
+    def test_delete_immunization_UnauthorizedVaxError_check_for_non_batch(self):
+        """it should not delete the Immunization record"""
+        imms_id = "an-id"
+        aws_event = {
+            "headers": {"E-Tag": 1, "VaccineTypePermissions": "", "SupplierSystem": "Test"},
+            "pathParameters": {"id": imms_id},
+        }
+        response = self.controller.delete_immunization(aws_event)
+        self.assertEqual(response["statusCode"], 403)
+
+    def test_unauthorised_delete_immunization(self):
+        """it should return authorization error"""
+        aws_event = {"body": ()}
+        response = self.controller.delete_immunization(aws_event)
+        self.assertEqual(response["statusCode"], 403)
+
+    def test_delete_immunization(self):
+        # Given
+        imms_id = "an-id"
+        self.service.delete_immunization.return_value = Immunization.construct()
+        lambda_event = {
+            "headers": {"E-Tag": 1, "VaccineTypePermissions": "COVID19:delete", "SupplierSystem": "Test"},
+            "pathParameters": {"id": imms_id},
+        }
+
+        # When
+        response = self.controller.delete_immunization(lambda_event)
+
+        # Then
+        self.service.delete_immunization.assert_called_once_with(imms_id, "COVID19:delete", "Test", False)
+
+        self.assertEqual(response["statusCode"], 204)
+        self.assertTrue("body" not in response)
+
+    @patch("fhir_controller.sqs_client.send_message")
+    def test_delete_immunization_unauthorised_vax(self, mock_sqs_message):
+        # Given
+        imms_id = "an-id"
+        self.service.delete_immunization.side_effect = UnauthorizedVaxError()
+        lambda_event = {
+            "headers": {
+                "VaccineTypePermissions": "COVID19:delete",
+                "SupplierSystem": "Imms-Batch-App",
+                "BatchSupplierSystem": "Test",
+                "file_key": "test",
+                "row_id": "123",
+                "created_at_formatted_string": "2020-01-01",
+                "local_id": ValidValues.test_local_id,
+            },
+            "pathParameters": {"id": imms_id},
+        }
+
+        # When
+        response = self.controller.delete_immunization(lambda_event)
+
+        # Then
+        mock_sqs_message.assert_called_once()
+        self.assertEqual(response["statusCode"], 403)
+
+    @patch("fhir_controller.sqs_client.send_message")
+    def test_delete_immunization_for_batch(self, mock_send_message):
+        # Given
+        imms_id = "an-id"
+        self.service.delete_immunization.return_value = Immunization.construct()
+        lambda_event = {
+            "headers": {
+                "VaccineTypePermissions": "COVID19:delete",
+                "SupplierSystem": "Imms-Batch-App",
+                "BatchSupplierSystem": "Test",
+                "file_key": "test",
+                "row_id": "123",
+                "created_at_formatted_string": "2020-01-01",
+                "local_id": ValidValues.test_local_id,
             },
             "pathParameters": {"id": imms_id},
         }
@@ -1771,7 +1834,7 @@
         body = json.loads(response["body"])
         self.assertEqual(body["resourceType"], "OperationOutcome")
         self.assertEqual(body["issue"][0]["code"], "not-found")
-    
+
     @patch("fhir_controller.sqs_client.send_message")
     def test_immunization_exception_not_found_for_batch(self, mock_send_message):
         """it should return not-found OperationOutcome if service throws ResourceNotFoundError"""
@@ -1779,8 +1842,15 @@
         error = ResourceNotFoundError(resource_type="Immunization", resource_id="an-error-id")
         self.service.delete_immunization.side_effect = error
         lambda_event = {
-              "headers": {"VaccineTypePermissions": "COVID19:delete", "SupplierSystem": "Imms-Batch-App", "BatchSupplierSystem":"Test"
-                        ,"file_key": "test","row_id": "123","created_at_formatted_string": "2020-01-01"},
+            "headers": {
+                "VaccineTypePermissions": "COVID19:delete",
+                "SupplierSystem": "Imms-Batch-App",
+                "BatchSupplierSystem": "Test",
+                "file_key": "test",
+                "row_id": "123",
+                "created_at_formatted_string": "2020-01-01",
+                "local_id": ValidValues.test_local_id,
+            },
             "pathParameters": {"id": "a-non-existing-id"},
         }
 
@@ -1791,7 +1861,7 @@
         self.assertEqual(response["statusCode"], 404)
         body = json.loads(response["body"])
         self.assertEqual(body["resourceType"], "OperationOutcome")
-        self.assertEqual(body["issue"][0]["code"], "not-found")    
+        self.assertEqual(body["issue"][0]["code"], "not-found")
 
     def test_immunization_unhandled_error(self):
         """it should return server-error OperationOutcome if service throws UnhandledResponseError"""
@@ -1811,7 +1881,7 @@
         body = json.loads(response["body"])
         self.assertEqual(body["resourceType"], "OperationOutcome")
         self.assertEqual(body["issue"][0]["code"], "exception")
-    
+
     @patch("fhir_controller.sqs_client.send_message")
     def test_immunization_unhandled_error_for_batch(self, mock_send_message):
         """it should return server-error OperationOutcome if service throws UnhandledResponseError"""
@@ -1819,8 +1889,15 @@
         error = UnhandledResponseError(message="a message", response={})
         self.service.delete_immunization.side_effect = error
         lambda_event = {
-            "headers": {"VaccineTypePermissions": "COVID19:delete", "SupplierSystem": "Imms-Batch-App", "BatchSupplierSystem":"Test"
-                        ,"file_key": "test","row_id": "123","created_at_formatted_string": "2020-01-01"},
+            "headers": {
+                "VaccineTypePermissions": "COVID19:delete",
+                "SupplierSystem": "Imms-Batch-App",
+                "BatchSupplierSystem": "Test",
+                "file_key": "test",
+                "row_id": "123",
+                "created_at_formatted_string": "2020-01-01",
+                "local_id": ValidValues.test_local_id,
+            },
             "pathParameters": {"id": "a-non-existing-id"},
         }
 
@@ -1832,7 +1909,7 @@
         self.assertEqual(response["statusCode"], 500)
         body = json.loads(response["body"])
         self.assertEqual(body["resourceType"], "OperationOutcome")
-        self.assertEqual(body["issue"][0]["code"], "exception")    
+        self.assertEqual(body["issue"][0]["code"], "exception")
 
 
 class TestSearchImmunizations(unittest.TestCase):
@@ -1895,7 +1972,7 @@
         response = self.controller.search_immunizations(lambda_event)
 
         # Then
-        self.assertEqual(response["statusCode"], 403) 
+        self.assertEqual(response["statusCode"], 403)
 
     def test_get_search_immunizations_for_unauthorized_vaccine_type_search(self):
         """it should return 200 and contains warning operation outcome as the user is not having authorization for one of the vaccine type"""
