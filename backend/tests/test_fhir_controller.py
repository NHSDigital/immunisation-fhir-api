--- conflicted
+++ resolved
@@ -32,34 +32,16 @@
 from parameter_parser import patient_identifier_system, process_search_params
 from tests.utils.generic_utils import load_json_data
 from tests.utils.values_for_tests import ValidValues
-from utils.mock_redis import MOCK_REDIS_V2D_RESPONSE
-
-class TestFhirControllerBase(unittest.TestCase):
-    """Base class for all tests to set up common fixtures"""
-
+
+"test"
+
+
+class TestFhirController(unittest.TestCase):
     def setUp(self):
-        super().setUp()
-        self.redis_patcher = patch("parameter_parser.redis_client")
-        self.mock_redis_client = self.redis_patcher.start()
-        self.logger_info_patcher = patch("logging.Logger.info")
-        self.mock_logger_info = self.logger_info_patcher.start()
-
-    def tearDown(self):
-        self.redis_patcher.stop()
-        self.logger_info_patcher.stop()
-        super().tearDown()
-
-class TestFhirController(TestFhirControllerBase):
-    def setUp(self):
-        super().setUp()
         self.service = create_autospec(FhirService)
         self.repository = create_autospec(ImmunizationRepository)
         self.authorizer = create_autospec(Authorization)
         self.controller = FhirController(self.authorizer, self.service)
-
-    def tearDown(self):
-        self.redis_patcher.stop()
-        super().tearDown()
 
     def test_create_response(self):
         """it should return application/fhir+json with correct status code"""
@@ -151,11 +133,7 @@
         response = self.controller.get_immunization_by_identifier(lambda_event)
 
         self.assertEqual(response["statusCode"], 403)
-<<<<<<< HEAD
-
-=======
     
->>>>>>> aa9e0c9c
     @patch("fhir_controller.get_supplier_permissions")
     def test_not_found_for_identifier(self, mock_get_permissions):
         """it should return not-found OperationOutcome if it doesn't exist"""
@@ -187,11 +165,7 @@
 
         imms = identifier.replace("|", "#")
         # When
-<<<<<<< HEAD
-
-=======
         
->>>>>>> aa9e0c9c
         response = self.controller.get_immunization_by_identifier(lambda_event)
 
         # Then
@@ -226,11 +200,7 @@
         self.assertEqual(response["statusCode"], 400)
         body = json.loads(response["body"])
         self.assertEqual(body["resourceType"], "OperationOutcome")
-<<<<<<< HEAD
-
-=======
     
->>>>>>> aa9e0c9c
     @patch("fhir_controller.get_supplier_permissions")
     def test_get_imms_by_identifer_both_body_and_query_params_present(self, mock_get_supplier_permissions):
         """it should return Immunization Id if it exists"""
@@ -452,11 +422,7 @@
         self.assertEqual(response["statusCode"], 400)
         outcome = json.loads(response["body"])
         self.assertEqual(outcome["resourceType"], "OperationOutcome")
-<<<<<<< HEAD
-
-=======
     
->>>>>>> aa9e0c9c
     @patch("fhir_controller.get_supplier_permissions")
     def test_validate_imms_id_invalid_vaccinetype(self, mock_get_permissions):
         """it should validate lambda's Immunization id"""
@@ -772,11 +738,7 @@
         self.assertEqual(response["statusCode"], 400)
         outcome = json.loads(response["body"])
         self.assertEqual(outcome["resourceType"], "OperationOutcome")
-<<<<<<< HEAD
-
-=======
    
->>>>>>> aa9e0c9c
     @patch("fhir_controller.get_supplier_permissions")
     def test_validate_imms_id_invalid_vaccinetype(self, mock_get_permissions):
         """it should validate lambda's Immunization id"""
@@ -858,11 +820,7 @@
         # Then
         mock_permissions.assert_called_once_with("test")
         self.assertEqual(response["statusCode"], 403)
-<<<<<<< HEAD
-
-=======
     
->>>>>>> aa9e0c9c
     @patch("fhir_controller.get_supplier_permissions")
     def test_get_imms_by_id_no_vax_permission(self, mock_permissions):
         """it should return Immunization Id if it exists"""
@@ -1184,11 +1142,7 @@
         response = self.controller.update_immunization(aws_event)
         mock_get_supplier_permissions.assert_called_once_with("Test")
         self.assertEqual(response["statusCode"], 403)
-<<<<<<< HEAD
-
-=======
     
->>>>>>> aa9e0c9c
     @patch("fhir_controller.get_supplier_permissions")
     def test_update_immunization_UnauthorizedVaxError_check_for_non_batch(self, mock_get_supplier_permissions):
         """it should not update the Immunization record"""
@@ -1619,11 +1573,7 @@
         body = json.loads(response["body"])
         self.assertEqual(body["resourceType"], "OperationOutcome")
         self.assertEqual(body["issue"][0]["code"], "not-found")
-<<<<<<< HEAD
-
-=======
     
->>>>>>> aa9e0c9c
     @patch("fhir_controller.get_supplier_permissions")
     def test_immunization_unhandled_error(self, mock_get_supplier_permissions):
         """it should return server-error OperationOutcome if service throws UnhandledResponseError"""
@@ -1646,13 +1596,8 @@
         self.assertEqual(body["resourceType"], "OperationOutcome")
         self.assertEqual(body["issue"][0]["code"], "exception")
 
-<<<<<<< HEAD
-class TestSearchImmunizations(TestFhirControllerBase):
-=======
 class TestSearchImmunizations(unittest.TestCase):
->>>>>>> aa9e0c9c
     def setUp(self):
-        super().setUp()
         self.service = create_autospec(FhirService)
         self.authorizer = create_autospec(Authorization)
         self.controller = FhirController(self.authorizer, self.service)
@@ -1662,19 +1607,11 @@
         self.date_to_key = "-date.to"
         self.nhs_number_valid_value = "9000000009"
         self.patient_identifier_valid_value = f"{patient_identifier_system}|{self.nhs_number_valid_value}"
-        self.mock_redis_client.hkeys.return_value = MOCK_REDIS_V2D_RESPONSE
-
-    def tearDown(self):
-        return super().tearDown()
 
     @patch("fhir_controller.get_supplier_permissions")
     def test_get_search_immunizations(self, mock_get_supplier_permissions):
         """it should search based on patient_identifier and immunization_target"""
-<<<<<<< HEAD
-
-=======
         
->>>>>>> aa9e0c9c
         mock_get_supplier_permissions.return_value = ["COVID19.S"]
         search_result = Bundle.construct()
         self.service.search_immunizations.return_value = search_result
@@ -1858,11 +1795,7 @@
             "headers": {"Content-Type": "application/x-www-form-urlencoded", "SupplierSystem": "Test"},
             "body": base64_encoded_body,
         }
-<<<<<<< HEAD
-
-=======
         
->>>>>>> aa9e0c9c
         # When
         response = self.controller.search_immunizations(lambda_event)
         # Then
@@ -1973,7 +1906,6 @@
 
     @patch("fhir_controller.process_search_params", wraps=process_search_params)
     def test_uses_parameter_parser(self, process_search_params: Mock):
-        self.mock_redis_client.hkeys.return_value = MOCK_REDIS_V2D_RESPONSE
         lambda_event = {
             "multiValueQueryStringParameters": {
                 self.patient_identifier_key: ["https://fhir.nhs.uk/Id/nhs-number|9000000009"],
