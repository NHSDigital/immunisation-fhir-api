--- conflicted
+++ resolved
@@ -21,16 +21,9 @@
 from pydantic import ValidationError
 from pydantic.error_wrappers import ErrorWrapper
 from tests.immunization_utils import (
-<<<<<<< HEAD
-    create_an_immunization,
-    create_an_immunization_for_test,
-    create_an_immunization_dict,
-    valid_nhs_number,
-=======
     create_covid_19_immunization,
     create_covid_19_immunization_dict,
     VALID_NHS_NUMBER,
->>>>>>> b0f1c846
 )
 from src.mappings import DiseaseCodes
 
@@ -71,11 +64,7 @@
     def test_get_immunization_by_id(self):
         """it should find an Immunization by id"""
         imms_id = "an-id"
-<<<<<<< HEAD
-        self.imms_repo.get_immunization_by_id.return_value = {'Resource':create_an_immunization_for_test(imms_id)}
-=======
         self.imms_repo.get_immunization_by_id.return_value = create_covid_19_immunization(imms_id).dict()
->>>>>>> b0f1c846
         self.pds_service.get_patient_details.return_value = {}
 
         # When
