import simplejson as json
import time
import unittest
import uuid
from unittest.mock import MagicMock, patch, ANY

import botocore.exceptions
from boto3.dynamodb.conditions import Attr, Key
from src.mappings import DiseaseCodes, VaccineTypes
from src.fhir_repository import ImmunizationRepository
from src.models.utils.validation_utils import get_vaccine_type
from models.errors import (
    ResourceNotFoundError,
    UnhandledResponseError,
    IdentifierDuplicationError,
    UnauthorizedVaxError,
)
from tests.utils.generic_utils import update_target_disease_code
from tests.immunization_utils import create_covid_19_immunization_dict


def _make_immunization_pk(_id):
    return f"Immunization#{_id}"


def _make_patient_pk(_id):
    return f"Patient#{_id}"


class TestGetImmunizationByIdentifier(unittest.TestCase):
    def setUp(self):
        self.table = MagicMock()
        self.repository = ImmunizationRepository(table=self.table)

    def test_get_immunization_by_identifier(self):
        """it should find an Immunization by id"""
        imms_id = "a-id#an-id"
        resource = dict()
        resource["Resource"] = {"id": "test", "version": 1}
        self.table.query = MagicMock(
            return_value={
                "Items": [
                    {
                        "Resource": json.dumps({"foo": "bar", "id": "test"}),
                        "Version": 1,
                        "PatientSK": "COVID19#2516525251",
                    }
                ]
            }
        )

        imms = self.repository.get_immunization_by_identifier(imms_id, "COVID19:search")

        # Validate the results
        self.assertDictEqual(resource["Resource"], imms)
        # self.table.get_item.assert_called_once_with(Key={"PK": (imms_id)})
        self.table.query.assert_called_once_with(
            IndexName="IdentifierGSI",
            KeyConditionExpression=Key("IdentifierPK").eq(imms_id),
        )

    def test_unauthorized_get_immunization_by_identifier(self):
        """it should not get an Immunization by id if vax perms do not exist"""
        imms_id = "a-id#an-id"
        resource = dict()
        resource["Resource"] = {"foo": "bar"}
        resource["Version"] = 1
        self.table.query = MagicMock(
            return_value={
                "Items": [
                    {
                        "Resource": json.dumps({"foo": "bar", "id": "test"}),
                        "Version": 1,
                        "PatientSK": "COVID19#2516525251",
                    }
                ]
            }
        )
        with self.assertRaises(UnauthorizedVaxError) as e:
            # When
            self.repository.get_immunization_by_identifier(imms_id, "FLU:read")

    def test_immunization_not_found(self):
        """it should return None if Immunization doesn't exist"""
        imms_id = "non-existent-id"
        self.table.query = MagicMock(return_value={})

        imms = self.repository.get_immunization_by_identifier(imms_id, "COVID19:read")
        self.assertIsNone(imms)


class TestGetImmunization(unittest.TestCase):
    def setUp(self):
        self.table = MagicMock()
        self.repository = ImmunizationRepository(table=self.table)

    def test_get_immunization_by_id(self):
        """it should find an Immunization by id"""
        imms_id = "an-id"
        resource = dict()
        resource["Resource"] = {"foo": "bar"}
        resource["Version"] = 1
        self.table.get_item = MagicMock(
            return_value={
                "Item": {
                    "Resource": json.dumps({"foo": "bar"}),
                    "Version": 1,
                    "PatientSK": "COVID19#2516525251",
                }
            }
        )
        imms = self.repository.get_immunization_by_id(imms_id, "COVID19:read")

        # Validate the results
        self.assertDictEqual(resource, imms)
        self.table.get_item.assert_called_once_with(
            Key={"PK": _make_immunization_pk(imms_id)}
        )

    def test_unauthorized_get_immunization_by_id(self):
        """it should not get an Immunization by id if vax perms do not exist"""
        imms_id = "an-id"
        resource = dict()
        resource["Resource"] = {"foo": "bar"}
        resource["Version"] = 1
        self.table.get_item = MagicMock(
            return_value={
                "Item": {
                    "Resource": json.dumps({"foo": "bar"}),
                    "Version": 1,
                    "PatientSK": "COVID19#2516525251",
                }
            }
        )
        with self.assertRaises(UnauthorizedVaxError) as e:
            # When
            self.repository.get_immunization_by_id(imms_id, "FLU:read")

    def test_immunization_not_found(self):
        """it should return None if Immunization doesn't exist"""
        imms_id = "non-existent-id"
        self.table.get_item = MagicMock(return_value={})

        imms = self.repository.get_immunization_by_id(imms_id, "COVID19:read")
        self.assertIsNone(imms)


def _make_a_patient(nhs_number="1234567890") -> dict:
    return {
        "id": str(uuid.uuid4()),
        "identifier": {"system": "a-system", "value": nhs_number},
    }


class TestCreateImmunizationMainIndex(unittest.TestCase):
    def setUp(self):
        self.table = MagicMock()
        self.repository = ImmunizationRepository(table=self.table)
        self.patient = {"id": "a-patient-id", "identifier": {"value": "an-identifier"}}

    def test_create_immunization(self):
        """it should create Immunization, and return created object"""
        imms = create_covid_19_immunization_dict(imms_id="an-id")

        self.table.put_item = MagicMock(
            return_value={"ResponseMetadata": {"HTTPStatusCode": 200}}
        )
        self.table.query = MagicMock(return_value={})

<<<<<<< HEAD
        res_imms = self.repository.create_immunization(imms, self.patient, "COVID19:create", "Test")
=======
        res_imms = self.repository.create_immunization(
            imms, self.patient, "COVID19:create"
        )
>>>>>>> 53b51152

        self.assertDictEqual(res_imms, imms)
        self.table.put_item.assert_called_once_with(
            Item={
                "PK": ANY,
                "PatientPK": ANY,
                "PatientSK": ANY,
                "Resource": json.dumps(imms),
                "IdentifierPK": ANY,
                "Operation": "CREATE",
                "Version": 1,
                "SupplierSystem" : "Test"
            }
        )

    def test_add_patient(self):
        """it should store patient along the Immunization resource"""
        imms = create_covid_19_immunization_dict("an-id")
        self.table.put_item = MagicMock(
            return_value={"ResponseMetadata": {"HTTPStatusCode": 200}}
        )
        self.table.query = MagicMock(return_value={})

<<<<<<< HEAD
        res_imms = self.repository.create_immunization(imms, self.patient, "COVID19:create", "Test")
=======
        res_imms = self.repository.create_immunization(
            imms, self.patient, "COVID19:create"
        )
>>>>>>> 53b51152

        self.assertDictEqual(res_imms, imms)
        self.table.put_item.assert_called_once_with(
            Item={
                "PK": ANY,
                "PatientPK": ANY,
                "PatientSK": ANY,
                "Resource": ANY,
                "IdentifierPK": ANY,
                "Operation": "CREATE",
                "Version": 1,
                "SupplierSystem" : "Test"
                
            }
        )

    def test_create_immunization_makes_new_id(self):
        """create should create new Logical ID even if one is already provided"""
        imms_id = "original-id-from-request"
        imms = create_covid_19_immunization_dict(imms_id)
        self.table.put_item = MagicMock(
            return_value={"ResponseMetadata": {"HTTPStatusCode": 200}}
        )
        self.table.query = MagicMock(return_value={})

        _ = self.repository.create_immunization(imms, self.patient, "COVID19:create", "Test")

        item = self.table.put_item.call_args.kwargs["Item"]
        self.assertTrue(item["PK"].startswith("Immunization#"))
        self.assertNotEqual(item["PK"], "Immunization#original-id-from-request")

    def test_create_immunization_returns_new_id(self):
        """create should return the persisted object i.e. with new id"""
        imms_id = "original-id-from-request"
        imms = create_covid_19_immunization_dict(imms_id)
        self.table.put_item = MagicMock(
            return_value={"ResponseMetadata": {"HTTPStatusCode": 200}}
        )
        self.table.query = MagicMock(return_value={})

<<<<<<< HEAD
        response = self.repository.create_immunization(imms, self.patient, "COVID19:create", "Test")
=======
        response = self.repository.create_immunization(
            imms, self.patient, "COVID19:create"
        )
>>>>>>> 53b51152

        self.assertNotEqual(response["id"], imms_id)

    def test_create_should_catch_dynamo_error(self):
        """it should throw UnhandledResponse when the response from dynamodb can't be handled"""
        bad_request = 400
        response = {"ResponseMetadata": {"HTTPStatusCode": bad_request}}
        self.table.put_item = MagicMock(return_value=response)
        self.table.query = MagicMock(return_value={})

        with self.assertRaises(UnhandledResponseError) as e:
            # When
            self.repository.create_immunization(
<<<<<<< HEAD
                create_covid_19_immunization_dict("an-id"), self.patient, "COVID19:create", "Test"
=======
                create_covid_19_immunization_dict("an-id"),
                self.patient,
                "COVID19:create",
>>>>>>> 53b51152
            )

        # Then
        self.assertDictEqual(e.exception.response, response)

    def test_create_throws_error_when_identifier_already_in_dynamodb(self):
        """it should throw UnhandledResponse when trying to update an immunization with an identfier that is already stored"""
        imms_id = "an-id"
        imms = create_covid_19_immunization_dict(imms_id)
        imms["patient"] = self.patient

        self.table.query = MagicMock(
            return_value={"Items": [{"Resource": '{"id": "different-id"}'}], "Count": 1}
        )
        identifier = (
            f"{imms['identifier'][0]['system']}#{imms['identifier'][0]['value']}"
        )
        with self.assertRaises(IdentifierDuplicationError) as e:
            # When
            self.repository.create_immunization(imms, self.patient, "COVID19:create", "Test")

        self.assertEqual(
            str(e.exception), f"The provided identifier: {identifier} is duplicated"
        )


class TestCreateImmunizationPatientIndex(unittest.TestCase):
    """create_immunization should create a patient record with vaccine type"""

    def setUp(self):
        self.table = MagicMock()
        self.repository = ImmunizationRepository(table=self.table)
        self.patient = {"id": "a-patient-id"}

    def test_create_patient_gsi(self):
        """create Immunization method should create Patient index with nhs-number as ID and no system"""
        imms = create_covid_19_immunization_dict("an-id")

        nhs_number = "1234567890"
        imms["contained"][1]["identifier"][0]["value"] = nhs_number

        self.table.put_item = MagicMock(
            return_value={"ResponseMetadata": {"HTTPStatusCode": 200}}
        )
        self.table.query = MagicMock(return_value={})

        # When
        _ = self.repository.create_immunization(imms, self.patient, "COVID19:create", "Test")

        # Then
        item = self.table.put_item.call_args.kwargs["Item"]
        self.assertEqual(item["PatientPK"], f"Patient#{nhs_number}")

    def test_create_patient_with_vaccine_type(self):
        """Patient record should have a sort-key based on vaccine-type"""
        imms = create_covid_19_immunization_dict("an-id")

        update_target_disease_code(imms, DiseaseCodes.flu)
        vaccine_type = get_vaccine_type(imms)

        self.table.query = MagicMock(return_value={"Count": 0})
        self.table.put_item = MagicMock(
            return_value={"ResponseMetadata": {"HTTPStatusCode": 200}}
        )

        # When
        _ = self.repository.create_immunization(imms, self.patient, "FLU:create", "Test")

        # Then
        item = self.table.put_item.call_args.kwargs["Item"]
        self.assertTrue(item["PatientSK"].startswith(f"{vaccine_type}#"))

    def test_create_patient_with_unauthorised_vaccine_type_permissions(self):
        """Patient record should not be created"""
        imms = create_covid_19_immunization_dict("an-id")

        update_target_disease_code(imms, DiseaseCodes.flu)
        with self.assertRaises(UnauthorizedVaxError) as e:
            # When
            self.repository.create_immunization(imms, self.patient, "COVID:create", "Test")


class TestUpdateImmunization(unittest.TestCase):
    def setUp(self):
        self.table = MagicMock()
        self.repository = ImmunizationRepository(table=self.table)
        self.patient = _make_a_patient("update-patient-id")

    def test_update(self):
        """it should update record by replacing both Immunization and Patient"""
        imms_id = "an-imms-id"
        imms = create_covid_19_immunization_dict(imms_id)
        imms["patient"] = self.patient

        resource = {"foo": "bar"}  # making sure we return updated imms from dynamodb
        dynamo_response = {
            "ResponseMetadata": {"HTTPStatusCode": 200},
            "Attributes": {"Resource": json.dumps(resource)},
        }
        self.table.update_item = MagicMock(return_value=dynamo_response)
        self.table.query = MagicMock(return_value={})

        now_epoch = 123456
        with patch("time.time") as mock_time:
            mock_time.return_value = now_epoch
            # When
<<<<<<< HEAD
            act_resource = self.repository.update_immunization(imms_id, imms, self.patient, 1, "COVID19:update", "Test")
=======
            act_resource = self.repository.update_immunization(
                imms_id, imms, self.patient, 1, "COVID19:update"
            )
>>>>>>> 53b51152

        # Then
        self.assertDictEqual(act_resource, resource)

        update_exp = (
            "SET UpdatedAt = :timestamp, PatientPK = :patient_pk, "
            "PatientSK = :patient_sk, #imms_resource = :imms_resource_val, "
            "Operation = :operation, Version = :version, SupplierSystem = :supplier_system "
        )
        patient_id = self.patient["identifier"]["value"]
        patient_id = imms["contained"][1]["identifier"][0]["value"]
        vaccine_type = get_vaccine_type(imms)

        patient_sk = f"{vaccine_type}#{imms_id}"

        self.table.update_item.assert_called_once_with(
            Key={"PK": _make_immunization_pk(imms_id)},
            UpdateExpression=update_exp,
            ExpressionAttributeNames={"#imms_resource": "Resource"},
            ExpressionAttributeValues={
                ":timestamp": now_epoch,
                ":patient_pk": _make_patient_pk(patient_id),
                ":patient_sk": patient_sk,
                ":imms_resource_val": json.dumps(imms),
                ":operation": "UPDATE",
                ":version": 2,
                ":supplier_system" : "Test",
            },
            ReturnValues=ANY,
            ConditionExpression=ANY,
        )

    def test_update_throws_error_when_response_can_not_be_handled(self):
        """it should throw UnhandledResponse when the response from dynamodb can't be handled"""
        imms_id = "an-id"
        imms = create_covid_19_immunization_dict(imms_id)
        imms["patient"] = self.patient

        bad_request = 400
        response = {"ResponseMetadata": {"HTTPStatusCode": bad_request}}
        self.table.update_item = MagicMock(return_value=response)
        self.table.query = MagicMock(return_value={})

        with self.assertRaises(UnhandledResponseError) as e:
            # When
<<<<<<< HEAD
            self.repository.update_immunization(imms_id, imms, self.patient, 1, "COVID19:update", "Test")
=======
            self.repository.update_immunization(
                imms_id, imms, self.patient, 1, "COVID19:update"
            )
>>>>>>> 53b51152

        # Then
        self.assertDictEqual(e.exception.response, response)

    def test_update_throws_error_when_identifier_already_in_dynamodb(self):
        """it should throw IdentifierDuplicationError when trying to update an immunization with an identfier that is already stored"""
        imms_id = "an-id"
        imms = create_covid_19_immunization_dict(imms_id)
        imms["patient"] = self.patient
        identifier = (
            f"{imms['identifier'][0]['system']}#{imms['identifier'][0]['value']}"
        )
        self.table.query = MagicMock(
            return_value={"Items": [{"Resource": '{"id": "different-id"}'}], "Count": 1}
        )

        with self.assertRaises(IdentifierDuplicationError) as e:
            # When
<<<<<<< HEAD
            self.repository.update_immunization(imms_id, imms, self.patient, 1, "COVID19:update", "Test")
=======
            self.repository.update_immunization(
                imms_id, imms, self.patient, 1, "COVID19:update"
            )
>>>>>>> 53b51152

        self.assertEqual(
            str(e.exception), f"The provided identifier: {identifier} is duplicated"
        )


class TestDeleteImmunization(unittest.TestCase):
    def setUp(self):
        self.table = MagicMock()
        self.repository = ImmunizationRepository(table=self.table)

    def test_get_deleted_immunization(self):
        """it should return None if Immunization is logically deleted"""
        imms_id = "a-deleted-id"
        self.table.get_item = MagicMock(
            return_value={"Item": {"Resource": "{}", "DeletedAt": time.time()}}
        )

        imms = self.repository.get_immunization_by_id(imms_id, "COVID19:read")
        self.assertIsNone(imms)

    def test_delete_immunization(self):
        """it should logical delete Immunization by setting DeletedAt attribute"""
        imms_id = "an-id"
        dynamo_response = {
            "ResponseMetadata": {"HTTPStatusCode": 200},
            "Attributes": {"Resource": "{}"},
        }
        self.table.update_item = MagicMock(return_value=dynamo_response)

        now_epoch = 123456
        with patch("time.time") as mock_time:
            mock_time.return_value = now_epoch
            # When
            _id = self.repository.delete_immunization(imms_id, "COVID:delete", "Test")

        # Then
        self.table.update_item.assert_called_once_with(
            Key={"PK": _make_immunization_pk(imms_id)},
            UpdateExpression="SET DeletedAt = :timestamp, Operation = :operation, SupplierSystem = :supplier_system",
            ExpressionAttributeValues={":timestamp": now_epoch, ":operation": "DELETE", ":supplier_system" : "Test"},
            ReturnValues=ANY,
            ConditionExpression=ANY,
        )

    def test_delete_returns_old_resource(self):
        """it should return existing Immunization when delete is successful"""

        imms_id = "an-id"
        resource = {"foo": "bar"}
        dynamo_response = {
            "ResponseMetadata": {"HTTPStatusCode": 200},
            "Attributes": {"Resource": json.dumps(resource)},
        }
        self.table.update_item = MagicMock(return_value=dynamo_response)
        self.table.get_item = MagicMock(
            return_value={
                "Item": {
                    "Resource": json.dumps({"foo": "bar"}),
                    "Version": 1,
                    "PatientSK": "COVID19#2516525251",
                }
            }
        )
        

        now_epoch = 123456
        with patch("time.time") as mock_time:
            mock_time.return_value = now_epoch
            # When
<<<<<<< HEAD
            act_resource = self.repository.delete_immunization(imms_id, "COVID19:delete", "Test")
=======
            act_resource = self.repository.delete_immunization(
                imms_id, "COVID19:delete"
            )
>>>>>>> 53b51152

        # Then
        self.table.update_item.assert_called_once_with(
            Key=ANY,
            UpdateExpression=ANY,
            ExpressionAttributeValues=ANY,
            ConditionExpression=ANY,
            ReturnValues="ALL_NEW",
        )
        self.assertDictEqual(act_resource, resource)

    def test_unauthorised_vax_delete(self):
        """when delete is called for a resource without proper vax permission"""
        imms_id = "an-id"
        self.table.get_item = MagicMock(
            return_value={
                "Item": {
                    "Resource": json.dumps({"foo": "bar"}),
                    "Version": 1,
                    "PatientSK": "FLU#2516525251",
                }
            }
        )

        with self.assertRaises(UnauthorizedVaxError) as e:
            self.repository.delete_immunization(imms_id, "COVID19:delete", "Test")

    def test_multiple_delete_should_not_update_timestamp(self):
        """when delete is called multiple times, or when it doesn't exist, it should not update DeletedAt,
        and it should return Error"""
        imms_id = "an-id"
        error_res = {"Error": {"Code": "ConditionalCheckFailedException"}}
        self.table.get_item = MagicMock(
            return_value={
                "Item": {
                    "Resource": json.dumps({"foo": "bar"}),
                    "Version": 1,
                    "PatientSK": "COVID19#2516525251",
                }
            }
        )
        self.table.update_item.side_effect = botocore.exceptions.ClientError(
            error_response=error_res, operation_name="an-op"
        )

        with self.assertRaises(ResourceNotFoundError) as e:
            self.repository.delete_immunization(imms_id, "COVID19:delete", "Test")

        # Then
        self.table.update_item.assert_called_once_with(
            Key=ANY,
            UpdateExpression=ANY,
            ExpressionAttributeValues=ANY,
            ReturnValues=ANY,
            ConditionExpression=Attr("PK").eq(_make_immunization_pk(imms_id))
            & (Attr("DeletedAt").not_exists() | Attr("DeletedAt").eq("reinstated")),
        )

        self.assertIsInstance(e.exception, ResourceNotFoundError)
        self.assertEqual(e.exception.resource_id, imms_id)
        self.assertEqual(e.exception.resource_type, "Immunization")

    def test_delete_throws_error_when_response_can_not_be_handled(self):
        """it should throw UnhandledResponse when the response from dynamodb can't be handled"""
        imms_id = "an-id"
        bad_request = 400
        response = {"ResponseMetadata": {"HTTPStatusCode": bad_request}}
        self.table.get_item = MagicMock(
            return_value={
                "Item": {
                    "Resource": json.dumps({"foo": "bar"}),
                    "Version": 1,
                    "PatientSK": "COVID19#2516525251",
                }
            }
        )
        self.table.update_item = MagicMock(return_value=response)

        with self.assertRaises(UnhandledResponseError) as e:
            # When
            self.repository.delete_immunization(imms_id, "COVID19:delete", "Test")

        # Then
        self.assertDictEqual(e.exception.response, response)


class TestFindImmunizations(unittest.TestCase):
    def setUp(self):
        self.table = MagicMock()
        self.repository = ImmunizationRepository(table=self.table)

    def test_find_immunizations(self):
        """it should find events with patient_identifier"""
        nhs_number = "a-patient-id"
        dynamo_response = {"ResponseMetadata": {"HTTPStatusCode": 200}, "Items": []}
        self.table.query = MagicMock(return_value=dynamo_response)

        condition = Key("PatientPK").eq(_make_patient_pk(nhs_number))

        # When
        _ = self.repository.find_immunizations(
            nhs_number, vaccine_types=[VaccineTypes.covid_19]
        )

        # Then
        self.table.query.assert_called_once_with(
            IndexName="PatientGSI",
            KeyConditionExpression=condition,
            FilterExpression=ANY,
        )

    def test_exclude_deleted(self):
        """it should exclude records with DeletedAt attribute"""
        dynamo_response = {"ResponseMetadata": {"HTTPStatusCode": 200}, "Items": []}
        self.table.query = MagicMock(return_value=dynamo_response)

        is_ = Attr("DeletedAt").not_exists() | Attr("DeletedAt").eq("reinstated")

        # When
        _ = self.repository.find_immunizations("an-id", [VaccineTypes.covid_19])

        # Then
        self.table.query.assert_called_once_with(
            IndexName="PatientGSI", KeyConditionExpression=ANY, FilterExpression=is_
        )

    def test_map_results_to_immunizations(self):
        """it should map Resource list into a list of Immunizations"""
        imms1 = {"id": 1}
        imms2 = {"id": 2}
        items = [
            {
                "Resource": json.dumps(imms1),
                "PatientSK": f"{VaccineTypes.covid_19}#some_other_text",
            },
            {
                "Resource": json.dumps(imms2),
                "PatientSK": f"{VaccineTypes.covid_19}#some_other_text",
            },
        ]

        dynamo_response = {"ResponseMetadata": {"HTTPStatusCode": 200}, "Items": items}
        self.table.query = MagicMock(return_value=dynamo_response)

        # When
        results = self.repository.find_immunizations("an-id", [VaccineTypes.covid_19])

        # Then
        self.assertListEqual(results, [imms1, imms2])

    def test_bad_response_from_dynamo(self):
        """it should throw UnhandledResponse when the response from dynamodb can't be handled"""
        bad_request = 400
        response = {"ResponseMetadata": {"HTTPStatusCode": bad_request}}
        self.table.query = MagicMock(return_value=response)

        with self.assertRaises(UnhandledResponseError) as e:
            # When
            self.repository.find_immunizations("an-id", [VaccineTypes.covid_19])

        # Then
        self.assertDictEqual(e.exception.response, response)


class TestImmunizationDecimals(unittest.TestCase):
    """It should create a record and keep decimal precision"""

    def setUp(self):
        self.table = MagicMock()
        self.repository = ImmunizationRepository(table=self.table)
        self.patient = {"id": "a-patient-id", "identifier": {"value": "an-identifier"}}

    def test_decimal_on_create(self):
        """it should create Immunization, and preserve decimal value"""
        imms = create_covid_19_immunization_dict(imms_id="an-id")
        imms["doseQuantity"] = 0.7477

        self.table.put_item = MagicMock(
            return_value={"ResponseMetadata": {"HTTPStatusCode": 200}}
        )
        self.table.query = MagicMock(return_value={})

        res_imms = self.repository.create_immunization(
            imms, self.patient, "COVID19:create"
        )

        self.assertEqual(res_imms["doseQuantity"], imms["doseQuantity"])
        self.assertDictEqual(res_imms, imms)

        self.table.put_item.assert_called_once()

        expected_item = {
            "PK": ANY,
            "PatientPK": ANY,
            "PatientSK": ANY,
            "Resource": json.dumps(imms, use_decimal=True),
            "IdentifierPK": ANY,
            "Operation": "CREATE",
            "Version": 1,
        }

        # Assert that put_item was called with the expected data
        item_passed_to_put_item = self.table.put_item.call_args.kwargs["Item"]
        self.assertDictContainsSubset(expected_item, item_passed_to_put_item)

        resource_from_item = json.loads(item_passed_to_put_item["Resource"])
        self.assertEqual(
            resource_from_item["doseQuantity"],
            0.7477,
        )

        self.table.put_item.assert_called_once()

    def test_decimal_on_update(self):
        """it should update record when replacing doseQuantity and keep decimal precision"""

        imms_id = "an-imms-id"
        imms = create_covid_19_immunization_dict(imms_id)
        imms["doseQuantity"] = 1.5556

        updated_dose_quantity = 0.7566
        imms["doseQuantity"] = updated_dose_quantity
        imms["patient"] = self.patient

        resource = imms
        dynamo_response = {
            "ResponseMetadata": {"HTTPStatusCode": 200},
            "Attributes": {"Resource": json.dumps(resource)},
        }

        self.table.update_item = MagicMock(return_value=dynamo_response)
        self.table.query = MagicMock(return_value={})

        now_epoch = 123456

        with patch("time.time") as mock_time:
            mock_time.return_value = now_epoch

            act_resource = self.repository.update_immunization(
                imms_id, imms, self.patient, 1, "COVID19:update"
            )

        self.assertDictEqual(act_resource, resource)

        update_exp = (
            "SET UpdatedAt = :timestamp, PatientPK = :patient_pk, "
            "PatientSK = :patient_sk, #imms_resource = :imms_resource_val, "
            "Operation = :operation, Version = :version "
        )
        patient_id = self.patient["identifier"]["value"]
        patient_id = imms["contained"][1]["identifier"][0]["value"]
        vaccine_type = get_vaccine_type(imms)

        patient_sk = f"{vaccine_type}#{imms_id}"

        self.table.update_item.assert_called_once_with(
            Key={"PK": _make_immunization_pk(imms_id)},
            UpdateExpression=update_exp,
            ExpressionAttributeNames={"#imms_resource": "Resource"},
            ExpressionAttributeValues={
                ":timestamp": now_epoch,
                ":patient_pk": _make_patient_pk(patient_id),
                ":patient_sk": patient_sk,
                ":imms_resource_val": json.dumps(imms, use_decimal=True),
                ":operation": "UPDATE",
                ":version": 2,
            },
            ReturnValues=ANY,
            ConditionExpression=ANY,
        )

        imms_resource_val = json.loads(
            self.table.update_item.call_args.kwargs["ExpressionAttributeValues"][
                ":imms_resource_val"
            ]
        )

        self.assertEqual(imms_resource_val["doseQuantity"], updated_dose_quantity)
        self.table.update_item.assert_called_once()

    def test_decimal_on_update_patient(self):
        """it should update record by replacing both Immunization and Patient and dosequantity"""

        imms_id = "an-imms-id"
        imms = create_covid_19_immunization_dict(imms_id)
        imms["doseQuantity"] = 1.590
        imms["patient"] = self.patient

        resource = {"doseQuantity": 1.590, "foo": "bar"}
        dynamo_response = {
            "ResponseMetadata": {"HTTPStatusCode": 200},
            "Attributes": {"Resource": json.dumps(resource)},
        }

        self.table.update_item = MagicMock(return_value=dynamo_response)
        self.table.query = MagicMock(return_value={})

        now_epoch = 123456

        with patch("time.time") as mock_time:
            mock_time.return_value = now_epoch

            act_resource = self.repository.update_immunization(
                imms_id, imms, self.patient, 1, "COVID19:update"
            )

        self.assertDictEqual(act_resource, resource)

        update_exp = (
            "SET UpdatedAt = :timestamp, PatientPK = :patient_pk, "
            "PatientSK = :patient_sk, #imms_resource = :imms_resource_val, "
            "Operation = :operation, Version = :version "
        )
        patient_id = self.patient["identifier"]["value"]
        patient_id = imms["contained"][1]["identifier"][0]["value"]
        vaccine_type = get_vaccine_type(imms)
        patient_sk = f"{vaccine_type}#{imms_id}"

        self.table.update_item.assert_called_once_with(
            Key={"PK": _make_immunization_pk(imms_id)},
            UpdateExpression=update_exp,
            ExpressionAttributeNames={"#imms_resource": "Resource"},
            ExpressionAttributeValues={
                ":timestamp": now_epoch,
                ":patient_pk": _make_patient_pk(patient_id),
                ":patient_sk": patient_sk,
                ":imms_resource_val": json.dumps(imms, use_decimal=True),
                ":operation": "UPDATE",
                ":version": 2,
            },
            ReturnValues=ANY,
            ConditionExpression=ANY,
        )

        resource_from_item = json.loads(dynamo_response["Attributes"]["Resource"])

        self.assertIn("doseQuantity", resource_from_item)
        self.assertEqual(resource_from_item["doseQuantity"], 1.590)<|MERGE_RESOLUTION|>--- conflicted
+++ resolved
@@ -167,13 +167,7 @@
         )
         self.table.query = MagicMock(return_value={})
 
-<<<<<<< HEAD
         res_imms = self.repository.create_immunization(imms, self.patient, "COVID19:create", "Test")
-=======
-        res_imms = self.repository.create_immunization(
-            imms, self.patient, "COVID19:create"
-        )
->>>>>>> 53b51152
 
         self.assertDictEqual(res_imms, imms)
         self.table.put_item.assert_called_once_with(
@@ -197,13 +191,8 @@
         )
         self.table.query = MagicMock(return_value={})
 
-<<<<<<< HEAD
         res_imms = self.repository.create_immunization(imms, self.patient, "COVID19:create", "Test")
-=======
-        res_imms = self.repository.create_immunization(
-            imms, self.patient, "COVID19:create"
-        )
->>>>>>> 53b51152
+
 
         self.assertDictEqual(res_imms, imms)
         self.table.put_item.assert_called_once_with(
@@ -244,13 +233,8 @@
         )
         self.table.query = MagicMock(return_value={})
 
-<<<<<<< HEAD
         response = self.repository.create_immunization(imms, self.patient, "COVID19:create", "Test")
-=======
-        response = self.repository.create_immunization(
-            imms, self.patient, "COVID19:create"
-        )
->>>>>>> 53b51152
+
 
         self.assertNotEqual(response["id"], imms_id)
 
@@ -264,14 +248,8 @@
         with self.assertRaises(UnhandledResponseError) as e:
             # When
             self.repository.create_immunization(
-<<<<<<< HEAD
-                create_covid_19_immunization_dict("an-id"), self.patient, "COVID19:create", "Test"
-=======
-                create_covid_19_immunization_dict("an-id"),
-                self.patient,
-                "COVID19:create",
->>>>>>> 53b51152
-            )
+
+                create_covid_19_immunization_dict("an-id"), self.patient, "COVID19:create", "Test")
 
         # Then
         self.assertDictEqual(e.exception.response, response)
@@ -377,13 +355,9 @@
         with patch("time.time") as mock_time:
             mock_time.return_value = now_epoch
             # When
-<<<<<<< HEAD
+
             act_resource = self.repository.update_immunization(imms_id, imms, self.patient, 1, "COVID19:update", "Test")
-=======
-            act_resource = self.repository.update_immunization(
-                imms_id, imms, self.patient, 1, "COVID19:update"
-            )
->>>>>>> 53b51152
+
 
         # Then
         self.assertDictEqual(act_resource, resource)
@@ -429,13 +403,9 @@
 
         with self.assertRaises(UnhandledResponseError) as e:
             # When
-<<<<<<< HEAD
+
             self.repository.update_immunization(imms_id, imms, self.patient, 1, "COVID19:update", "Test")
-=======
-            self.repository.update_immunization(
-                imms_id, imms, self.patient, 1, "COVID19:update"
-            )
->>>>>>> 53b51152
+
 
         # Then
         self.assertDictEqual(e.exception.response, response)
@@ -454,13 +424,9 @@
 
         with self.assertRaises(IdentifierDuplicationError) as e:
             # When
-<<<<<<< HEAD
+
             self.repository.update_immunization(imms_id, imms, self.patient, 1, "COVID19:update", "Test")
-=======
-            self.repository.update_immunization(
-                imms_id, imms, self.patient, 1, "COVID19:update"
-            )
->>>>>>> 53b51152
+
 
         self.assertEqual(
             str(e.exception), f"The provided identifier: {identifier} is duplicated"
@@ -531,13 +497,9 @@
         with patch("time.time") as mock_time:
             mock_time.return_value = now_epoch
             # When
-<<<<<<< HEAD
+
             act_resource = self.repository.delete_immunization(imms_id, "COVID19:delete", "Test")
-=======
-            act_resource = self.repository.delete_immunization(
-                imms_id, "COVID19:delete"
-            )
->>>>>>> 53b51152
+
 
         # Then
         self.table.update_item.assert_called_once_with(
