import simplejson as json
import time
import unittest
import uuid
from unittest.mock import MagicMock, patch, ANY

import botocore.exceptions
from boto3.dynamodb.conditions import Attr, Key
from src.mappings import DiseaseCodes
from src.fhir_repository import ImmunizationRepository
from src.models.utils.validation_utils import get_vaccine_type
from models.errors import ResourceNotFoundError, UnhandledResponseError, IdentifierDuplicationError
from tests.utils.generic_utils import update_target_disease_code
from tests.immunization_utils import create_covid_19_immunization_dict


def _make_immunization_pk(_id):
    return f"Immunization#{_id}"


def _make_patient_pk(_id):
    return f"Patient#{_id}"


class TestGetImmunization(unittest.TestCase):
    def setUp(self):
        self.table = MagicMock()
        self.repository = ImmunizationRepository(table=self.table)

    def test_get_immunization_by_id(self):
        """it should find an Immunization by id"""
        imms_id = "an-id"
<<<<<<< HEAD
        resource = dict()
        resource['Resource'] = {"foo": "bar"}  
        resource['Version'] = 1
        self.table.get_item = MagicMock(
            return_value={"Item": {
                'Resource': json.dumps({"foo": "bar"}),
                'Version': 1
            }}
        )
=======
        resource = {"foo": "bar"}
        self.table.get_item = MagicMock(return_value={"Item": {"Resource": json.dumps(resource)}})

>>>>>>> b0f1c846
        imms = self.repository.get_immunization_by_id(imms_id)

        # Validate the results
        self.assertDictEqual(resource, imms)
        self.table.get_item.assert_called_once_with(Key={"PK": _make_immunization_pk(imms_id)})

    def test_immunization_not_found(self):
        """it should return None if Immunization doesn't exist"""
        imms_id = "non-existent-id"
        self.table.get_item = MagicMock(return_value={})

        imms = self.repository.get_immunization_by_id(imms_id)
        self.assertIsNone(imms)


def _make_a_patient(nhs_number="1234567890") -> dict:
    return {
        "id": str(uuid.uuid4()),
        "identifier": {"system": "a-system", "value": nhs_number},
    }


class TestCreateImmunizationMainIndex(unittest.TestCase):
    def setUp(self):
        self.table = MagicMock()
        self.repository = ImmunizationRepository(table=self.table)
        self.patient = {"id": "a-patient-id", "identifier": {"value": "an-identifier"}}

    def test_create_immunization(self):
        """it should create Immunization, and return created object"""
        imms = create_covid_19_immunization_dict(imms_id="an-id")

        self.table.put_item = MagicMock(return_value={"ResponseMetadata": {"HTTPStatusCode": 200}})
        self.table.query = MagicMock(return_value={})

        res_imms = self.repository.create_immunization(imms, self.patient)

        self.assertDictEqual(res_imms, imms)
        self.table.put_item.assert_called_once_with(
<<<<<<< HEAD
            Item={"PK": ANY, "PatientPK": ANY, "PatientSK": ANY, "Resource": json.dumps(imms), "Patient": ANY, "IdentifierPK": ANY, "Operation":"CREATE", "Version": ANY})
=======
            Item={
                "PK": ANY,
                "PatientPK": ANY,
                "PatientSK": ANY,
                "Resource": json.dumps(imms),
                "Patient": ANY,
                "IdentifierPK": ANY,
                "Operation": "CREATE",
            }
        )
>>>>>>> b0f1c846

    def test_add_patient(self):
        """it should store patient along the Immunization resource"""
        imms = create_covid_19_immunization_dict("an-id")
        self.table.put_item = MagicMock(return_value={"ResponseMetadata": {"HTTPStatusCode": 200}})
        self.table.query = MagicMock(return_value={})

        res_imms = self.repository.create_immunization(imms, self.patient)

        self.assertDictEqual(res_imms, imms)
        self.table.put_item.assert_called_once_with(
<<<<<<< HEAD
            Item={"PK": ANY,  "PatientPK": ANY, "PatientSK": ANY, "Resource": ANY, "Patient": self.patient, "IdentifierPK": ANY, "Operation": "CREATE", "Version": ANY})
=======
            Item={
                "PK": ANY,
                "PatientPK": ANY,
                "PatientSK": ANY,
                "Resource": ANY,
                "Patient": self.patient,
                "IdentifierPK": ANY,
                "Operation": "CREATE",
            }
        )
>>>>>>> b0f1c846

    def test_create_immunization_makes_new_id(self):
        """create should create new Logical ID even if one is already provided"""
        imms_id = "original-id-from-request"
        imms = create_covid_19_immunization_dict(imms_id)
        self.table.put_item = MagicMock(return_value={"ResponseMetadata": {"HTTPStatusCode": 200}})
        self.table.query = MagicMock(return_value={})

        _ = self.repository.create_immunization(imms, self.patient)

        item = self.table.put_item.call_args.kwargs["Item"]
        self.assertTrue(item["PK"].startswith("Immunization#"))
        self.assertNotEqual(item["PK"], "Immunization#original-id-from-request")

    def test_create_immunization_returns_new_id(self):
        """create should return the persisted object i.e. with new id"""
        imms_id = "original-id-from-request"
        imms = create_covid_19_immunization_dict(imms_id)
        self.table.put_item = MagicMock(return_value={"ResponseMetadata": {"HTTPStatusCode": 200}})
        self.table.query = MagicMock(return_value={})

        response = self.repository.create_immunization(imms, self.patient)

        self.assertNotEqual(response["id"], imms_id)

    def test_create_should_catch_dynamo_error(self):
        """it should throw UnhandledResponse when the response from dynamodb can't be handled"""
        bad_request = 400
        response = {"ResponseMetadata": {"HTTPStatusCode": bad_request}}
        self.table.put_item = MagicMock(return_value=response)
        self.table.query = MagicMock(return_value={})

        with self.assertRaises(UnhandledResponseError) as e:
            # When
            self.repository.create_immunization(create_covid_19_immunization_dict("an-id"), self.patient)

        # Then
        self.assertDictEqual(e.exception.response, response)

    def test_create_throws_error_when_identifier_already_in_dynamodb(self):
        """it should throw UnhandledResponse when trying to update an immunization with an identfier that is already stored"""
        imms_id = "an-id"
        imms = create_covid_19_immunization_dict(imms_id)
        imms["patient"] = self.patient

        self.table.query = MagicMock(return_value={"Items": [{"Resource": '{"id": "different-id"}'}], "Count": 1})

        with self.assertRaises(IdentifierDuplicationError) as e:
            # When
            self.repository.create_immunization(imms, self.patient)

        self.assertEqual(str(e.exception), f"The provided identifier: {imms['identifier'][0]['value']} is duplicated")


class TestCreateImmunizationPatientIndex(unittest.TestCase):
    """create_immunization should create a patient record with vaccine type"""

    def setUp(self):
        self.table = MagicMock()
        self.repository = ImmunizationRepository(table=self.table)
        self.patient = {"id": "a-patient-id"}

    def test_create_patient_gsi(self):
        """create Immunization method should create Patient index with nhs-number as ID and no system"""
        imms = create_covid_19_immunization_dict("an-id")

        nhs_number = "1234567890"
        imms["contained"][1]["identifier"][0]["value"] = nhs_number

        self.table.put_item = MagicMock(return_value={"ResponseMetadata": {"HTTPStatusCode": 200}})
        self.table.query = MagicMock(return_value={})

        # When
        _ = self.repository.create_immunization(imms, self.patient)

        # Then
        item = self.table.put_item.call_args.kwargs["Item"]
        self.assertEqual(item["PatientPK"], f"Patient#{nhs_number}")

    def test_create_patient_with_vaccine_type(self):
        """Patient record should have a sort-key based on vaccine-type"""
        imms = create_covid_19_immunization_dict("an-id")

        update_target_disease_code(imms, DiseaseCodes.flu)
        vaccine_type = get_vaccine_type(imms)

        self.table.query = MagicMock(return_value={"Count": 0})
        self.table.put_item = MagicMock(return_value={"ResponseMetadata": {"HTTPStatusCode": 200}})

        # When
        _ = self.repository.create_immunization(imms, self.patient)

        # Then
        item = self.table.put_item.call_args.kwargs["Item"]
        self.assertTrue(item["PatientSK"].startswith(f"{vaccine_type}#"))


class TestUpdateImmunization(unittest.TestCase):
    def setUp(self):
        self.table = MagicMock()
        self.repository = ImmunizationRepository(table=self.table)
        self.patient = _make_a_patient("update-patient-id")

    def test_update(self):
        """it should update record by replacing both Immunization and Patient"""
        imms_id = "an-imms-id"
        imms = create_covid_19_immunization_dict(imms_id)
        imms["patient"] = self.patient

        resource = {"foo": "bar"}  # making sure we return updated imms from dynamodb
        dynamo_response = {
            "ResponseMetadata": {"HTTPStatusCode": 200},
            "Attributes": {"Resource": json.dumps(resource)},
        }
        self.table.update_item = MagicMock(return_value=dynamo_response)
        self.table.query = MagicMock(return_value={})

        now_epoch = 123456
        with patch("time.time") as mock_time:
            mock_time.return_value = now_epoch
            # When
            act_resource = self.repository.update_immunization(imms_id, imms, self.patient)

        # Then
        self.assertDictEqual(act_resource, resource)

        update_exp = (
            "SET UpdatedAt = :timestamp, PatientPK = :patient_pk, "
            "PatientSK = :patient_sk, #imms_resource = :imms_resource_val, Patient = :patient, "
            "Operation = :operation"
        )
        patient_id = self.patient["identifier"]["value"]
        patient_id = imms["contained"][1]["identifier"][0]["value"]
        vaccine_type = get_vaccine_type(imms)

        patient_sk = f"{vaccine_type}#{imms_id}"

        self.table.update_item.assert_called_once_with(
            Key={"PK": _make_immunization_pk(imms_id)},
            UpdateExpression=update_exp,
            ExpressionAttributeNames={"#imms_resource": "Resource"},
            ExpressionAttributeValues={
                ":timestamp": now_epoch,
                ":patient_pk": _make_patient_pk(patient_id),
                ":patient_sk": patient_sk,
                ":imms_resource_val": json.dumps(imms),
                ":patient": self.patient,
                ":operation": "UPDATE",
            },
            ReturnValues=ANY,
            ConditionExpression=ANY,
        )

    def test_update_throws_error_when_response_can_not_be_handled(self):
        """it should throw UnhandledResponse when the response from dynamodb can't be handled"""
        imms_id = "an-id"
        imms = create_covid_19_immunization_dict(imms_id)
        imms["patient"] = self.patient

        bad_request = 400
        response = {"ResponseMetadata": {"HTTPStatusCode": bad_request}}
        self.table.update_item = MagicMock(return_value=response)
        self.table.query = MagicMock(return_value={})

        with self.assertRaises(UnhandledResponseError) as e:
            # When
            self.repository.update_immunization(imms_id, imms, self.patient)

        # Then
        self.assertDictEqual(e.exception.response, response)

    def test_update_throws_error_when_identifier_already_in_dynamodb(self):
        """it should throw IdentifierDuplicationError when trying to update an immunization with an identfier that is already stored"""
        imms_id = "an-id"
        imms = create_covid_19_immunization_dict(imms_id)
        imms["patient"] = self.patient

        self.table.query = MagicMock(return_value={"Items": [{"Resource": '{"id": "different-id"}'}], "Count": 1})

        with self.assertRaises(IdentifierDuplicationError) as e:
            # When
            self.repository.update_immunization(imms_id, imms, self.patient)

        self.assertEqual(str(e.exception), f"The provided identifier: {imms['identifier'][0]['value']} is duplicated")


class TestDeleteImmunization(unittest.TestCase):
    def setUp(self):
        self.table = MagicMock()
        self.repository = ImmunizationRepository(table=self.table)

    def test_get_deleted_immunization(self):
        """it should return None if Immunization is logically deleted"""
        imms_id = "a-deleted-id"
        self.table.get_item = MagicMock(return_value={"Item": {"Resource": "{}", "DeletedAt": time.time()}})

        imms = self.repository.get_immunization_by_id(imms_id)
        self.assertIsNone(imms)

    def test_delete_immunization(self):
        """it should logical delete Immunization by setting DeletedAt attribute"""
        imms_id = "an-id"
        dynamo_response = {
            "ResponseMetadata": {"HTTPStatusCode": 200},
            "Attributes": {"Resource": "{}"},
        }
        self.table.update_item = MagicMock(return_value=dynamo_response)

        now_epoch = 123456
        with patch("time.time") as mock_time:
            mock_time.return_value = now_epoch
            # When
            _id = self.repository.delete_immunization(imms_id)

        # Then
        self.table.update_item.assert_called_once_with(
            Key={"PK": _make_immunization_pk(imms_id)},
            UpdateExpression="SET DeletedAt = :timestamp, Operation = :operation",
            ExpressionAttributeValues={":timestamp": now_epoch, ":operation": "DELETE"},
            ReturnValues=ANY,
            ConditionExpression=ANY,
        )

    def test_delete_returns_old_resource(self):
        """it should return existing Immunization when delete is successful"""

        imms_id = "an-id"
        resource = {"foo": "bar"}
        dynamo_response = {
            "ResponseMetadata": {"HTTPStatusCode": 200},
            "Attributes": {"Resource": json.dumps(resource)},
        }
        self.table.update_item = MagicMock(return_value=dynamo_response)

        now_epoch = 123456
        with patch("time.time") as mock_time:
            mock_time.return_value = now_epoch
            # When
            act_resource = self.repository.delete_immunization(imms_id)

        # Then
        self.table.update_item.assert_called_once_with(
            Key=ANY,
            UpdateExpression=ANY,
            ExpressionAttributeValues=ANY,
            ConditionExpression=ANY,
            ReturnValues="ALL_NEW",
        )
        self.assertDictEqual(act_resource, resource)

    def test_multiple_delete_should_not_update_timestamp(self):
        """when delete is called multiple times, or when it doesn't exist, it should not update DeletedAt,
        and it should return Error"""
        imms_id = "an-id"
        error_res = {"Error": {"Code": "ConditionalCheckFailedException"}}
        self.table.update_item.side_effect = botocore.exceptions.ClientError(
            error_response=error_res, operation_name="an-op"
        )

        with self.assertRaises(ResourceNotFoundError) as e:
            self.repository.delete_immunization(imms_id)

        # Then
        self.table.update_item.assert_called_once_with(
            Key=ANY,
            UpdateExpression=ANY,
            ExpressionAttributeValues=ANY,
            ReturnValues=ANY,
            ConditionExpression=Attr("PK").eq(_make_immunization_pk(imms_id)) & Attr("DeletedAt").not_exists(),
        )

        self.assertIsInstance(e.exception, ResourceNotFoundError)
        self.assertEqual(e.exception.resource_id, imms_id)
        self.assertEqual(e.exception.resource_type, "Immunization")

    def test_delete_throws_error_when_response_can_not_be_handled(self):
        """it should throw UnhandledResponse when the response from dynamodb can't be handled"""
        imms_id = "an-id"
        bad_request = 400
        response = {"ResponseMetadata": {"HTTPStatusCode": bad_request}}
        self.table.update_item = MagicMock(return_value=response)

        with self.assertRaises(UnhandledResponseError) as e:
            # When
            self.repository.delete_immunization(imms_id)

        # Then
        self.assertDictEqual(e.exception.response, response)


class TestFindImmunizations(unittest.TestCase):
    def setUp(self):
        self.table = MagicMock()
        self.repository = ImmunizationRepository(table=self.table)

    def test_find_immunizations(self):
        """it should find events with patient_identifier"""
        nhs_number = "a-patient-id"
        dynamo_response = {"ResponseMetadata": {"HTTPStatusCode": 200}, "Items": []}
        self.table.query = MagicMock(return_value=dynamo_response)

        condition = Key("PatientPK").eq(_make_patient_pk(nhs_number))

        # When
        _ = self.repository.find_immunizations(nhs_number)

        # Then
        self.table.query.assert_called_once_with(
            IndexName="PatientGSI",
            KeyConditionExpression=condition,
            FilterExpression=ANY,
        )

    def test_exclude_deleted(self):
        """it should exclude records with DeletedAt attribute"""
        dynamo_response = {"ResponseMetadata": {"HTTPStatusCode": 200}, "Items": []}
        self.table.query = MagicMock(return_value=dynamo_response)

        is_ = Attr("DeletedAt").not_exists()

        # When
        _ = self.repository.find_immunizations("an-id")

        # Then
        self.table.query.assert_called_once_with(
            IndexName="PatientGSI", KeyConditionExpression=ANY, FilterExpression=is_
        )

    def test_map_results_to_immunizations(self):
        """it should map Resource list into a list of Immunizations"""
        imms1 = {"id": 1}
        imms2 = {"id": 2}
        items = [{"Resource": json.dumps(imms1)}, {"Resource": json.dumps(imms2)}]

        dynamo_response = {"ResponseMetadata": {"HTTPStatusCode": 200}, "Items": items}
        self.table.query = MagicMock(return_value=dynamo_response)

        # When
        results = self.repository.find_immunizations("an-id")

        # Then
        self.assertListEqual(results, [imms1, imms2])

    def test_bad_response_from_dynamo(self):
        """it should throw UnhandledResponse when the response from dynamodb can't be handled"""
        bad_request = 400
        response = {"ResponseMetadata": {"HTTPStatusCode": bad_request}}
        self.table.query = MagicMock(return_value=response)

        with self.assertRaises(UnhandledResponseError) as e:
            # When
            self.repository.find_immunizations("an-id")

        # Then
        self.assertDictEqual(e.exception.response, response)<|MERGE_RESOLUTION|>--- conflicted
+++ resolved
@@ -30,7 +30,6 @@
     def test_get_immunization_by_id(self):
         """it should find an Immunization by id"""
         imms_id = "an-id"
-<<<<<<< HEAD
         resource = dict()
         resource['Resource'] = {"foo": "bar"}  
         resource['Version'] = 1
@@ -40,11 +39,6 @@
                 'Version': 1
             }}
         )
-=======
-        resource = {"foo": "bar"}
-        self.table.get_item = MagicMock(return_value={"Item": {"Resource": json.dumps(resource)}})
-
->>>>>>> b0f1c846
         imms = self.repository.get_immunization_by_id(imms_id)
 
         # Validate the results
@@ -84,9 +78,6 @@
 
         self.assertDictEqual(res_imms, imms)
         self.table.put_item.assert_called_once_with(
-<<<<<<< HEAD
-            Item={"PK": ANY, "PatientPK": ANY, "PatientSK": ANY, "Resource": json.dumps(imms), "Patient": ANY, "IdentifierPK": ANY, "Operation":"CREATE", "Version": ANY})
-=======
             Item={
                 "PK": ANY,
                 "PatientPK": ANY,
@@ -97,7 +88,6 @@
                 "Operation": "CREATE",
             }
         )
->>>>>>> b0f1c846
 
     def test_add_patient(self):
         """it should store patient along the Immunization resource"""
@@ -109,9 +99,6 @@
 
         self.assertDictEqual(res_imms, imms)
         self.table.put_item.assert_called_once_with(
-<<<<<<< HEAD
-            Item={"PK": ANY,  "PatientPK": ANY, "PatientSK": ANY, "Resource": ANY, "Patient": self.patient, "IdentifierPK": ANY, "Operation": "CREATE", "Version": ANY})
-=======
             Item={
                 "PK": ANY,
                 "PatientPK": ANY,
@@ -122,7 +109,6 @@
                 "Operation": "CREATE",
             }
         )
->>>>>>> b0f1c846
 
     def test_create_immunization_makes_new_id(self):
         """create should create new Logical ID even if one is already provided"""
