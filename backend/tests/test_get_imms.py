--- conflicted
+++ resolved
@@ -13,11 +13,7 @@
 
     def test_get_immunization_by_id(self):
         """it should return Immunization by id"""
-<<<<<<< HEAD
-        lambda_event = {'headers': {'ApplicationId': 'test-immunisation-fhir-api-pr-178'},"pathParameters": {"id": "an-id"}}
-=======
         lambda_event = {'headers': {'id': 'an-id'},"pathParameters": {"id": "an-id"}}
->>>>>>> 83289217
         exp_res = {"a-key": "a-value"}
 
         self.controller.get_immunization_by_id.return_value = exp_res
@@ -31,11 +27,7 @@
 
     def test_handle_exception(self):
         """unhandled exceptions should result in 500"""
-<<<<<<< HEAD
-        lambda_event = {'headers': {"id": "an-id"},"pathParameters": {"id": "an-id"}}
-=======
         lambda_event = {'headers': {'id': 'an-id'},"pathParameters": {"id": "an-id"}}
->>>>>>> 83289217
         error_msg = "an unhandled error"
         self.controller.get_immunization_by_id.side_effect = Exception(error_msg)
 
