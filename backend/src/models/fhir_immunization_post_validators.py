"FHIR Immunization Post Validators"
import re
from mappings import Mandation, VaccineTypes, vaccine_type_applicable_validations
from models.constants import Constants
from models.utils.generic_utils import (
    get_generic_questionnaire_response_value_from_model,
    get_generic_extension_value_from_model,
    generate_field_location_for_questionnaire_response,
    generate_field_location_for_extension,
    get_contained_resource_from_model,
    is_organization,
    get_nhs_number_verification_status_code,
    get_target_disease_codes_from_model,
)
from models.utils.validation_utils import disease_codes_to_vaccine_type
from models.utils.post_validation_utils import PostValidation, MandatoryError


check_mandation_requirements_met = PostValidation.check_mandation_requirements_met
get_generic_field_value = PostValidation.get_generic_field_value
get_generic_questionnaire_response_value = PostValidation.get_generic_questionnaire_response_value


class PostValidators:
    """FHIR Immunization Post Validators"""

    def __init__(self, immunization):
        self.immunization = immunization
        self.errors = []
        self.vaccine_type: str
        # Note: FHIR validator mandates the presence of status field, so there is no post-validation for status
        self.status = self.immunization.status

    def validate(self):
        """Run all post-validation checks."""
        # Vaccine_type is a critical validation that other validations rely on, if it fails then no need to carry on
        try:
            self.validate_and_set_vaccine_type(self.immunization)
        except (ValueError, TypeError, IndexError, AttributeError, MandatoryError) as e:
            raise ValueError(str(e)) from e

        validation_methods = [
            self.validate_occurrence_date_time,
            self.validate_patient_identifier_value,
            self.validate_patient_name_given,
            self.validate_patient_name_family,
            self.validate_patient_birth_date,
            self.validate_patient_gender,
            self.validate_patient_address_postal_code,
            self.validate_organization_identifier_value,
            self.validate_organization_display,
            self.validate_identifier_value,
            self.validate_identifier_system,
            self.validate_practitioner_name_given,
            self.validate_practitioner_name_family,
            self.validate_practitioner_identifier_value,
            self.validate_practitioner_identifier_system,
            self.validate_performer_sds_job_role,
            self.validate_recorded,
            self.validate_primary_source,
            self.validate_report_origin_text,
            self.validate_vaccination_procedure_code,
            self.validate_vaccination_procedure_display,
            self.validate_vaccination_situation_code,
            self.validate_vaccination_situation_display,
            self.validate_status_reason_coding_code,
            self.validate_status_reason_coding_display,
            self.validate_protocol_applied_dose_number_positive_int,
            self.validate_vaccine_code_coding_code,
            self.validate_vaccine_code_coding_display,
            self.validate_manufacturer_display,
            self.validate_lot_number,
            self.validate_expiration_date,
            self.validate_site_coding_code,
            self.validate_site_coding_display,
            self.validate_route_coding_code,
            self.validate_route_coding_display,
            self.validate_dose_quantity_value,
            self.validate_dose_quantity_code,
            self.validate_dose_quantity_unit,
            self.validate_reason_code_coding_code,
            self.validate_reason_code_coding_display,
            self.validate_nhs_number_verification_status_code,
            self.validate_nhs_number_verification_status_display,
            self.validate_organization_identifier_system,
            self.validate_local_patient_value,
            self.validate_local_patient_system,
            self.validate_consent_code,
            self.validate_consent_display,
            self.validate_care_setting_code,
            self.validate_care_setting_display,
            self.validate_ip_address,
            self.validate_user_id,
            self.validate_user_name,
            self.validate_user_email,
            self.validate_submitted_time_stamp,
            self.validate_location_identifier_value,
            self.validate_location_identifier_system,
            self.validate_reduce_validation_reason,
        ]
        for method in validation_methods:
            try:
                method(self.immunization)
            except (ValueError, TypeError, IndexError, AttributeError, MandatoryError) as e:
                self.errors.append(str(e))

        if self.errors:
            all_errors = "; ".join(self.errors)
            raise ValueError(all_errors)

    def validate_and_set_vaccine_type(self, values: dict) -> dict:
        """
        Validate that the combination of targetDisease codes maps to a valid vaccine type and
        set the vaccine type accordingly
        """
        field_location = "protocolApplied[0].targetDisease[0].coding[?(@.system=='http://snomed.info/sct')].code"

        try:
            target_diseases = get_target_disease_codes_from_model(values)
            if target_diseases == []:
                raise MandatoryError
            self.vaccine_type = disease_codes_to_vaccine_type(target_diseases)
        except (KeyError, IndexError, TypeError, MandatoryError) as error:
            raise MandatoryError(f"{field_location} is a mandatory field") from error

    def validate_patient_identifier_value(self, values: dict) -> dict:
        "Validate that patient_identifier_value is present or absent, as required"
        field_location = "contained[?(@.resourceType=='Patient')].identifier[0].value"

        try:
            contained_patient = get_contained_resource_from_model(values, "Patient")

            field_value = next(
                x for x in contained_patient.identifier if x.system == "https://fhir.nhs.uk/Id/nhs-number"
            ).value
            # TODO: BUG Fix this. Verification_status_code should not sit inside this try-except block. Also consider
            # whether logic can be made more consistent with other CM fields (note that NHS_NUMBER is R, not CM)
            verification_status_code = get_nhs_number_verification_status_code(values)
        except (KeyError, IndexError, AttributeError, MandatoryError, TypeError):
            field_value = None

        if not field_value and verification_status_code != "04":
            raise MandatoryError(f"{field_location} is mandatory when verification status is not 04")

        check_mandation_requirements_met(
            field_value, field_location, vaccine_type=self.vaccine_type, mandation_key="patient_identifier_value"
        )

    def validate_patient_name_given(self, values: dict) -> dict:
        "Validate that patient_name_given is present or absent, as required"
        field_location = "contained[?(@.resourceType=='Patient')].name[0].given"

        try:
            field_value = get_contained_resource_from_model(values, "Patient").name[0].given
        except (KeyError, IndexError, AttributeError, MandatoryError, TypeError):
            field_value = None

        check_mandation_requirements_met(
            field_value, field_location, vaccine_type=self.vaccine_type, mandation_key="patient_name_given"
        )

    def validate_patient_name_family(self, values: dict) -> dict:
        "Validate that patient_name_family is present or absent, as required"
        field_location = "contained[?(@.resourceType=='Patient')].name[0].family"

        try:
            field_value = get_contained_resource_from_model(values, "Patient").name[0].family
        except (KeyError, IndexError, AttributeError, MandatoryError, TypeError):
            field_value = None

        check_mandation_requirements_met(
            field_value, field_location, vaccine_type=self.vaccine_type, mandation_key="patient_name_family"
        )

    def validate_patient_birth_date(self, values: dict) -> dict:
        "Validate that patient_birth_date is present or absent, as required"
        field_location = "contained[?(@.resourceType=='Patient')].birthDate"

        try:
            field_value = get_contained_resource_from_model(values, "Patient").birthDate
        except (KeyError, IndexError, AttributeError, MandatoryError, TypeError):
            field_value = None

        check_mandation_requirements_met(
            field_value, field_location, vaccine_type=self.vaccine_type, mandation_key="patient_birth_date"
        )

    def validate_patient_gender(self, values: dict) -> dict:
        "Validate that patient_gender is present or absent, as required"
        field_location = "contained[?(@.resourceType=='Patient')].gender"

        try:
            field_value = get_contained_resource_from_model(values, "Patient").gender
        except (KeyError, IndexError, AttributeError, MandatoryError, TypeError):
            field_value = None

        check_mandation_requirements_met(
            field_value, field_location, vaccine_type=self.vaccine_type, mandation_key="patient_gender"
        )

    def validate_patient_address_postal_code(self, values: dict) -> dict:
        "Validate that patient_address_postal_code is present or absent, as required"
        field_location = "contained[?(@.resourceType=='Patient')].address[0].postalCode"

        try:
            field_value = get_contained_resource_from_model(values, "Patient").address[0].postalCode
        except (KeyError, IndexError, AttributeError, MandatoryError, TypeError):
            field_value = None

        check_mandation_requirements_met(
            field_value, field_location, vaccine_type=self.vaccine_type, mandation_key="patient_address_postal_code"
        )

    def validate_occurrence_date_time(self, values: dict) -> dict:
        "Validate that occurrence_date_time is present or absent, as required"
        field_location = "occurenceDateTime"

        field_value = get_generic_field_value(values, key="occurrenceDateTime")

        check_mandation_requirements_met(
            field_value, field_location, vaccine_type=self.vaccine_type, mandation_key="occurrence_date_time"
        )

    def validate_organization_identifier_value(self, values: dict) -> dict:
        """Validate that organization_identifier_value is present or absent, as required"""
        field_location = "performer[?(@.actor.type=='Organization')].actor.identifier.value"

        field_location = "performer[?(@.actor.type=='Organization')].actor.identifier.value"
    
        try:
            field_value = [x for x in values.performer if is_organization(x)][0].actor.identifier.value
        except (KeyError, IndexError, AttributeError):
            field_value = None

        check_mandation_requirements_met(
            field_value, field_location, vaccine_type=self.vaccine_type, mandation_key="organization_identifier_value"
        )

<<<<<<< HEAD
        """Validates that organization_identifier_value is in alpha-numeric-alpha-numeric-alpha 
        (e.g. "X0X0X") """
        
        ODS_code_format = re.compile(r"^[A-Z]{1}[0-9]{1}[A-Z]{1}[0-9]{1}[A-Z]{1}$")
        if field_value and not ODS_code_format.fullmatch(field_value):
                raise ValueError (
                    f'{field_location} must be in expected format alpha-numeric-alpha-numeric-alpha (e.g X0X0X)'
                    )

        return values

=======
>>>>>>> 0587c7d5
    def validate_organization_display(self, values: dict) -> dict:
        """Validate that organization_display is present or absent, as required"""
        field_location = "performer[?(@.actor.type=='Organization')].actor.display"

        try:
            field_value = [x for x in values.performer if is_organization(x)][0].actor.display
        except (KeyError, IndexError, AttributeError, TypeError):
            field_value = None

        check_mandation_requirements_met(
            field_value, field_location, vaccine_type=self.vaccine_type, mandation_key="organization_display"
        )

    def validate_identifier_value(self, values: dict) -> dict:
        "Validate that identifier_value is present or absent, as required"
        field_location = "identifier[0].value"

        field_value = get_generic_field_value(values, "identifier", index=0, attribute="value")

        check_mandation_requirements_met(
            field_value, field_location, vaccine_type=self.vaccine_type, mandation_key="identifier_value"
        )

    def validate_identifier_system(self, values: dict) -> dict:
        "Validate that identifier_system is present or absent, as required"
        field_location = "identifier[0].system"

        field_value = get_generic_field_value(values, "identifier", index=0, attribute="system")

        check_mandation_requirements_met(
            field_value, field_location, vaccine_type=self.vaccine_type, mandation_key="identifier_system"
        )

    def validate_practitioner_name_given(self, values: dict) -> dict:
        "Validate that practitioner_name_given is present or absent, as required"
        field_location = "contained[?(@.resourceType=='Practitioner')].name[0].given"

        try:
            field_value = get_contained_resource_from_model(values, "Practitioner").name[0].given
        except (KeyError, IndexError, AttributeError, MandatoryError, TypeError):
            field_value = None

        check_mandation_requirements_met(
            field_value, field_location, vaccine_type=self.vaccine_type, mandation_key="practitioner_name_given"
        )

    def validate_practitioner_name_family(self, values: dict) -> dict:
        "Validate that practitioner_name_family is present or absent, as required"
        field_location = "contained[?(@.resourceType=='Practitioner')].name[0].family"

        try:
            field_value = get_contained_resource_from_model(values, "Practitioner").name[0].family
        except (KeyError, IndexError, AttributeError, MandatoryError, TypeError):
            field_value = None

        check_mandation_requirements_met(
            field_value, field_location, vaccine_type=self.vaccine_type, mandation_key="practitioner_name_family"
        )

    def validate_practitioner_identifier_value(self, values: dict) -> dict:
        "Validate that practitioner_identifier_value is present or absent, as required"
        field_location = "contained[?(@.resourceType=='Practitioner')].identifier[0].value"

        try:
            field_value = get_contained_resource_from_model(values, "Practitioner").identifier[0].value
        except (KeyError, IndexError, AttributeError, MandatoryError, TypeError):
            field_value = None

        check_mandation_requirements_met(
            field_value, field_location, vaccine_type=self.vaccine_type, mandation_key="practitioner_identifier_value"
        )

    def validate_practitioner_identifier_system(self, values: dict) -> dict:
        "Validate that practitioner_identifier_system is present or absent, as required"
        field_location = "contained[?(@.resourceType=='Practitioner')].identifier[0].system"

        try:
            practitioner_identifier_system = (
                get_contained_resource_from_model(values, "Practitioner").identifier[0].system
            )
        except (KeyError, IndexError, AttributeError, MandatoryError, TypeError):
            practitioner_identifier_system = None

        # Set up mandation defaults
        mandation = vaccine_type_applicable_validations["practitioner_identifier_system"]
        bespoke_mandatory_error_message = None

        # Handle conditional mandation logic
        try:
            practitioner_identifier_value = (
                get_contained_resource_from_model(values, "Practitioner").identifier[0].value
            )
        except (KeyError, IndexError, AttributeError):
            practitioner_identifier_value = None

        # If practioner_identifier_value is present and vaccine type is COVID19 or FLU,
        # then practitioner_identifier_system is mandatory
        if practitioner_identifier_value and (
            self.vaccine_type == VaccineTypes.covid_19 or self.vaccine_type == VaccineTypes.flu
        ):
            mandation = Mandation.mandatory
            bespoke_mandatory_error_message = (
                f"{field_location} is mandatory when contained"
                + "[?(@.resourceType=='Practitioner')].identifier[0].value is present"
                + f" and vaccination type is {self.vaccine_type}"
            )
        else:
            mandation = Mandation.optional

        check_mandation_requirements_met(
            field_value=practitioner_identifier_system,
            field_location=field_location,
            mandation=mandation,
            bespoke_mandatory_error_message=bespoke_mandatory_error_message,
        )

    def validate_performer_sds_job_role(self, values: dict) -> dict:
        "Validate that performer_sds_job_role is present or absent, as required"
        field_location = (
            "contained[?(@.resourceType=='QuestionnaireResponse')]"
            + ".item[?(@.linkId=='PerformerSDSJobRole')].answer[0].valueString"
        )

        try:
            field_value = get_generic_questionnaire_response_value_from_model(
                values, "PerformerSDSJobROle", "valueString"
            )
        except (KeyError, IndexError, AttributeError, MandatoryError, TypeError):
            field_value = None

        check_mandation_requirements_met(
            field_value, field_location, vaccine_type=self.vaccine_type, mandation_key="performer_sds_job_role"
        )

    def validate_recorded(self, values: dict) -> dict:
        "Validate that recorded is present or absent, as required"
        field_value = get_generic_field_value(values, key="recorded")

        check_mandation_requirements_met(
            field_value, field_location="recorded", vaccine_type=self.vaccine_type, mandation_key="recorded"
        )

    def validate_primary_source(self, values: dict) -> dict:
        "Validate that primary_source is present or absent, as required"
        field_value = get_generic_field_value(values, key="primarySource")

        check_mandation_requirements_met(
            field_value, field_location="primarySource", vaccine_type=self.vaccine_type, mandation_key="primary_source"
        )

    def validate_report_origin_text(self, values: dict) -> dict:
        "Validate that report_origin_text is present or absent, as required"
        field_location = "reportOrigin.text"

        field_value = get_generic_field_value(values, key="reportOrigin", attribute="text")

        # Handle conditional mandation logic
        mandation = vaccine_type_applicable_validations["report_origin_text"][self.vaccine_type]
        if not values.primarySource:
            mandation = Mandation.mandatory

        check_mandation_requirements_met(
            field_value=field_value,
            field_location=field_location,
            mandation=mandation,
            bespoke_mandatory_error_message=f"{field_location} is mandatory when primarySource is false",
        )

    def validate_vaccination_procedure_code(self, values: dict) -> dict:
        "Validate that vaccination_procedure_code is a valid code"
        url = "https://fhir.hl7.org.uk/StructureDefinition/Extension-UKCore-VaccinationProcedure"
        system = "http://snomed.info/sct"
        field_type = "code"
        field_location = generate_field_location_for_extension(url, system, field_type)

        try:
            field_value = get_generic_extension_value_from_model(values, url, system, field_type)
        except (KeyError, IndexError, AttributeError, MandatoryError, TypeError):
            field_value = None

        check_mandation_requirements_met(
            field_value, field_location, vaccine_type=self.vaccine_type, mandation_key="vaccination_procedure_code"
        )

    def validate_vaccination_procedure_display(self, values: dict) -> dict:
        "Validate that vaccination_procedure_display is present or absent, as required"
        url = "https://fhir.hl7.org.uk/StructureDefinition/Extension-UKCore-VaccinationProcedure"
        system = "http://snomed.info/sct"
        field_type = "display"
        field_location = generate_field_location_for_extension(url, system, field_type)

        try:
            field_value = get_generic_extension_value_from_model(values, url, system, field_type)
        except (KeyError, IndexError, AttributeError, MandatoryError, TypeError):
            field_value = None

        check_mandation_requirements_met(
            field_value, field_location, vaccine_type=self.vaccine_type, mandation_key="vaccination_procedure_display"
        )

    def validate_vaccination_situation_code(self, values: dict) -> dict:
        "Validate that vaccination_situation_code is present or absent, as required"
        url = "https://fhir.hl7.org.uk/StructureDefinition/Extension-UKCore-VaccinationSituation"
        system = "http://snomed.info/sct"
        field_type = "code"
        field_location = generate_field_location_for_extension(url, system, field_type)

        try:
            field_value = get_generic_extension_value_from_model(values, url, system, field_type)
        except (KeyError, IndexError, AttributeError, MandatoryError, TypeError):
            field_value = None

        # Handle conditional mandation logic
        mandation = vaccine_type_applicable_validations["vaccination_situation_code"][self.vaccine_type]
        if values.status == "not-done":
            mandation = Mandation.mandatory
        else:
            mandation = Mandation.optional

        check_mandation_requirements_met(
            field_value=field_value,
            field_location=field_location,
            mandation=mandation,
            bespoke_mandatory_error_message=f"{field_location} is mandatory when status is 'not-done'",
        )

    def validate_vaccination_situation_display(self, values: dict) -> dict:
        "Validate that vaccination_situation_display is present or absent, as required"
        url = "https://fhir.hl7.org.uk/StructureDefinition/Extension-UKCore-VaccinationSituation"
        system = "http://snomed.info/sct"
        field_type = "display"
        field_location = generate_field_location_for_extension(url, system, field_type)

        try:
            field_value = get_generic_extension_value_from_model(values, url, system, field_type)
        except (KeyError, IndexError, AttributeError, MandatoryError, TypeError):
            field_value = None

        check_mandation_requirements_met(
            field_value, field_location, vaccine_type=self.vaccine_type, mandation_key="vaccination_situation_display"
        )

    def validate_status_reason_coding_code(self, values: dict) -> dict:
        "Validate that vaccination_situation_code is present or absent, as required"
        field_location = "statusReason.coding[?(@.system=='http://snomed.info/sct')].code"

        try:
            field_value = [x for x in values.statusReason.coding if x.system == "http://snomed.info/sct"][0].code
        except (KeyError, IndexError, AttributeError, MandatoryError, TypeError):
            field_value = None

        # Handle conditional mandation logic
        mandation = vaccine_type_applicable_validations["status_reason_coding_code"][self.vaccine_type]
        if values.status == "not-done":
            mandation = Mandation.mandatory
        else:
            mandation = Mandation.optional

        check_mandation_requirements_met(
            field_value=field_value,
            field_location=field_location,
            mandation=mandation,
            bespoke_mandatory_error_message=f"{field_location} is mandatory when status is 'not-done'",
        )

    def validate_status_reason_coding_display(self, values: dict) -> dict:
        "Validate that status_reason_coding_display is present or absent, as required"
        field_location = "statusReason.coding[?(@.system=='http://snomed.info/sct')].display"

        try:
            field_value = [x for x in values["statusReason"].coding if x.system == "http://snomed.info/sct"][0].code
        except (KeyError, IndexError, AttributeError, MandatoryError, TypeError):
            field_value = None

        check_mandation_requirements_met(
            field_value, field_location, vaccine_type=self.vaccine_type, mandation_key="status_reason_coding_display"
        )

    def validate_protocol_applied_dose_number_positive_int(self, values: dict) -> dict:
        "Validate that protocol_applied_dose_number_positive_int is present or absent, as required"
        field_location = "protocolApplied[0].doseNumberPositiveInt"

        try:
            field_value = values.protocolApplied[0].doseNumberPositiveInt
        except (KeyError, IndexError, AttributeError, MandatoryError, TypeError):
            field_value = None

        # Handle conditional mandation logic
        mandation = vaccine_type_applicable_validations["protocol_applied_dose_number_positive_int"][self.vaccine_type]

        if self.vaccine_type == VaccineTypes.flu:
            mandation = Mandation.mandatory if values.status != "not-done" else Mandation.required

        # Set the bespoke mandatory error messages
        bespoke_mandatory_error_message = None
        if self.vaccine_type == VaccineTypes.covid_19:
            bespoke_mandatory_error_message = (
                f"{field_location} is mandatory when vaccination type is {self.vaccine_type}"
            )
        if self.vaccine_type == VaccineTypes.flu:
            bespoke_mandatory_error_message = (
                f"{field_location} is mandatory when status is"
                + f" 'completed' or 'entered-in-error' and vaccination type is {self.vaccine_type}"
            )

        check_mandation_requirements_met(
            field_value=field_value,
            field_location=field_location,
            mandation=mandation,
            bespoke_mandatory_error_message=bespoke_mandatory_error_message,
        )

    def validate_vaccine_code_coding_code(self, values: dict) -> dict:
        "Validate that vaccineCode_coding_code is present or absent, as required"
        if self.status == "not-done":
            system = "http://terminology.hl7.org/CodeSystem/v3-NullFlavor"
        else:
            system = "http://snomed.info/sct"
        field_location = f"vaccineCode.coding[?(@.system=='{system}')].code"

        try:
            field_value = next((x.code for x in values.vaccineCode.coding if x.system == system), None)
        except (KeyError, IndexError, AttributeError, MandatoryError, TypeError):
            field_value = None

        check_mandation_requirements_met(
            field_value, field_location, vaccine_type=self.vaccine_type, mandation_key="vaccine_code_coding_code"
        )

        if self.status == "not-done" and field_value not in Constants.NOT_DONE_VACCINE_CODES:
            raise ValueError(
                f"{field_location} must be one of the following: {str(', '.join(Constants.NOT_DONE_VACCINE_CODES))}"
                + " when status is 'not-done'"
            )

    def validate_vaccine_code_coding_display(self, values: dict) -> dict:
        "Validate that vaccineCode_coding_display is present or absent, as required"
        field_location = "vaccineCode.coding[?(@.system=='http://snomed.info/sct')].display"

        try:
            field_value = [x for x in values["vaccineCode"].coding if x.system == "http://snomed.info/sct"][0].display
        except (KeyError, IndexError, AttributeError, MandatoryError, TypeError):
            field_value = None

        check_mandation_requirements_met(
            field_value, field_location, vaccine_type=self.vaccine_type, mandation_key="vaccine_code_coding_display"
        )

    def validate_manufacturer_display(self, values: dict) -> dict:
        "Validate that manufacturer_display is present or absent, as required"
        field_location = "manufacturer.display"

        try:
            manufacturer_display = values.manufacturer.display
        except (KeyError, IndexError, AttributeError, MandatoryError, TypeError):
            manufacturer_display = None

        # Handle conditional mandation logic
        mandation = vaccine_type_applicable_validations["manufacturer_display"][self.vaccine_type]
        bespoke_mandatory_error_message = None

        if values.status != "not-done" and self.vaccine_type == VaccineTypes.covid_19:
            mandation = Mandation.mandatory
            bespoke_mandatory_error_message = (
                f"{field_location} is mandatory when status is 'completed' or 'entered-in-error'"
                + f" and vaccination type is {self.vaccine_type}"
            )
        else:
            mandation = Mandation.required

        check_mandation_requirements_met(
            field_value=manufacturer_display,
            field_location=field_location,
            mandation=mandation,
            bespoke_mandatory_error_message=bespoke_mandatory_error_message,
        )

    def validate_lot_number(self, values: dict) -> dict:
        "Validate that lot_number is present or absent, as required"
        field_location = "lotNumber"

        try:
            field_value = values.lotNumber
        except (KeyError, IndexError, AttributeError, MandatoryError, TypeError):
            field_value = None

        # Handle conditional mandation logic
        mandation = vaccine_type_applicable_validations["lot_number"][self.vaccine_type]
        bespoke_mandatory_error_message = None

        if values.status != "not-done" and self.vaccine_type == VaccineTypes.covid_19:
            mandation = Mandation.mandatory
            bespoke_mandatory_error_message = (
                f"{field_location} is mandatory when status is 'completed' or 'entered-in-error'"
                + f" and vaccination type is {self.vaccine_type}"
            )
        else:
            mandation = Mandation.required

        check_mandation_requirements_met(
            field_value=field_value,
            field_location=field_location,
            mandation=mandation,
            bespoke_mandatory_error_message=bespoke_mandatory_error_message,
        )

    def validate_expiration_date(self, values: dict) -> dict:
        "Validate that expiration_date is present or absent, as required"
        field_location = "expirationDate"

        try:
            expiration_date = values.expirationDate
        except (KeyError, IndexError, AttributeError, MandatoryError, TypeError):
            expiration_date = None

        # Handle conditional mandation logic
        mandation = vaccine_type_applicable_validations["expiration_date"][self.vaccine_type]
        bespoke_mandatory_error_message = None

        if values.status != "not-done" and self.vaccine_type == VaccineTypes.covid_19:
            mandation = Mandation.mandatory
            bespoke_mandatory_error_message = (
                f"{field_location} is mandatory when status is 'completed' or 'entered-in-error'"
                + f" and vaccination type is {self.vaccine_type}"
            )
        else:
            mandation = Mandation.required

        check_mandation_requirements_met(
            field_value=expiration_date,
            field_location=field_location,
            mandation=mandation,
            bespoke_mandatory_error_message=bespoke_mandatory_error_message,
        )

    def validate_site_coding_code(self, values: dict) -> dict:
        "Validate that site_coding_code is present or absent, as required"
        field_location = "site.coding[?(@.system=='http://snomed.info/sct')].code"

        try:
            site_coding_code = [x for x in values["site"].coding if x.system == "http://snomed.info/sct"][0].code
        except (KeyError, IndexError, AttributeError, MandatoryError, TypeError):
            site_coding_code = None

        check_mandation_requirements_met(
            site_coding_code, field_location, vaccine_type=self.vaccine_type, mandation_key="site_coding_code"
        )

    def validate_site_coding_display(self, values: dict) -> dict:
        "Validate that site.coding.display is present or absent, as required"
        field_location = "site.coding[?(@.system=='http://snomed.info/sct')].display"

        try:
            site_coding_display = [x for x in values["site"].coding if x.system == "http://snomed.info/sct"][0].display
        except (KeyError, IndexError, AttributeError, MandatoryError, TypeError):
            site_coding_display = None

        check_mandation_requirements_met(
            site_coding_display, field_location, vaccine_type=self.vaccine_type, mandation_key="site_coding_display"
        )

    def validate_route_coding_code(self, values: dict) -> dict:
        "Validate that route_coding_code is present or absent, as required"
        field_location = "route.coding[?(@.system=='http://snomed.info/sct')].code"

        try:
            route_coding_code = [x for x in values.route.coding if x.system == "http://snomed.info/sct"][0].code
        except (KeyError, IndexError, AttributeError, MandatoryError, TypeError):
            route_coding_code = None

        # Handle conditional mandation logic
        mandation = vaccine_type_applicable_validations["route_coding_code"][self.vaccine_type]
        bespoke_mandatory_error_message = None

        if values.status != "not-done" and self.vaccine_type in (
            VaccineTypes.covid_19,
            VaccineTypes.flu,
        ):
            mandation = Mandation.mandatory
            bespoke_mandatory_error_message = (
                f"{field_location} is mandatory when status is 'completed' or 'entered-in-error'"
                + f" and vaccination type is {self.vaccine_type}"
            )
        else:
            mandation = Mandation.required

        check_mandation_requirements_met(
            field_value=route_coding_code,
            field_location=field_location,
            mandation=mandation,
            bespoke_mandatory_error_message=bespoke_mandatory_error_message,
        )

    def validate_route_coding_display(self, values: dict) -> dict:
        "Validate that route_coding_display is present or absent, as required"
        field_location = "route.coding[?(@.system=='http://snomed.info/sct')].display"

        try:
            route_coding_display = [x for x in values["route"].coding if x.system == "http://snomed.info/sct"][
                0
            ].display
        except (KeyError, IndexError, AttributeError, MandatoryError, TypeError):
            route_coding_display = None

        check_mandation_requirements_met(
            route_coding_display, field_location, vaccine_type=self.vaccine_type, mandation_key="route_coding_display"
        )

    def validate_dose_quantity_value(self, values: dict) -> dict:
        "Validate that dose_quantity_value is present or absent, as required"
        field_location = "doseQuantity.value"

        try:
            dose_quantity_value = values.doseQuantity.value
        except (KeyError, IndexError, AttributeError, MandatoryError, TypeError):
            dose_quantity_value = None

        # Handle conditional mandation logic
        mandation = vaccine_type_applicable_validations["dose_quantity_value"][self.vaccine_type]
        bespoke_mandatory_error_message = None

        if values.status != "not-done" and self.vaccine_type in (
            VaccineTypes.covid_19,
            VaccineTypes.flu,
        ):
            mandation = Mandation.mandatory
            bespoke_mandatory_error_message = (
                f"{field_location} is mandatory when status is 'completed' or 'entered-in-error'"
                + f" and vaccination type is {self.vaccine_type}"
            )
        else:
            mandation = Mandation.required

        check_mandation_requirements_met(
            field_value=dose_quantity_value,
            field_location=field_location,
            mandation=mandation,
            bespoke_mandatory_error_message=bespoke_mandatory_error_message,
        )

    def validate_dose_quantity_code(self, values: dict) -> dict:
        "Validate that dose_quantity_code is present or absent, as required"
        field_location = "doseQuantity.code"

        try:
            dose_quantity_code = values.doseQuantity.code
        except (KeyError, IndexError, AttributeError, MandatoryError, TypeError):
            dose_quantity_code = None

        # Handle conditional mandation logic
        mandation = vaccine_type_applicable_validations["dose_quantity_code"][self.vaccine_type]
        bespoke_mandatory_error_message = None

        if values.status != "not-done" and self.vaccine_type in (
            VaccineTypes.covid_19,
            VaccineTypes.flu,
        ):
            mandation = Mandation.mandatory
            bespoke_mandatory_error_message = (
                f"{field_location} is mandatory when status is 'completed' or 'entered-in-error'"
                + f" and vaccination type is {self.vaccine_type}"
            )
        else:
            mandation = Mandation.required

        check_mandation_requirements_met(
            field_value=dose_quantity_code,
            field_location=field_location,
            mandation=mandation,
            bespoke_mandatory_error_message=bespoke_mandatory_error_message,
        )

    def validate_dose_quantity_unit(self, values: dict) -> dict:
        "Validate that dose_quantity_unit is present or absent, as required"
        field_location = "doseQuantity.unit"

        try:
            field_value = values["doseQuantity"].unit
        except (KeyError, IndexError, AttributeError, MandatoryError, TypeError):
            field_value = None

        check_mandation_requirements_met(
            field_value, field_location, vaccine_type=self.vaccine_type, mandation_key="dose_quantity_unit"
        )

    def validate_reason_code_coding_code(self, values: dict) -> dict:
        "Validate that reason_code_coding_code is present or absent, as required"
        # The for loop must be run at least once to check for mandation, regardless of whether
        # reasonCode exists. If there are multiple items in reasonCode, then the loop must be
        # run over each of those items.
        number_of_iterations = len(values.reasonCode) if values.reasonCode else 1
        for index in range(number_of_iterations):
            field_location = f"reasonCode[{index}].coding[0].code"

            try:
                field_value = values["reasonCode"][index].coding[0].code
            except (KeyError, IndexError, AttributeError, MandatoryError, TypeError):
                field_value = None

            check_mandation_requirements_met(
                field_value, field_location, vaccine_type=self.vaccine_type, mandation_key="reason_code_coding_code"
            )

    def validate_reason_code_coding_display(self, values: dict) -> dict:
        "Validate that reason_code_coding_display is present or absent, as required"
        # The for loop must be run at least once to check for mandation, regardless of whether
        # reasonCode exists. If there are multiple items in reasonCode, then the loop must be
        # run over each of those items.
        number_of_iterations = len(values.reasonCode) if values.reasonCode else 1
        for index in range(number_of_iterations):
            field_location = f"reasonCode[{index}].coding[0].display"

            try:
                field_value = values["reasonCode"][index].coding[0].display
            except (KeyError, IndexError, AttributeError, MandatoryError, TypeError):
                field_value = None

            check_mandation_requirements_met(
                field_value, field_location, vaccine_type=self.vaccine_type, mandation_key="reason_code_coding_display"
            )

    def validate_nhs_number_verification_status_code(self, values: dict) -> dict:
        "Validate that nhs_number_verification_status_code is present or absent, as required"
        url = "https://fhir.hl7.org.uk/StructureDefinition/Extension-UKCore-NHSNumberVerificationStatus"
        system = "https://fhir.hl7.org.uk/CodeSystem/UKCore-NHSNumberVerificationStatusEngland"
        field_type = "code"
        field_location = (
            "contained[?(@.resourceType=='Patient')].identifier[?(@.system=='https://fhir.nhs.uk/Id/nhs-number')]."
            + generate_field_location_for_extension(url, system, field_type)
        )

        try:
            patient_identifier = get_contained_resource_from_model(values, "Patient").identifier

            patient_identifier_extension_item = [
                x for x in patient_identifier if x.system == "https://fhir.nhs.uk/Id/nhs-number"
            ][0].extension

            value_codeable_concept_coding = [x for x in patient_identifier_extension_item if x.url == url][
                0
            ].valueCodeableConcept.coding

            field_value = [x for x in value_codeable_concept_coding if x.system == system][0].code
        except (KeyError, IndexError, AttributeError, MandatoryError, TypeError):
            field_value = None

        check_mandation_requirements_met(
            field_value=field_value,
            field_location=field_location,
            vaccine_type=self.vaccine_type,
            mandation_key="nhs_number_verification_status_code",
        )

    def validate_nhs_number_verification_status_display(self, values: dict) -> dict:
        "Validate that nhs_number_verification_status_display is present or absent, as required"
        url = "https://fhir.hl7.org.uk/StructureDefinition/Extension-UKCore-NHSNumberVerificationStatus"
        system = "https://fhir.hl7.org.uk/CodeSystem/UKCore-NHSNumberVerificationStatusEngland"
        field_type = "display"
        field_location = (
            "contained[?(@.resourceType=='Patient')].identifier[?(@.system=='https://fhir.nhs.uk/Id/nhs-number')]."
            + generate_field_location_for_extension(url, system, field_type)
        )

        try:
            patient_identifier = get_contained_resource_from_model(values, "Patient").identifier

            patient_identifier_extension_item = [
                x for x in patient_identifier if x.system == "https://fhir.nhs.uk/Id/nhs-number"
            ][0].extension

            value_codeable_concept_coding = [x for x in patient_identifier_extension_item if x.url == url][
                0
            ].valueCodeableConcept.coding

            nhs_number_verification_status_display = [x for x in value_codeable_concept_coding if x.system == system][
                0
            ].display
        except (KeyError, IndexError, AttributeError, MandatoryError, TypeError):
            nhs_number_verification_status_display = None

        check_mandation_requirements_met(
            field_value=nhs_number_verification_status_display,
            field_location=field_location,
            vaccine_type=self.vaccine_type,
            mandation_key="nhs_number_verification_status_display",
        )

    def validate_organization_identifier_system(self, values: dict) -> dict:
        """Validate that organization_identifier_system is present or absent, as required"""
        field_location = "performer[?(@.actor.type=='Organization')].actor.identifier.system"

        try:
            field_value = [x for x in values.performer if is_organization(x)][0].actor.identifier.system
        except (KeyError, IndexError, AttributeError, TypeError):
            field_value = None

        check_mandation_requirements_met(
            field_value, field_location, vaccine_type=self.vaccine_type, mandation_key="organization_identifier_system"
        )

    def validate_local_patient_value(self, values: dict) -> dict:
        """Validate that local_patient_value is present or absent, as required"""
        link_id = "LocalPatient"
        answer_type = "valueReference"
        field_type = "value"
        field_location = generate_field_location_for_questionnaire_response(link_id, answer_type, field_type)

        try:
            field_value = get_generic_questionnaire_response_value_from_model(values, link_id, answer_type, field_type)
        except (KeyError, IndexError, AttributeError, TypeError):
            field_value = None

        check_mandation_requirements_met(
            field_value, field_location, vaccine_type=self.vaccine_type, mandation_key="local_patient_value"
        )

    def validate_local_patient_system(self, values: dict) -> dict:
        """Validate that local_patient_system is present or absent, as required"""
        link_id = "LocalPatient"
        answer_type = "valueReference"
        field_type = "system"
        field_location = generate_field_location_for_questionnaire_response(link_id, answer_type, field_type)

        try:
            field_value = get_generic_questionnaire_response_value_from_model(values, link_id, answer_type, field_type)
        except (KeyError, IndexError, AttributeError, TypeError):
            field_value = None

        check_mandation_requirements_met(
            field_value, field_location, vaccine_type=self.vaccine_type, mandation_key="local_patient_system"
        )

    def validate_consent_code(self, values: dict) -> dict:
        "Validate that consent_code is present or absent, as required"
        link_id = "Consent"
        answer_type = "valueCoding"
        field_type = "code"
        field_location = generate_field_location_for_questionnaire_response(link_id, answer_type, field_type)

        try:
            field_value = get_generic_questionnaire_response_value_from_model(values, link_id, answer_type, field_type)
        except (KeyError, IndexError, AttributeError, MandatoryError, TypeError):
            field_value = None

        # Handle conditional mandation logic
        mandation = vaccine_type_applicable_validations["consent_code"][self.vaccine_type]
        bespoke_mandatory_error_message = None

        if values.status != "not-done" and self.vaccine_type in (
            VaccineTypes.covid_19,
            VaccineTypes.flu,
        ):
            mandation = Mandation.mandatory
            bespoke_mandatory_error_message = (
                f"{field_location} is mandatory when status is 'completed' or 'entered-in-error'"
                + f" and vaccination type is {self.vaccine_type}"
            )
        else:
            mandation = Mandation.optional

        check_mandation_requirements_met(
            field_value=field_value,
            field_location=field_location,
            mandation=mandation,
            bespoke_mandatory_error_message=bespoke_mandatory_error_message,
        )

    def validate_consent_display(self, values: dict) -> dict:
        "Validate that consent_display is present or absent, as required"
        link_id = "Consent"
        answer_type = "valueCoding"
        field_type = "display"
        field_location = generate_field_location_for_questionnaire_response(link_id, answer_type, field_type)

        try:
            field_value = get_generic_questionnaire_response_value_from_model(values, link_id, answer_type, field_type)
        except (KeyError, IndexError, AttributeError, MandatoryError, TypeError):
            field_value = None

        check_mandation_requirements_met(
            field_value, field_location, vaccine_type=self.vaccine_type, mandation_key="consent_display"
        )

    def validate_care_setting_code(self, values: dict) -> dict:
        "Validate that care_setting_code is present or absent, as required"
        link_id = "CareSetting"
        answer_type = "valueCoding"
        field_type = "code"
        field_location = generate_field_location_for_questionnaire_response(link_id, answer_type, field_type)

        try:
            field_value = get_generic_questionnaire_response_value_from_model(values, link_id, answer_type, field_type)
        except (KeyError, IndexError, AttributeError, MandatoryError, TypeError):
            field_value = None

        check_mandation_requirements_met(
            field_value, field_location, vaccine_type=self.vaccine_type, mandation_key="care_setting_code"
        )

    def validate_care_setting_display(self, values: dict) -> dict:
        "Validate that care_setting_display is present or absent, as required"
        link_id = "CareSetting"
        answer_type = "valueCoding"
        field_type = "display"
        field_location = generate_field_location_for_questionnaire_response(link_id, answer_type, field_type)

        try:
            field_value = get_generic_questionnaire_response_value_from_model(values, link_id, answer_type, field_type)
        except (KeyError, IndexError, AttributeError, MandatoryError, TypeError):
            field_value = None

        check_mandation_requirements_met(
            field_value, field_location, vaccine_type=self.vaccine_type, mandation_key="care_setting_display"
        )

    def validate_ip_address(self, values: dict) -> dict:
        "Validate that ip_address is present or absent, as required"
        field_location = (
            "contained[?(@.resourceType=='QuestionnaireResponse')].item[?(@.linkId=='IpAddress')].answer[0].valueString"
        )

        try:
            field_value = get_generic_questionnaire_response_value_from_model(values, "IpAddress", "valueString")
        except (KeyError, IndexError, AttributeError, MandatoryError, TypeError):
            field_value = None

        check_mandation_requirements_met(
            field_value, field_location, vaccine_type=self.vaccine_type, mandation_key="ip_address"
        )

    def validate_user_id(self, values: dict) -> dict:
        "Validate that user_id is present or absent, as required"
        field_location = (
            "contained[?(@.resourceType=='QuestionnaireResponse')].item[?(@.linkId=='UserId')].answer[0].valueString"
        )

        try:
            field_value = get_generic_questionnaire_response_value_from_model(values, "UserId", "valueString")
        except (KeyError, IndexError, AttributeError, MandatoryError, TypeError):
            field_value = None

        check_mandation_requirements_met(
            field_value, field_location, vaccine_type=self.vaccine_type, mandation_key="user_id"
        )

    def validate_user_name(self, values: dict) -> dict:
        "Validate that user_name is present or absent, as required"
        field_location = (
            "contained[?(@.resourceType=='QuestionnaireResponse')].item[?(@.linkId=='UserName')].answer[0].valueString"
        )

        try:
            field_value = get_generic_questionnaire_response_value_from_model(values, "UserName", "valueString")
        except (KeyError, IndexError, AttributeError, MandatoryError, TypeError):
            field_value = None

        check_mandation_requirements_met(
            field_value, field_location, vaccine_type=self.vaccine_type, mandation_key="user_name"
        )

    def validate_user_email(self, values: dict) -> dict:
        "Validate that user_email is present or absent, as required"
        field_location = (
            "contained[?(@.resourceType=='QuestionnaireResponse')].item[?(@.linkId=='UserEmail')].answer[0].valueString"
        )

        try:
            field_value = get_generic_questionnaire_response_value_from_model(values, "UserEmail", "valueString")
        except (KeyError, IndexError, AttributeError, MandatoryError, TypeError):
            field_value = None

        check_mandation_requirements_met(
            field_value, field_location, vaccine_type=self.vaccine_type, mandation_key="user_email"
        )

    def validate_submitted_time_stamp(self, values: dict) -> dict:
        "Validate that submitted_time_stamp is present or absent, as required"
        field_location = (
            "contained[?(@.resourceType=='QuestionnaireResponse')]"
            + ".item[?(@.linkId=='SubmittedTimeStamp')].answer[0].valueDateTime"
        )

        try:
            field_value = get_generic_questionnaire_response_value_from_model(
                values, "SubmittedTimeStamp", "valueDateTime"
            )
        except (KeyError, IndexError, AttributeError, MandatoryError, TypeError):
            field_value = None

        check_mandation_requirements_met(
            field_value, field_location, vaccine_type=self.vaccine_type, mandation_key="submitted_time_stamp"
        )

    def validate_location_identifier_value(self, values: dict) -> dict:
        "Validate that location_identifier_value is present or absent, as required"
        field_location = "location.identifier.value"

        try:
            field_value = values.location.identifier.value
        except (KeyError, IndexError, AttributeError, MandatoryError, TypeError):
            field_value = None

        check_mandation_requirements_met(
            field_value, field_location, vaccine_type=self.vaccine_type, mandation_key="location_identifier_value"
        )

    def validate_location_identifier_system(self, values: dict) -> dict:
        "Validate that location_identifier_system is present or absent, as required"
        field_location = "location.identifier.system"

        try:
            field_value = values.location.identifier.system
        except (KeyError, IndexError, AttributeError, MandatoryError, TypeError):
            field_value = None

        check_mandation_requirements_met(
            field_value, field_location, vaccine_type=self.vaccine_type, mandation_key="location_identifier_system"
        )

    def validate_reduce_validation_reason(self, values: dict) -> dict:
        "Validate that reduce_validation_reason is present or absent, as required"
        field_location = (
            "contained[?(@.resourceType=='QuestionnaireResponse')]"
            + ".item[?(@.linkId=='ReduceValidationReason')].answer[0].valueString"
        )

        try:
            field_value = get_generic_questionnaire_response_value_from_model(
                values, "ReduceValidationReason", "valueString"
            )
        except (KeyError, IndexError, AttributeError, MandatoryError, TypeError):
            field_value = None

        check_mandation_requirements_met(
            field_value, field_location, vaccine_type=self.vaccine_type, mandation_key="reduce_validation_reason"
        )<|MERGE_RESOLUTION|>--- conflicted
+++ resolved
@@ -236,7 +236,6 @@
             field_value, field_location, vaccine_type=self.vaccine_type, mandation_key="organization_identifier_value"
         )
 
-<<<<<<< HEAD
         """Validates that organization_identifier_value is in alpha-numeric-alpha-numeric-alpha 
         (e.g. "X0X0X") """
         
@@ -248,8 +247,6 @@
 
         return values
 
-=======
->>>>>>> 0587c7d5
     def validate_organization_display(self, values: dict) -> dict:
         """Validate that organization_display is present or absent, as required"""
         field_location = "performer[?(@.actor.type=='Organization')].actor.display"
