"FHIR Immunization Pre Validators"
from typing import Union
from models.constants import Constants
from models.utils.generic_utils import (
    get_generic_extension_value,
    generate_field_location_for_extension,
    check_for_unknown_elements,
)
from models.utils.pre_validator_utils import PreValidation
<<<<<<< HEAD
from models.errors import MandatoryError
import re
=======
>>>>>>> a5683b71


class PreValidators:
    """
    Validators which run prior to the FHIR validators and check that, where values exist, they
    meet the NHS custom requirements. Note that validation of the existence of a value (i.e. it
    exists if mandatory, or doesn't exist if is not applicable) is done by the post validator except for a few key
    elements, the existence of which is explicitly checked as part of pre-validation.
    """

    def __init__(self, immunization: dict):
        self.immunization = immunization
        self.errors = []

    def validate(self):
        """Run all pre-validation checks."""
        validation_methods = [
            self.pre_validate_resource_type,
            self.pre_validate_contained_contents,
            self.pre_validate_top_level_elements,
            self.pre_validate_patient_reference,
            self.pre_validate_patient_identifier,
            self.pre_validate_patient_identifier_value,
            self.pre_validate_patient_name,
            self.pre_validate_patient_name_given,
            self.pre_validate_patient_name_family,
            self.pre_validate_patient_birth_date,
            self.pre_validate_patient_gender,
            self.pre_validate_patient_address,
            self.pre_validate_patient_address_postal_code,
            self.pre_validate_occurrence_date_time,
            self.pre_validate_performer_actor_type,
            self.pre_validate_performer_actor_reference,
            self.pre_validate_organization_identifier_value,
            self.pre_validate_identifier,
            self.pre_validate_identifier_value,
            self.pre_validate_identifier_system,
            self.pre_validate_status,
            self.pre_validate_practitioner_name,
            self.pre_validate_practitioner_name_given,
            self.pre_validate_practitioner_name_family,
            self.pre_validate_recorded,
            self.pre_validate_primary_source,
            self.pre_validate_extension,
            self.pre_validate_extension_urls,
            self.pre_validate_extension_value_codeable_concept_codings,
            self.pre_validate_vaccination_procedure_code,
            self.pre_validate_vaccination_procedure_display,
            self.pre_validate_vaccination_situation_code,
            self.pre_validate_vaccination_situation_display,
            self.pre_validate_protocol_applied,
            self.pre_validate_dose_number_positive_int,
            self.pre_validate_dose_number_string,
            self.pre_validate_target_disease,
            self.pre_validate_target_disease_codings,
            self.pre_validate_disease_type_coding_codes,
            self.pre_validate_vaccine_code_coding,
            self.pre_validate_vaccine_code_coding_code,
            self.pre_validate_vaccine_code_coding_display,
            self.pre_validate_manufacturer_display,
            self.pre_validate_lot_number,
            self.pre_validate_expiration_date,
            self.pre_validate_site_coding,
            self.pre_validate_site_coding_code,
            self.pre_validate_site_coding_display,
            self.pre_validate_route_coding,
            self.pre_validate_route_coding_code,
            self.pre_validate_route_coding_display,
            self.pre_validate_dose_quantity_value,
            self.pre_validate_dose_quantity_code,
            self.pre_validate_dose_quantity_unit,
            self.pre_validate_reason_code_codings,
            self.pre_validate_reason_code_coding_codes,
            self.pre_validate_organization_identifier_system,
            self.pre_validate_location_identifier_value,
            self.pre_validate_location_identifier_system,
        ]

        for method in validation_methods:
            try:
                method(self.immunization)
            except (ValueError, TypeError, IndexError, AttributeError) as e:
                self.errors.append(str(e))

        if self.errors:
            all_errors = "; ".join(self.errors)
            raise ValueError(f"Validation errors: {all_errors}")

    def pre_validate_resource_type(self, values: dict) -> dict:
        """Pre-validate that resourceType is 'Immunization'"""
        if values.get("resourceType") != "Immunization":
            raise ValueError(
                "This service only accepts FHIR Immunization Resources (i.e. resourceType must equal 'Immunization')"
            )

    def pre_validate_contained_contents(self, values: dict) -> dict:
        """
        Pre-validate that contained exists and there is exactly one patient resource in contained,
        a maximum of one practitioner resource, and no other resources
        """
        # Contained must exist
        try:
            contained = values["contained"]
        except KeyError as error:
            raise MandatoryError("contained is a mandatory field") from error

        # Contained must be a non-empty list of non-empty dictionaries
        PreValidation.for_list(contained, "contained", elements_are_dicts=True)

        # Every element of contained must have a resourceType key
        if [x for x in contained if x.get("resourceType") is None]:
            raise ValueError("contained resources must have 'resourceType' key")

        # Count number of each resource type in contained
        patient_count = sum(1 for x in contained if x["resourceType"] == "Patient")
        practitioner_count = sum(1 for x in contained if x["resourceType"] == "Practitioner")
        other_resource_count = sum(1 for x in contained if x["resourceType"] not in ("Patient", "Practitioner"))

        # Validate counts
        errors = []
        if other_resource_count != 0:
            errors.append("contained must contain only Patient and Practitioner resources")
        if patient_count != 1:
            errors.append("contained must contain exactly one Patient resource")
        if practitioner_count > 1:
            errors.append("contained must contain a maximum of one Practitioner resource")

        # Raise errors
        if errors:
            raise ValueError("; ".join(errors))

    def pre_validate_top_level_elements(self, values: dict) -> dict:
        """Pre-validate that disallowed top level elements are not present"""
        errors = []

        # Check the top-level Immunization resource
        errors.extend(check_for_unknown_elements(values, "Immunization"))

        # Check each contained resource
        for contained_resource in values.get("contained", []):
            if (resource_type := contained_resource.get("resourceType")) in Constants.ALLOWED_CONTAINED_RESOURCES:
                errors.extend(check_for_unknown_elements(contained_resource, resource_type))

        # Raise errors
        if errors:
            raise ValueError("; ".join(errors))

    def pre_validate_patient_reference(self, values: dict) -> dict:
        """
        Pre-validate that:
        - patient.reference exists and it is a reference
        - patient.reference matches the contained patient resource id
        - contained Patient resource has an id
        """

        # Obtain the patient.reference
        patient_reference = values.get("patient", {}).get("reference")

        # Make sure we have an internal reference (starts with #)
        if not (isinstance(patient_reference, str) and patient_reference.startswith("#")):
            raise ValueError("patient.reference must be a single reference to a contained Patient resource")

        # Obtain the contained patient resource
        contained_patient = [x for x in values["contained"] if x.get("resourceType") == "Patient"][0]

        try:
            # Try to obtain the contained patient resource id
            contained_patient_id = contained_patient["id"]

            # If the reference is not equal to the ID then raise an error
            if ("#" + contained_patient_id) != patient_reference:
                raise ValueError(
                    f"The reference '{patient_reference}' does not exist in the contained Patient resource"
                )
        except KeyError as error:
            # If the contained Patient resource has no id raise an error
            raise ValueError("The contained Patient resource must have an 'id' field") from error

    def pre_validate_patient_identifier(self, values: dict) -> dict:
        """
        Pre-validate that, if contained[?(@.resourceType=='Patient')].identifier exists, then it is a list of length 1
        """
        field_location = "contained[?(@.resourceType=='Patient')].identifier"
        try:
            field_value = [x for x in values["contained"] if x.get("resourceType") == "Patient"][0]["identifier"]
            PreValidation.for_list(field_value, field_location, defined_length=1)
        except (KeyError, IndexError):
            pass

    def pre_validate_patient_identifier_value(self, values: dict) -> dict:
        """
        Pre-validate that, if contained[?(@.resourceType=='Patient')].identifier[0].value (
        legacy CSV field name: NHS_NUMBER) exists, then it is a string of 10 characters
        which does not contain spaces
        """
        field_location = "contained[?(@.resourceType=='Patient')].identifier[0].value"
        try:
            field_value = [x for x in values["contained"] if x.get("resourceType") == "Patient"][0]["identifier"][0][
                "value"
            ]
            PreValidation.for_string(field_value, field_location, defined_length=10, spaces_allowed=False)
            PreValidation.for_nhs_number(field_value, field_location)
        except (KeyError, IndexError):
            pass

    def pre_validate_patient_name(self, values: dict) -> dict:
        """
        Pre-validate that, if contained[?(@.resourceType=='Patient')].name exists, then it is an array of length 1
        """
        field_location = "contained[?(@.resourceType=='Patient')].name"
        try:
            field_value = [x for x in values["contained"] if x.get("resourceType") == "Patient"][0]["name"]
            PreValidation.for_list(field_value, field_location, defined_length=1)
        except (KeyError, IndexError):
            pass

    def pre_validate_patient_name_given(self, values: dict) -> dict:
        """
        Pre-validate that, if contained[?(@.resourceType=='Patient')].name[0].given (legacy CSV field name:
        PERSON_FORENAME) exists, then it is a an array containing a single non-empty string
        """
        field_location = "contained[?(@.resourceType=='Patient')].name[0].given"
        try:
            field_value = [x for x in values["contained"] if x.get("resourceType") == "Patient"][0]["name"][0]["given"]
            PreValidation.for_list(field_value, field_location, defined_length=1, elements_are_strings=True)
        except (KeyError, IndexError):
            pass

    def pre_validate_patient_name_family(self, values: dict) -> dict:
        """
        Pre-validate that, if contained[?(@.resourceType=='Patient')].name[0].family (legacy CSV field name:
        PERSON_SURNAME) exists, then it is a an array containing a single non-empty string
        """
        field_location = "contained[?(@.resourceType=='Patient')].name[0].family"
        try:
            field_value = [x for x in values["contained"] if x.get("resourceType") == "Patient"][0]["name"][0]["family"]
            PreValidation.for_string(field_value, field_location)
        except (KeyError, IndexError):
            pass

    def pre_validate_patient_birth_date(self, values: dict) -> dict:
        """
        Pre-validate that, if contained[?(@.resourceType=='Patient')].birthDate (legacy CSV field name: PERSON_DOB)
        exists, then it is a string in the format YYYY-MM-DD, representing a valid date
        """
        field_location = "contained[?(@.resourceType=='Patient')].birthDate"
        try:
            field_value = [x for x in values["contained"] if x.get("resourceType") == "Patient"][0]["birthDate"]
            PreValidation.for_date(field_value, field_location)
        except (KeyError, IndexError):
            pass

    def pre_validate_patient_gender(self, values: dict) -> dict:
        """
        Pre-validate that, if contained[?(@.resourceType=='Patient')].gender (legacy CSV field name: PERSON_GENDER_CODE)
        exists, then it is a string, which is one of the following: male, female, other, unknown
        """
        field_location = "contained[?(@.resourceType=='Patient')].gender"
        try:
            field_value = [x for x in values["contained"] if x.get("resourceType") == "Patient"][0]["gender"]
            PreValidation.for_string(field_value, field_location, predefined_values=Constants.GENDERS)
        except (KeyError, IndexError):
            pass

    def pre_validate_patient_address(self, values: dict) -> dict:
        """
        Pre-validate that, if contained[?(@.resourceType=='Patient')].address exists, then it is an array of length 1
        """
        field_location = "contained[?(@.resourceType=='Patient')].address"
        try:
            field_value = [x for x in values["contained"] if x.get("resourceType") == "Patient"][0]["address"]
            PreValidation.for_list(field_value, field_location, defined_length=1)
        except (KeyError, IndexError):
            pass

    def pre_validate_patient_address_postal_code(self, values: dict) -> dict:
        """
        Pre-validate that, if contained[?(@.resourceType=='Patient')].address[0].postalCode (legacy CSV field name:
        PERSON_POSTCODE) exists, then it is a non-empty string, separated into two parts by a single space
        """
        field_location = "contained[?(@.resourceType=='Patient')].address[0].postalCode"
        try:
            field_value = [x for x in values["contained"] if x.get("resourceType") == "Patient"][0]["address"][0][
                "postalCode"
            ]
            PreValidation.for_string(field_value, field_location, is_postal_code=True)
        except (KeyError, IndexError):
            pass

    def pre_validate_occurrence_date_time(self, values: dict) -> dict:
        """
        Pre-validate that, if occurrenceDateTime exists (legacy CSV field name: DATE_AND_TIME),
        then it is a string in the format "YYYY-MM-DDThh:mm:ss+zz:zz" or "YYYY-MM-DDThh:mm:ss-zz:zz"
        (i.e. date and time, including timezone offset in hours and minutes), representing a valid
        datetime. Milliseconds are optional after the seconds (e.g. 2021-01-01T00:00:00.000+00:00).

        NOTE: occurrenceDateTime is a mandatory FHIR field. A value of None will be rejected by the
        FHIR model before pre-validators are run.
        """
        field_location = "occurrenceDateTime"
        try:
            field_value = values["occurrenceDateTime"]
            PreValidation.for_date_time(field_value, field_location)
        except KeyError:
            pass

    def pre_validate_performer_actor_type(self, values: dict) -> dict:
        """
        Pre-validate that, if performer.actor.organisation exists, then there is only one such
        key with the value of "Organization"
        """
        try:
            found = []
            for item in values["performer"]:
                if item.get("actor").get("type") == "Organization" and item.get("actor").get("type") in found:
                    raise ValueError("performer.actor[?@.type=='Organization'] must be unique")

                found.append(item.get("actor").get("type"))

        except (KeyError, AttributeError):
            pass

    def pre_validate_performer_actor_reference(self, values: dict) -> dict:
        """
        Pre-validate that:
        - if performer.actor.reference exists then it is a single reference
        - if there is no contained Practitioner resource, then there is no performer.actor.reference
        - if there is a contained Practitioner resource, then there is a performer.actor.reference
        - if there is a contained Practitioner resource, then it has an id
        - If there is a contained Practitioner resource, then the performer.actor.reference is equal
          to the ID
        """

        # Obtain the performer.actor.references that are internal references (#)
        performer_actor_internal_references = []
        for item in values.get("performer", []):
            reference = item.get("actor", {}).get("reference")
            if isinstance(reference, str) and reference.startswith("#"):
                performer_actor_internal_references.append(reference)

        # Check that we have a maximum of 1 internal reference
        if len(performer_actor_internal_references) > 1:
            raise ValueError(
                "performer.actor.reference must be a single reference to a contained Practitioner resource. "
                + f"References found: {performer_actor_internal_references}"
            )

        # Obtain the contained practitioner resource
        try:
            contained_practitioner = [x for x in values["contained"] if x.get("resourceType") == "Practitioner"][0]

            try:
                # Try to obtain the contained practitioner resource id
                contained_practitioner_id = contained_practitioner["id"]

                # If there is a contained practitioner resource, but no reference raise an error
                if len(performer_actor_internal_references) == 0:
                    raise ValueError("contained Practitioner ID must be referenced by performer.actor.reference")

                # If the reference is not equal to the ID then raise an error
                if ("#" + contained_practitioner_id) != performer_actor_internal_references[0]:
                    raise ValueError(
                        f"The reference '{performer_actor_internal_references[0]}' does "
                        + "not exist in the contained Practitioner resources"
                    )
            except KeyError as error:
                # If the contained practitioner resource has no id raise an error
                raise ValueError("The contained Practitioner resource must have an 'id' field") from error

        except (IndexError, KeyError) as error:
            # Entering this exception block implies that there is no contained practitioner resource
            # therefore if there is a reference then raise an error
            if len(performer_actor_internal_references) != 0:
                raise ValueError(
                    f"The reference(s) {performer_actor_internal_references} do "
                    + "not exist in the contained Practitioner resources"
                ) from error

    def pre_validate_organization_identifier_value(self, values: dict) -> dict:
        """
        Pre-validate that, if performer[?(@.actor.type=='Organization').identifier.value]
        (legacy CSV field name: SITE_CODE) exists, then it is a non-empty string.
        """
        field_location = "performer[?(@.actor.type=='Organization')].actor.identifier.value"
        try:
            field_value = [x for x in values["performer"] if x.get("actor").get("type") == "Organization"][0]["actor"][
                "identifier"
            ]["value"]
            PreValidation.for_string(field_value, field_location)
        except (KeyError, IndexError, AttributeError):
            pass

    def pre_validate_identifier(self, values: dict) -> dict:
        """Pre-validate that identifier exists and is a list of length 1"""
        try:
            field_value = values["identifier"]
            PreValidation.for_list(field_value, "identifier", defined_length=1)
        except KeyError as error:
            raise MandatoryError("identifier is a mandatory field") from error

    def pre_validate_identifier_value(self, values: dict) -> dict:
        """
        Pre-validate that, if identifier[0].value (legacy CSV field name: UNIQUE_ID) exists,
        then it is a non-empty string
        """
        try:
            field_value = values["identifier"][0]["value"]
            PreValidation.for_string(field_value, "identifier[0].value")
        except (KeyError, IndexError):
            pass

    def pre_validate_identifier_system(self, values: dict) -> dict:
        """
        Pre-validate that, if identifier[0].system (legacy CSV field name: UNIQUE_ID_URI) exists,
        then it is a non-empty string
        """
        try:
            field_value = values["identifier"][0]["system"]
            PreValidation.for_string(field_value, "identifier[0].system")
        except (KeyError, IndexError):
            pass

    def pre_validate_status(self, values: dict) -> dict:
        """
        Pre-validate that, if status exists, then its value is "completed"

        NOTE: Status is a mandatory FHIR field. A value of None will be rejected by the
        FHIR model before pre-validators are run.
        """
        try:
            field_value = values["status"]
            PreValidation.for_string(field_value, "status", predefined_values=Constants.STATUSES)
        except KeyError:
            pass

    def pre_validate_practitioner_name(self, values: dict) -> dict:
        """
        Pre-validate that, if contained[?(@.resourceType=='Practitioner')].name exists,
        then it is an array of length 1
        """
        field_location = "contained[?(@.resourceType=='Practitioner')].name"
        try:
            field_values = [x for x in values["contained"] if x.get("resourceType") == "Practitioner"][0]["name"]
            PreValidation.for_list(field_values, field_location, defined_length=1)
        except (KeyError, IndexError):
            pass

    def pre_validate_practitioner_name_given(self, values: dict) -> dict:
        """
        Pre-validate that, if contained[?(@.resourceType=='Practitioner')].name[0].given (legacy CSV field name:
        PERSON_FORENAME) exists, then it is a an array containing a single non-empty string
        """
        field_location = "contained[?(@.resourceType=='Practitioner')].name[0].given"
        try:
            field_value = [x for x in values["contained"] if x.get("resourceType") == "Practitioner"][0]["name"][0][
                "given"
            ]
            PreValidation.for_list(field_value, field_location, defined_length=1, elements_are_strings=True)
        except (KeyError, IndexError):
            pass

    def pre_validate_practitioner_name_family(self, values: dict) -> dict:
        """
        Pre-validate that, if contained[?(@.resourceType=='Practitioner')].name[0].family (legacy CSV field name:
        PERSON_SURNAME) exists, then it is a an array containing a single non-empty string
        """
        field_location = "contained[?(@.resourceType=='Practitioner')].name[0].family"
        try:
            field_name = [x for x in values["contained"] if x.get("resourceType") == "Practitioner"][0]["name"][0][
                "family"
            ]
            PreValidation.for_string(field_name, field_location)
        except (KeyError, IndexError):
            pass

    def pre_validate_recorded(self, values: dict) -> dict:
        """
        Pre-validate that, if occurrenceDateTime exists (legacy CSV field name: RECORDED_DATE),
        then it is a string in the format "YYYY-MM-DDThh:mm:ss+zz:zz" or "YYYY-MM-DDThh:mm:ss-zz:zz"
        (i.e. date and time, including timezone offset in hours and minutes), representing a valid
        datetime. Milliseconds are optional after the seconds (e.g. 2021-01-01T00:00:00.000+00:00).
        """
        try:
            recorded = values["recorded"]
            PreValidation.for_date_time(recorded, "recorded")
        except KeyError:
            pass

    def pre_validate_primary_source(self, values: dict) -> dict:
        """
        Pre-validate that, if primarySource (legacy CSV field name: PRIMARY_SOURCE) exists, then it is a boolean
        """
        try:
            primary_source = values["primarySource"]
            PreValidation.for_boolean(primary_source, "primarySource")
        except KeyError:
            pass

    def pre_validate_extension(self, values: dict) -> dict:
        """Pre-validate that extension exists"""
        if not "extension" in values:
            raise MandatoryError("extension is a mandatory field")

    def pre_validate_extension_urls(self, values: dict) -> dict:
        """Pre-validate that, if extension exists, then each url is unique"""
        try:
            PreValidation.for_unique_list(values["extension"], "url", "extension[?(@.url=='FIELD_TO_REPLACE')]")
        except (KeyError, IndexError):
            pass

    def pre_validate_extension_value_codeable_concept_codings(self, values: dict) -> dict:
        """Pre-validate that, if they exist, each extension[{index}].valueCodeableConcept.coding.system is unique"""
        try:
            for i in range(len(values["extension"])):
                try:
                    extension_value_codeable_concept_coding = values["extension"][i]["valueCodeableConcept"]["coding"]
                    PreValidation.for_unique_list(
                        extension_value_codeable_concept_coding,
                        "system",
                        f"extension[?(@.URL=='{values['extension'][i]['url']}']"
                        + ".valueCodeableConcept.coding[?(@.system=='FIELD_TO_REPLACE')]",
                    )
                except KeyError:
                    pass
        except KeyError:
            pass

    def pre_validate_vaccination_procedure_code(self, values: dict) -> dict:
        """
        Pre-validate that, if extension[?(@.url=='https://fhir.hl7.org.uk/StructureDefinition/Extension-UKCore-
        VaccinationProcedure')].valueCodeableConcept.coding[?(@.system=='http://snomed.info/sct')].code
        (legacy CSV field name: VACCINATION_PROCEDURE_CODE) exists, then it is a non-empty string
        """
        url = "https://fhir.hl7.org.uk/StructureDefinition/Extension-UKCore-" + "VaccinationProcedure"
        system = "http://snomed.info/sct"
        field_type = "code"
        field_location = generate_field_location_for_extension(url, system, field_type)
        try:
            field_value = get_generic_extension_value(values, url, system, field_type)
            PreValidation.for_string(field_value, field_location)
        except (KeyError, IndexError):
            pass

    def pre_validate_vaccination_procedure_display(self, values: dict) -> dict:
        """
        Pre-validate that, if extension[?(@.url=='https://fhir.hl7.org.uk/StructureDefinition/Extension-UKCore-
        VaccinationProcedure')].valueCodeableConcept.coding[?(@.system=='http://snomed.info/sct')].display
        (legacy CSV field name: VACCINATION_PROCEDURE_TERM) exists, then it is a non-empty string
        """
        url = "https://fhir.hl7.org.uk/StructureDefinition/Extension-UKCore-" + "VaccinationProcedure"
        system = "http://snomed.info/sct"
        field_type = "display"
        field_location = generate_field_location_for_extension(url, system, field_type)
        try:
            field_value = get_generic_extension_value(values, url, system, field_type)
            PreValidation.for_string(field_value, field_location)
        except (KeyError, IndexError):
            pass

    def pre_validate_vaccination_situation_code(self, values: dict) -> dict:
        """
        Pre-validate that, if extension[?(@.url=='https://fhir.hl7.org.uk/StructureDefinition/Extension-UKCore-
        VaccinationSituation')].valueCodeableConcept.coding[?(@.system=='http://snomed.info/sct')].code
        (legacy CSV field name: VACCINATION_SITUATION_CODE) exists, then it is a non-empty string
        """
        url = "https://fhir.hl7.org.uk/StructureDefinition/Extension-UKCore-VaccinationSituation"
        system = "http://snomed.info/sct"
        field_type = "code"
        field_location = generate_field_location_for_extension(url, system, field_type)
        try:
            field_value = get_generic_extension_value(values, url, system, field_type)
            PreValidation.for_string(field_value, field_location)
        except (KeyError, IndexError):
            pass

    def pre_validate_vaccination_situation_display(self, values: dict) -> dict:
        """
        Pre-validate that, if extension[?(@.url=='https://fhir.hl7.org.uk/StructureDefinition/Extension-UKCore-
        VaccinationSituation')].valueCodeableConcept.coding[?(@.system=='http://snomed.info/sct')].display
        (legacy CSV field name: VACCINATION_SITUATION_TERM) exists, then it is a non-empty string
        """
        url = "https://fhir.hl7.org.uk/StructureDefinition/Extension-UKCore-VaccinationSituation"
        system = "http://snomed.info/sct"
        field_type = "display"
        field_location = generate_field_location_for_extension(url, system, field_type)
        try:
            field_value = get_generic_extension_value(values, url, system, field_type)
            PreValidation.for_string(field_value, field_location)
        except (KeyError, IndexError):
            pass

    def pre_validate_protocol_applied(self, values: dict) -> dict:
        """Pre-validate that, if protocolApplied exists, then it is a list of length 1"""
        try:
            field_value = values["protocolApplied"]
            PreValidation.for_list(field_value, "protocolApplied", defined_length=1)
        except KeyError:
            pass

    def pre_validate_dose_number_positive_int(self, values: dict) -> dict:
        """
        Pre-validate that, if protocolApplied[0].doseNumberPositiveInt (legacy CSV field : dose_sequence)
        exists, then it is an integer from 1 to 9
        """
        field_location = "protocolApplied[0].doseNumberPositiveInt"
        try:
            field_value = values["protocolApplied"][0]["doseNumberPositiveInt"]
            PreValidation.for_positive_integer(field_value, field_location, max_value=9)
        except (KeyError, IndexError):
            pass

    def pre_validate_dose_number_string(self, values: dict) -> dict:
        """
        Pre-validate that, if protocolApplied[0].doseNumberString exists, then it
        is a non-empty string
        """
        field_location = "protocolApplied[0].doseNumberString"
        try:
            field_value = values["protocolApplied"][0]["doseNumberString"]
            PreValidation.for_string(field_value, field_location)
        except (KeyError, IndexError):
            pass

    def pre_validate_target_disease(self, values: dict) -> dict:
        """
        Pre-validate that, if protocolApplied[0].targetDisease exists, then each of its elements contains a coding field
        """
        try:
            field_value = values["protocolApplied"][0]["targetDisease"]
            for element in field_value:
                if "coding" not in element:
                    raise ValueError("Every element of protocolApplied[0].targetDisease must have 'coding' property")
        except (KeyError, IndexError):
            pass

    def pre_validate_target_disease_codings(self, values: dict) -> dict:
        """
        Pre-validate that, if they exist, each
        protocolApplied[0].targetDisease[{index}].valueCodeableConcept.coding.system is unique
        """
        try:
            for i in range(len(values["protocolApplied"][0]["targetDisease"])):
                field_location = f"protocolApplied[0].targetDisease[{i}].coding[?(@.system=='FIELD_TO_REPLACE')]"
                try:
                    field_value = values["protocolApplied"][0]["targetDisease"][i]["coding"]
                    PreValidation.for_unique_list(field_value, "system", field_location)
                except KeyError:
                    pass
        except KeyError:
            pass

    def pre_validate_disease_type_coding_codes(self, values: dict) -> dict:
        """
        Pre-validate that, if protocolApplied[0].targetDisease[{i}].coding[?(@.system=='http://snomed.info/sct')].code
        exists, then it is a non-empty string
        """
        url = "http://snomed.info/sct"
        try:
            for i in range(len(values["protocolApplied"][0]["targetDisease"])):
                field_location = f"protocolApplied[0].targetDisease[{i}].coding[?(@.system=='{url}')].code"
                try:
                    target_disease_coding = values["protocolApplied"][0]["targetDisease"][i]["coding"]
                    target_disease_coding_code = [x for x in target_disease_coding if x.get("system") == url][0]["code"]
                    PreValidation.for_string(target_disease_coding_code, field_location)
                except (KeyError, IndexError):
                    pass
        except KeyError:
            pass

    def pre_validate_vaccine_code_coding(self, values: dict) -> dict:
        """Pre-validate that, if vaccineCode.coding exists, then each code system is unique"""
        field_location = "vaccineCode.coding[?(@.system=='FIELD_TO_REPLACE')]"
        try:
            vaccine_code_coding = values["vaccineCode"]["coding"]
            PreValidation.for_unique_list(vaccine_code_coding, "system", field_location)
        except KeyError:
            pass

    def pre_validate_vaccine_code_coding_code(self, values: dict) -> dict:
        """
        Pre-validate that, if vaccineCode.coding[?(@.system=='http://snomed.info/sct')].code (legacy CSV field location:
        REASON_NOT_GIVEN_CODE) exists, then it is a non-empty string
        """
        url = "http://snomed.info/sct"
        field_location = f"vaccineCode.coding[?(@.system=='{url}')].code"
        try:
            field_value = [x for x in values["vaccineCode"]["coding"] if x.get("system") == url][0]["code"]
            PreValidation.for_string(field_value, field_location)
        except (KeyError, IndexError):
            pass

    def pre_validate_vaccine_code_coding_display(self, values: dict) -> dict:
        """
        Pre-validate that, if vaccineCode.coding[?(@.system=='http://snomed.info/sct')].display (legacy CSV field name:
        REASON_NOT_GIVEN_TERM) exists, then it is a non-empty string
        """
        url = "http://snomed.info/sct"
        field_location = "vaccineCode.coding[?(@.system=='http://snomed.info/sct')].display"
        try:
            field_value = [x for x in values["vaccineCode"]["coding"] if x.get("system") == url][0]["display"]
            PreValidation.for_string(field_value, field_location)
        except (KeyError, IndexError):
            pass

    def pre_validate_manufacturer_display(self, values: dict) -> dict:
        """
        Pre-validate that, if manufacturer.display (legacy CSV field name: VACCINE_MANUFACTURER)
        exists, then it is a non-empty string
        """
        try:
            field_value = values["manufacturer"]["display"]
            PreValidation.for_string(field_value, "manufacturer.display")
        except KeyError:
            pass

    def pre_validate_lot_number(self, values: dict) -> dict:
        """
        Pre-validate that, if lotNumber (legacy CSV field name: BATCH_NUMBER) exists,
        then it is a non-empty string
        """
        try:
            field_value = values["lotNumber"]
            PreValidation.for_string(field_value, "lotNumber", max_length=100)
        except KeyError:
            pass

    def pre_validate_expiration_date(self, values: dict) -> dict:
        """
        Pre-validate that, if expirationDate (legacy CSV field name: EXPIRY_DATE) exists,
        then it is a string in the format YYYY-MM-DD, representing a valid date
        """
        try:
            field_value = values["expirationDate"]
            PreValidation.for_date(field_value, "expirationDate")
        except KeyError:
            pass

    def pre_validate_site_coding(self, values: dict) -> dict:
        """Pre-validate that, if site.coding exists, then each code system is unique"""
        try:
            field_value = values["site"]["coding"]
            PreValidation.for_unique_list(field_value, "system", "site.coding[?(@.system=='FIELD_TO_REPLACE')]")
        except KeyError:
            pass

    def pre_validate_site_coding_code(self, values: dict) -> dict:
        """
        Pre-validate that, if site.coding[?(@.system=='http://snomed.info/sct')].code
        (legacy CSV field name: SITE_OF_VACCINATION_CODE) exists, then it is a non-empty string
        """
        url = "http://snomed.info/sct"
        field_location = f"site.coding[?(@.system=='{url}')].code"
        try:
            site_coding_code = [x for x in values["site"]["coding"] if x.get("system") == url][0]["code"]
            PreValidation.for_string(site_coding_code, field_location)
        except (KeyError, IndexError):
            pass

    def pre_validate_site_coding_display(self, values: dict) -> dict:
        """
        Pre-validate that, if site.coding[?(@.system=='http://snomed.info/sct')].display
        (legacy CSV field name: SITE_OF_VACCINATION_TERM) exists, then it is a non-empty string
        """
        url = "http://snomed.info/sct"
        field_location = f"site.coding[?(@.system=='{url}')].display"
        try:
            field_value = [x for x in values["site"]["coding"] if x.get("system") == url][0]["display"]
            PreValidation.for_string(field_value, field_location)
        except (KeyError, IndexError):
            pass

    def pre_validate_route_coding(self, values: dict) -> dict:
        """Pre-validate that, if route.coding exists, then each code system is unique"""
        try:
            field_value = values["route"]["coding"]
            PreValidation.for_unique_list(field_value, "system", "route.coding[?(@.system=='FIELD_TO_REPLACE')]")
        except KeyError:
            pass

    def pre_validate_route_coding_code(self, values: dict) -> dict:
        """
        Pre-validate that, if route.coding[?(@.system=='http://snomed.info/sct')].code
        (legacy CSV field name: ROUTE_OF_VACCINATION_CODE) exists, then it is a non-empty string
        """
        url = "http://snomed.info/sct"
        field_location = f"route.coding[?(@.system=='{url}')].code"
        try:
            field_value = [x for x in values["route"]["coding"] if x.get("system") == url][0]["code"]
            PreValidation.for_string(field_value, field_location)
        except (KeyError, IndexError):
            pass

    def pre_validate_route_coding_display(self, values: dict) -> dict:
        """
        Pre-validate that, if route.coding[?(@.system=='http://snomed.info/sct')].display
        (legacy CSV field name: ROUTE_OF_VACCINATION_TERM) exists, then it is a non-empty string
        """
        url = "http://snomed.info/sct"
        field_location = f"route.coding[?(@.system=='{url}')].display"
        try:
            field_value = [x for x in values["route"]["coding"] if x.get("system") == url][0]["display"]
            PreValidation.for_string(field_value, field_location)
        except (KeyError, IndexError):
            pass

    # TODO: need to validate that doseQuantity.system is "http://unitsofmeasure.org"?
    # Check with Martin

    def pre_validate_dose_quantity_value(self, values: dict) -> dict:
        """
        Pre-validate that, if doseQuantity.value (legacy CSV field name: DOSE_AMOUNT) exists,
        then it is a number representing an integer or decimal with
        maximum four decimal places

        NOTE: This validator will only work if the raw json data is parsed with the
        parse_float argument set to equal Decimal type (Decimal must be imported from decimal).
        Floats (but not integers) will then be parsed as Decimals.
        e.g json.loads(raw_data, parse_float=Decimal)
        """
        try:
            field_value = values["doseQuantity"]["value"]
            PreValidation.for_integer_or_decimal(field_value, "doseQuantity.value", max_decimal_places=4)
        except KeyError:
            pass

    def pre_validate_dose_quantity_code(self, values: dict) -> dict:
        """
        Pre-validate that, if doseQuantity.code (legacy CSV field name: DOSE_UNIT_CODE) exists,
        then it is a non-empty string
        """
        try:
            field_value = values["doseQuantity"]["code"]
            PreValidation.for_string(field_value, "doseQuantity.code")
        except KeyError:
            pass

    def pre_validate_dose_quantity_unit(self, values: dict) -> dict:
        """
        Pre-validate that, if doseQuantity.unit (legacy CSV field name: DOSE_UNIT_TERM) exists,
        then it is a non-empty string
        """
        try:
            field_value = values["doseQuantity"]["unit"]
            PreValidation.for_string(field_value, "doseQuantity.unit")
        except KeyError:
            pass

    def pre_validate_reason_code_codings(self, values: dict) -> dict:
        """
        Pre-validate that, if they exist, each reasonCode[{index}].coding is a list of length 1
        """
        try:
            for index, value in enumerate(values["reasonCode"]):
                try:
                    field_value = value["coding"]
                    PreValidation.for_list(field_value, f"reasonCode[{index}].coding", defined_length=1)
                except KeyError:
                    pass
        except KeyError:
            pass

    def pre_validate_reason_code_coding_codes(self, values: dict) -> dict:
        """
        Pre-validate that, if they exist, each reasonCode[{index}].coding[0].code
        (legacy CSV field name: INDICATION_CODE) is a non-empty string
        """
        try:
            for index, value in enumerate(values["reasonCode"]):
                try:
                    field_value = value["coding"][0]["code"]
                    PreValidation.for_string(field_value, f"reasonCode[{index}].coding[0].code")
                except KeyError:
                    pass
        except KeyError:
            pass

    def pre_validate_organization_identifier_system(self, values: dict) -> dict:
        """
        Pre-validate that, if performer[?(@.actor.type=='Organization').identifier.system]
        (legacy CSV field name: SITE_CODE_TYPE_URI) exists, then it is a non-empty string
        """
        field_location = "performer[?(@.actor.type=='Organization')].actor.identifier.system"
        try:
            field_value = [x for x in values["performer"] if x.get("actor").get("type") == "Organization"][0]["actor"][
                "identifier"
            ]["system"]
            PreValidation.for_string(field_value, field_location)
        except (KeyError, IndexError, AttributeError):
            pass

    def pre_validate_location_identifier_value(self, values: dict) -> dict:
        """
        Pre-validate that, if location.identifier.value (legacy CSV field name: LOCATION_CODE) exists,
        then it is a non-empty string
        """
        try:
            field_value = values["location"]["identifier"]["value"]
            PreValidation.for_string(field_value, "location.identifier.value")
        except KeyError:
            pass

    def pre_validate_location_identifier_system(self, values: dict) -> dict:
        """
        Pre-validate that, if location.identifier.system (legacy CSV field name: LOCATION_CODE_TYPE_URI) exists,
        then it is a non-empty string
        """
        try:
            field_value = values["location"]["identifier"]["system"]
            PreValidation.for_string(field_value, "location.identifier.system")
        except KeyError:
            pass<|MERGE_RESOLUTION|>--- conflicted
+++ resolved
@@ -7,11 +7,8 @@
     check_for_unknown_elements,
 )
 from models.utils.pre_validator_utils import PreValidation
-<<<<<<< HEAD
 from models.errors import MandatoryError
 import re
-=======
->>>>>>> a5683b71
 
 
 class PreValidators:
