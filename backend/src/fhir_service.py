--- conflicted
+++ resolved
@@ -134,15 +134,10 @@
 
         patient = self._validate_patient(immunization)
 
-<<<<<<< HEAD
-        if "diagnostics" in patient:
-            return (None, patient)
-        imms = self.immunization_repo.update_immunization(imms_id, immunization, patient, existing_resource_version)
-=======
         if "diagnostics" in patient: 
                 return (None,patient)
         imms = self.immunization_repo.update_immunization(imms_id, immunization, patient, existing_resource_version, imms_vax_type_perms)
->>>>>>> e903cc87
+
         return UpdateOutcome.UPDATE, Immunization.parse_obj(imms)
 
     def reinstate_immunization(
@@ -162,15 +157,10 @@
 
         patient = self._validate_patient(immunization)
 
-<<<<<<< HEAD
-        if "diagnostics" in patient:
-            return (None, patient)
-        imms = self.immunization_repo.reinstate_immunization(imms_id, immunization, patient, existing_resource_version)
-=======
         if "diagnostics" in patient: 
                 return (None,patient)
         imms = self.immunization_repo.reinstate_immunization(imms_id, immunization, patient, existing_resource_version, imms_vax_type_perms)
->>>>>>> e903cc87
+
         return UpdateOutcome.UPDATE, Immunization.parse_obj(imms)
 
     def update_reinstated_immunization(
@@ -190,17 +180,10 @@
 
         patient = self._validate_patient(immunization)
 
-<<<<<<< HEAD
-        if "diagnostics" in patient:
-            return (None, patient)
-        imms = self.immunization_repo.update_reinstated_immunization(
-            imms_id, immunization, patient, existing_resource_version
-        )
-=======
         if "diagnostics" in patient: 
                 return (None,patient)
         imms = self.immunization_repo.update_reinstated_immunization(imms_id, immunization, patient, existing_resource_version, imms_vax_type_perms)
->>>>>>> e903cc87
+
         return UpdateOutcome.UPDATE, Immunization.parse_obj(imms)
 
     def delete_immunization(self, imms_id) -> Immunization:
