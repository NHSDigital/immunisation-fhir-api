--- conflicted
+++ resolved
@@ -22,7 +22,6 @@
 from models.utils.generic_utils import nhs_number_mod11_check, get_occurrence_datetime, create_diagnostics, form_json
 from models.constants import Constants
 from models.errors import MandatoryError
-from models.constants import Constants
 from pds_service import PdsService
 from s_flag_handler import handle_s_flag
 from timer import timed
@@ -125,7 +124,8 @@
             raise CustomValidationError(message=str(error)) from error
 
         patient = self._validate_patient(immunization)
-
+        print(f"patient:{patient}")
+        print(f"immunization:{immunization}")
         if "diagnostics" in patient:
             return patient
         imms = self.immunization_repo.create_immunization(immunization, patient, imms_vax_type_perms, supplier_system)
@@ -141,29 +141,6 @@
         supplier_system: str,
     ) -> tuple[UpdateOutcome, Immunization]:
         immunization["id"] = imms_id
-
-        try:
-            self.validator.validate(immunization)
-            # Initialize errors list
-            all_errors = []
-
-            # Check the top-level Immunization resource
-            all_errors.extend(check_for_unknown_elements(immunization, Constants.allowed_keys_with_id["Immunization"], "Immunization"))
-
-            # Check each contained resource
-            for contained_resource in immunization.get("contained", []):
-                resource_type = contained_resource.get("resourceType")
-                if resource_type not in Constants.allowed_contained_resources:
-                    all_errors.append(f"resourcetype Practitioner and Patient are only allowed in contained resource for this service")
-                else:
-                    all_errors.extend(check_for_unknown_elements(contained_resource, Constants.allowed_keys[resource_type], resource_type))
-
-            # Concatenate errors into a single string separated by semicolons
-            error = "; ".join(all_errors)
-            if error:
-                raise ValueError(error)
-        except (ValidationError, ValueError, MandatoryError) as error:
-            raise CustomValidationError(message=str(error)) from error
 
         patient = self._validate_patient(immunization)
 
@@ -381,17 +358,4 @@
 
             return patient
 
-<<<<<<< HEAD
-        raise InvalidPatientId(patient_identifier=nhs_number)
-
-
-# Define a function to check for unknown elements
-def check_for_unknown_elements(resource, allowed_keys, resource_type):
-    errors = []
-    for key in resource.keys():
-        if key not in allowed_keys:
-            errors.append(f"{key} is not an allowed element of the {resource_type} resource for this service")
-    return errors
-=======
-        raise InvalidPatientId(patient_identifier=nhs_number)
->>>>>>> fa6dc35c
+        raise InvalidPatientId(patient_identifier=nhs_number)