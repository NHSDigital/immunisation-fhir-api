--- conflicted
+++ resolved
@@ -22,11 +22,7 @@
 from models.utils.generic_utils import nhs_number_mod11_check, get_occurrence_datetime, create_diagnostics
 from models.constants import Constants
 from models.errors import MandatoryError
-<<<<<<< HEAD
-from models.utils.validation_utils import get_vaccine_type
 from models.constants import Constants
-=======
->>>>>>> dd3da9dd
 from pds_service import PdsService
 from s_flag_handler import handle_s_flag
 from timer import timed
@@ -80,33 +76,6 @@
         Get an Immunization by its ID. Return None if not found. If the patient doesn't have an NHS number,
         return the Immunization without calling PDS or checking S flag.
         """
-<<<<<<< HEAD
-        imms_resp = self.immunization_repo.get_immunization_by_id(imms_id, imms_vax_type_perms)
-        print(f"imms_resp:{imms_resp}")
-        imms = dict()
-        version = str()
-        resp = dict()
-        nhs_number = str()
-        if not imms_resp:
-            return None
-
-        else:
-
-            if imms_resp.get("Resource"):
-                imms = imms_resp["Resource"]
-            if imms_resp.get("Version"):
-                version = imms_resp["Version"]
-
-            # Remove fields which are not to be returned for read
-            imms_filtered_for_read = Filter.read(imms)
-            print(f"imms_filtered_for_read:{imms_filtered_for_read}")
-            # Handle s-flag filtering, where applicable
-            try:
-                nhs_number = [x for x in imms["contained"] if x["resourceType"] == "Patient"][0]["identifier"][0][
-                    "value"
-                ]
-                patient = self.pds_service.get_patient_details(nhs_number)
-=======
         if not (imms_resp := self.immunization_repo.get_immunization_by_id(imms_id, imms_vax_type_perms)):
             return None
 
@@ -118,7 +87,6 @@
             imms_filtered_for_read_and_s_flag = imms_filtered_for_read
         else:
             if patient := self.pds_service.get_patient_details(nhs_number):
->>>>>>> dd3da9dd
                 imms_filtered_for_read_and_s_flag = handle_s_flag(imms_filtered_for_read, patient)
             else:
                 raise UnhandledResponseError("unable to validate NHS number with downstream service")
@@ -168,14 +136,7 @@
             # Check each contained resource
             for contained_resource in immunization.get("contained", []):
                 resource_type = contained_resource.get("resourceType")
-<<<<<<< HEAD
-                if resource_type not in Constants.allowed_contained_resources:
-                    all_errors.append(f"resourcetype Practitioner and Patient are only allowed in contained resource for this service")
-                else:
-                    all_errors.extend(check_for_unknown_elements(contained_resource, Constants.allowed_keys[resource_type], resource_type))
-=======
                 all_errors.extend(check_for_unknown_elements(contained_resource, Constants.allowed_keys[resource_type], resource_type))
->>>>>>> dd3da9dd
 
             # Concatenate errors into a single string separated by semicolons
             error = "; ".join(all_errors)
@@ -358,17 +319,6 @@
             for r in self.immunization_repo.find_immunizations(nhs_number, vaccine_types)
             if self.is_valid_date_from(r, date_from) and self.is_valid_date_to(r, date_to)
         ]
-<<<<<<< HEAD
-        patient_details = self.pds_service.get_patient_details(nhs_number)
-        # To check whether the Superseded NHS number present in PDS
-        if patient_details:
-            pds_nhs_number = patient_details["identifier"][0]["value"]
-            if pds_nhs_number != nhs_number:
-                diagnostics_error = create_diagnostics()
-                return diagnostics_error
-        patient = patient_details if len(resources) > 0 else None
-        print(f"patient:{patient}")
-=======
 
         # Check whether the Superseded NHS number present in PDS
         if pds_patient := self.pds_service.get_patient_details(nhs_number):
@@ -386,7 +336,6 @@
         resources_filtered_for_search = [Filter.search(imms, patient_full_url, pds_patient) for imms in resources]
 
         # Add bundle entries for each of the immunization resources
->>>>>>> dd3da9dd
         entries = [
             BundleEntry(
                 resource=Immunization.parse_obj(handle_s_flag(imms, pds_patient)),
@@ -439,14 +388,9 @@
             return patient
 
         raise InvalidPatientId(patient_identifier=nhs_number)
-<<<<<<< HEAD
 
 
 # Define a function to check for unknown elements
-=======
-    
-    # Define a function to check for unknown elements
->>>>>>> dd3da9dd
 def check_for_unknown_elements(resource, allowed_keys, resource_type):
     errors = []
     for key in resource.keys():
