import datetime
import os
from enum import Enum
from typing import Optional

from fhir.resources.R4B.bundle import (
    Bundle as FhirBundle,
    BundleEntry,
    BundleLink,
    BundleEntrySearch,
)
from fhir.resources.R4B.immunization import Immunization
from pydantic import ValidationError

import parameter_parser
from fhir_repository import ImmunizationRepository
from models.errors import (
    InvalidPatientId,
    CustomValidationError,
    ResourceNotFoundError,
    InconsistentIdError,
)
from models.fhir_immunization import ImmunizationValidator
from models.utils.generic_utils import (
    nhs_number_mod11_check,
    get_occurrence_datetime,
    create_diagnostics,
)
from models.utils.post_validation_utils import MandatoryError, NotApplicableError
from models.utils.validation_utils import get_vaccine_type
from pds_service import PdsService
from s_flag_handler import handle_s_flag
from timer import timed


def get_service_url(
    service_env: str = os.getenv("IMMUNIZATION_ENV"),
    service_base_path: str = os.getenv("IMMUNIZATION_BASE_PATH"),
):
    non_prod = ["internal-dev", "int", "sandbox"]
    if service_env in non_prod:
        subdomain = f"{service_env}."
    elif service_env == "prod":
        subdomain = ""
    else:
        subdomain = "internal-dev."
    return f"https://{subdomain}api.service.nhs.uk/{service_base_path}"


class UpdateOutcome(Enum):
    UPDATE = 0
    CREATE = 1


class FhirService:
    def __init__(
        self,
        imms_repo: ImmunizationRepository,
        pds_service: PdsService,
        validator: ImmunizationValidator = ImmunizationValidator(),
    ):
        self.immunization_repo = imms_repo
        self.pds_service = pds_service
        self.validator = validator

    def get_immunization_by_id(self, imms_id: str) -> Optional[dict]:
        """
        Get an Immunization by its ID. Return None if not found. If the patient doesn't have an NHS number,
        return the Immunization without calling PDS or checking S flag.
        """
        imms_resp = self.immunization_repo.get_immunization_by_id(imms_id)
        imms = dict()
        version = str()
        resp = dict()
        nhs_number = str()
        if not imms_resp:
            return None

        else:

            if imms_resp.get("Resource"):
                imms = imms_resp["Resource"]
            if imms_resp.get("Version"):
                version = imms_resp["Version"]
            try:
                nhs_number = [
                    x for x in imms["contained"] if x["resourceType"] == "Patient"
                ][0]["identifier"][0]["value"]
                patient = self.pds_service.get_patient_details(nhs_number)
                filtered_immunization = handle_s_flag(imms, patient)
            except (KeyError, IndexError):
                filtered_immunization = imms

            resp["Version"] = version
            resp["Resource"] = Immunization.parse_obj(filtered_immunization)
            return resp

    def create_immunization(self, immunization: dict) -> Immunization:
        try:
            self.validator.validate(immunization)
        except (
            ValidationError,
            ValueError,
            MandatoryError,
            NotApplicableError,
        ) as error:
            raise CustomValidationError(message=str(error)) from error
        patient = self._validate_patient(immunization)

        if "diagnostics" in patient:
            return patient
        imms = self.immunization_repo.create_immunization(immunization, patient)

        return Immunization.parse_obj(imms)

    def update_immunization(
        self, imms_id: str, immunization: dict
    ) -> tuple[UpdateOutcome, Immunization]:
        if immunization.get("id", imms_id) != imms_id:
            raise InconsistentIdError(imms_id=imms_id)
        immunization["id"] = imms_id

        try:
            self.validator.validate(immunization)
        except (
            ValidationError,
            ValueError,
            MandatoryError,
            NotApplicableError,
        ) as error:
            raise CustomValidationError(message=str(error)) from error

        patient = self._validate_patient(immunization)
<<<<<<< HEAD
        if "diagnostics" in patient: 
                return (None,patient)
=======
        if "diagnostics" in patient:
            return (None, patient)
        try:
            imms = self.immunization_repo.update_immunization(
                imms_id, immunization, patient
            )
            return UpdateOutcome.UPDATE, Immunization.parse_obj(imms)
        except ResourceNotFoundError:
            imms = self.immunization_repo.create_immunization(immunization, patient)
>>>>>>> 0587c7d5

        imms = self.immunization_repo.update_immunization(imms_id, immunization, patient)
        return UpdateOutcome.UPDATE, Immunization.parse_obj(imms)

    def delete_immunization(self, imms_id) -> Immunization:
        """
        Delete an Immunization if it exits and return the ID back if successful.
        Exception will be raised if resource didn't exit. Multiple calls to this method won't change
        the record in the database.
        """
        imms = self.immunization_repo.delete_immunization(imms_id)
        return Immunization.parse_obj(imms)

    @staticmethod
    def has_valid_vaccine_type(immunization: dict, vaccine_types: list[str]):
        return get_vaccine_type(immunization) in vaccine_types

    @staticmethod
    def is_valid_date_from(immunization: dict, date_from: datetime.date):
        if date_from is None:
            return True

        occurrence_datetime = get_occurrence_datetime(immunization)
        if occurrence_datetime is None:
            # TODO: Log error if no date.
            return True

        return occurrence_datetime.date() >= date_from

    @staticmethod
    def is_valid_date_to(immunization: dict, date_to: datetime.date):
        if date_to is None:
            return True

        occurrence_datetime = get_occurrence_datetime(immunization)
        if occurrence_datetime is None:
            # TODO: Log error if no date.
            return True

        return occurrence_datetime.date() <= date_to

    @staticmethod
    def process_patient_for_include(patient: dict):
        fields_to_keep = ["id", "resourceType", "identifier", "birthDate"]
        new_patient = {k: v for k, v in patient.items() if k in fields_to_keep}
        return new_patient

    def search_immunizations(
        self,
        nhs_number: str,
        vaccine_types: list[str],
        params: str,
        date_from: datetime.date = parameter_parser.date_from_default,
        date_to: datetime.date = parameter_parser.date_to_default,
    ) -> FhirBundle:
        """find all instances of Immunization(s) for a patient and specified disease type.
        Returns Bundle[Immunization]
        """
        # TODO: is disease type a mandatory field? (I assumed it is)
        #  i.e. Should we provide a search option for getting Patient's entire imms history?
        if not nhs_number_mod11_check(nhs_number):
                diagnostics_error = create_diagnostics()
                return (diagnostics_error)
        resources = self.immunization_repo.find_immunizations(nhs_number)
        resources = [
            r
            for r in resources
            # TODO: BUG This implementation should use the vaccine type indexed on creation
            if FhirService.has_valid_vaccine_type(r, vaccine_types)
            and FhirService.is_valid_date_from(r, date_from)
            and FhirService.is_valid_date_to(r, date_to)
        ]
        patient_details = self.pds_service.get_patient_details(nhs_number)
        # To check whether the Superseded NHS number present in PDS
        if patient_details:
            pds_nhs_number = patient_details["identifier"][0]["value"]
            if pds_nhs_number != nhs_number:
                diagnostics_error = create_diagnostics()
                return diagnostics_error
        patient = patient_details if len(resources) > 0 else None
        entries = [
            BundleEntry(
                resource=Immunization.parse_obj(handle_s_flag(imms, patient)),
                search=BundleEntrySearch(mode="match"),
                fullUrl=f"urn:uuid:{imms['id']}",
            )
            for imms in resources
        ]
        if patient:
            entries.append(
                BundleEntry(
                    resource=FhirService.process_patient_for_include(patient), search=BundleEntrySearch(mode="include")
                )
            )
        fhir_bundle = FhirBundle(resourceType="Bundle", type="searchset", entry=entries)
        url = f"{get_service_url()}/Immunization?{params}"
        fhir_bundle.link = [BundleLink(relation="self", url=url)]
        return fhir_bundle

    @timed
    def _validate_patient(self, imms: dict) -> dict:
        """
        Get the NHS number from the contained Patient resource and validate it with PDS.

        If the NHS number doesn't exist, return an empty dict.
        If the NHS number exists, get the patient details from PDS and return the patient details.
        """
        try:
            nhs_number = [
                x for x in imms["contained"] if x["resourceType"] == "Patient"
            ][0]["identifier"][0]["value"]
        except (KeyError, IndexError):
            nhs_number = None

        if not nhs_number:
            return {}

        patient = self.pds_service.get_patient_details(nhs_number)
        # To check whether the Superseded NHS number present in PDS
        if patient:
            pds_nhs_number = patient["identifier"][0]["value"]
            if pds_nhs_number != nhs_number :
                    diagnostics_error = create_diagnostics()
                    return diagnostics_error
        
            return patient

        raise InvalidPatientId(patient_identifier=nhs_number)<|MERGE_RESOLUTION|>--- conflicted
+++ resolved
@@ -131,21 +131,9 @@
             raise CustomValidationError(message=str(error)) from error
 
         patient = self._validate_patient(immunization)
-<<<<<<< HEAD
+
         if "diagnostics" in patient: 
                 return (None,patient)
-=======
-        if "diagnostics" in patient:
-            return (None, patient)
-        try:
-            imms = self.immunization_repo.update_immunization(
-                imms_id, immunization, patient
-            )
-            return UpdateOutcome.UPDATE, Immunization.parse_obj(imms)
-        except ResourceNotFoundError:
-            imms = self.immunization_repo.create_immunization(immunization, patient)
->>>>>>> 0587c7d5
-
         imms = self.immunization_repo.update_immunization(imms_id, immunization, patient)
         return UpdateOutcome.UPDATE, Immunization.parse_obj(imms)
 
