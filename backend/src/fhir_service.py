--- conflicted
+++ resolved
@@ -59,24 +59,13 @@
         self.pds_service = pds_service
         self.validator = validator
     
-<<<<<<< HEAD
-    def get_immunization_by_identifier(self, identifier_pk: str, imms_vax_type_perms: str) -> Optional[dict]:
-=======
     def get_immunization_by_identifier(self, identifier_pk: str, imms_vax_type_perms: str, identifier: str,element: str) -> Optional[dict]:
->>>>>>> 83289217
         """
         Get an Immunization by its ID. Return None if not found. If the patient doesn't have an NHS number,
         return the Immunization without calling PDS or checking S flag.
         """
         imms_resp = self.immunization_repo.get_immunization_by_identifier(identifier_pk, imms_vax_type_perms)
         if not imms_resp:
-<<<<<<< HEAD
-            return None
-        else:
-            return imms_resp
-        
-
-=======
             base_url = f"{get_service_url()}/Immunization"
             response = form_json(imms_resp,None,None,base_url)
             return response
@@ -85,7 +74,6 @@
             response = form_json(imms_resp,element,identifier,base_url)
             return response
         
->>>>>>> 83289217
     def get_immunization_by_id(self, imms_id: str, imms_vax_type_perms: str) -> Optional[dict]:
         """
         Get an Immunization by its ID. Return None if not found. If the patient doesn't have an NHS number,
