--- conflicted
+++ resolved
@@ -68,7 +68,6 @@
     ):
         self.fhir_service = fhir_service
         self.authorizer = authorizer
-<<<<<<< HEAD
 
     def get_immunization_by_identifier(self, aws_event) -> dict:
         if response := self.authorize_request(EndpointOperation.READ, aws_event):
@@ -111,8 +110,6 @@
         except UnauthorizedVaxError as unauthorized:
             return self.create_response(403, unauthorized.to_operation_outcome())    
        
-=======
->>>>>>> dd3da9dd
 
     def get_immunization_by_id(self, aws_event) -> dict:
         if response := self.authorize_request(EndpointOperation.READ, aws_event):
