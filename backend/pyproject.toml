--- conflicted
+++ resolved
@@ -12,12 +12,8 @@
 boto3                   = "~1.38.42"
 boto3-stubs-lite        = {extras = ["dynamodb"], version = "~1.38.42"}
 aws-lambda-typing       = "~2.20.0"
-<<<<<<< HEAD
-moto                    = "^5.1.4"
 redis                   = "^4.6.0"
-=======
 moto                    = "^5.1.6"
->>>>>>> dca91171
 requests                = "~2.32.4"
 responses               = "~0.25.7"
 pydantic                = "~1.10.13"
