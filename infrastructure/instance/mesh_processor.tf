--- conflicted
+++ resolved
@@ -33,14 +33,9 @@
 module "mesh_processor_docker_image" {
   count = var.create_mesh_processor ? 1 : 0
 
-<<<<<<< HEAD
   source           = "terraform-aws-modules/lambda/aws//modules/docker-build"
-  version          = "8.1.0"
+  version          = "8.1.2"
   docker_file_path = "./mesh_processor/Dockerfile"
-=======
-  source  = "terraform-aws-modules/lambda/aws//modules/docker-build"
-  version = "8.1.2"
->>>>>>> 57bf147d
 
   create_ecr_repo = false
   ecr_repo        = aws_ecr_repository.mesh_file_converter_lambda_repository[0].name
@@ -65,7 +60,7 @@
   use_image_tag = false
   source_path   = abspath("${path.root}/../../lambdas")
   triggers = {
-    dir_sha        = local.mesh_processor_lambda_dir_sha
+    dir_sha = local.mesh_processor_lambda_dir_sha
   }
 }
 
