SHELL=/usr/bin/env bash -euo pipefail

PYTHON_PROJECT_DIRS_WITH_UNIT_TESTS = backend batch_processor_filter delta_backend filenameprocessor mesh_processor recordprocessor lambdas/ack_backend lambdas/redis_sync lambdas/id_sync lambdas/mns_subscription lambdas/shared
PYTHON_PROJECT_DIRS = tests/e2e tests/e2e_batch quality_checks $(PYTHON_PROJECT_DIRS_WITH_UNIT_TESTS)

.PHONY: install lint format format-check clean publish build-proxy release initialise-all-python-venvs update-all-python-dependencies run-all-python-unit-tests build-all-docker-images

#Installs dependencies using npm.
install:
	npm install --legacy-peer-deps

#Run the npm linting script (specified in package.json). Used to check the syntax and formatting of files.
lint:
	npm run lint

format:
	npm run format

format-check:
	npm run format-check

#Removes build/ + dist/ directories
clean:
	rm -rf build
	rm -rf dist

#Creates the fully expanded OAS spec in json
publish: clean
	mkdir -p build
	npm run publish 2> /dev/null
	cp build/immunisation-fhir-api.json utilities/sandbox/
	cp -r utilities/specification utilities/sandbox/specification

#Runs build proxy script
build-proxy:
	utilities/scripts/build_proxy.sh

#Files to loop over in release
# VED-811: remove everything except for proxy related files as we move to Github Actions for backend deployment
<<<<<<< HEAD
_dist_include="pytest.ini poetry.lock poetry.toml pyproject.toml Makefile build/. utilities/specification utilities/sandbox infrastructure/terraform utilities/scripts"
=======
_dist_include="poetry.toml Makefile build/. specification sandbox terraform scripts"
>>>>>>> d9e1f605

#Create /dist/ sub-directory and copy files into directory
#Ensure full dir structure is preserved for Lambdas
release: clean publish build-proxy
	mkdir -p dist
	for f in $(_dist_include); do cp -r $$f dist; done
	for f in $(PYTHON_PROJECT_DIRS); do cp --parents -r $$f dist; done
	cp ecs-proxies-deploy.yml dist/ecs-deploy-sandbox.yml
	cp ecs-proxies-deploy.yml dist/ecs-deploy-internal-qa-sandbox.yml
	cp ecs-proxies-deploy.yml dist/ecs-deploy-internal-dev-sandbox.yml

initialise-all-python-venvs:
	for dir in $(PYTHON_PROJECT_DIRS); do ( \
		cd $$dir && \
		pwd && \
		rm -rf .venv && \
		python -m venv .venv && \
		source .venv/bin/activate && \
		poetry install --no-root && \
		deactivate \
	); done

update-all-python-dependencies:
	for dir in $(PYTHON_PROJECT_DIRS); do ( \
		cd $$dir && \
		pwd && \
		source .venv/bin/activate && \
		poetry update && \
		deactivate \
	); done

run-all-python-unit-tests:
	for dir in $(PYTHON_PROJECT_DIRS_WITH_UNIT_TESTS); do ( \
		cd $$dir && \
		pwd && \
		source .venv/bin/activate && \
		poetry run make test && \
		deactivate \
	); done

build-all-docker-images:
	for dir in $(PYTHON_PROJECT_DIRS_WITH_UNIT_TESTS); do \
		for dockerfile in $$(ls $$dir/*Dockerfile); do \
			echo $$dockerfile && docker build --file $$dockerfile $$dir; \
		done; \
	done<|MERGE_RESOLUTION|>--- conflicted
+++ resolved
@@ -37,11 +37,7 @@
 
 #Files to loop over in release
 # VED-811: remove everything except for proxy related files as we move to Github Actions for backend deployment
-<<<<<<< HEAD
-_dist_include="pytest.ini poetry.lock poetry.toml pyproject.toml Makefile build/. utilities/specification utilities/sandbox infrastructure/terraform utilities/scripts"
-=======
-_dist_include="poetry.toml Makefile build/. specification sandbox terraform scripts"
->>>>>>> d9e1f605
+_dist_include="poetry.toml Makefile build/. utilities/specification utilities/sandbox infrastructure/terraform utilities/scripts"
 
 #Create /dist/ sub-directory and copy files into directory
 #Ensure full dir structure is preserved for Lambdas
