SHELL=/usr/bin/env bash -euo pipefail

PYTHON_PROJECT_DIRS_WITH_UNIT_TESTS = backend batch_processor_filter delta_backend filenameprocessor mesh_processor recordprocessor lambdas/ack_backend lambdas/redis_sync lambdas/id_sync lambdas/mns_subscription lambdas/shared
PYTHON_PROJECT_DIRS = tests/e2e tests/e2e_batch quality_checks $(PYTHON_PROJECT_DIRS_WITH_UNIT_TESTS)

.PHONY: install lint format format-check clean publish build-proxy release initialise-all-python-venvs update-all-python-dependencies run-all-python-unit-tests build-all-docker-images

#Installs dependencies using npm.
install:
	npm install --legacy-peer-deps

#Run the npm linting script (specified in package.json). Used to check the syntax and formatting of files.
lint:
	npm run lint

format:
	npm run format

format-check:
	npm run format-check

#Removes build/ + dist/ directories
clean:
	rm -rf build
	rm -rf dist

#Creates the fully expanded OAS spec in json
publish: clean
	mkdir -p build
	npm run publish 2> /dev/null
	cp build/immunisation-fhir-api.json sandbox/
	cp -r specification sandbox/specification

#Runs build proxy script
build-proxy:
	utilities/scripts/build_proxy.sh

#Files to loop over in release
<<<<<<< HEAD
# VED-811: remove everything except for proxy related files as we move to Github Actions for backend deployment
_dist_include="poetry.toml Makefile build/. specification sandbox infrastructure/instance utilities/scripts"
=======
_dist_include="poetry.toml Makefile build/. specification sandbox scripts"
>>>>>>> a2a06b64

#Create /dist/ sub-directory and copy files into directory
#Ensure full dir structure is preserved for Lambdas
release: clean publish build-proxy
	mkdir -p dist
	for f in $(_dist_include); do cp -r $$f dist; done
	cp ecs-proxies-deploy.yml dist/ecs-deploy-sandbox.yml
	cp ecs-proxies-deploy.yml dist/ecs-deploy-internal-qa-sandbox.yml
	cp ecs-proxies-deploy.yml dist/ecs-deploy-internal-dev-sandbox.yml

initialise-all-python-venvs:
	for dir in $(PYTHON_PROJECT_DIRS); do ( \
		cd $$dir && \
		pwd && \
		rm -rf .venv && \
		python -m venv .venv && \
		source .venv/bin/activate && \
		poetry install --no-root && \
		deactivate \
	); done

update-all-python-dependencies:
	for dir in $(PYTHON_PROJECT_DIRS); do ( \
		cd $$dir && \
		pwd && \
		source .venv/bin/activate && \
		poetry update && \
		deactivate \
	); done

run-all-python-unit-tests:
	for dir in $(PYTHON_PROJECT_DIRS_WITH_UNIT_TESTS); do ( \
		cd $$dir && \
		pwd && \
		source .venv/bin/activate && \
		poetry run make test && \
		deactivate \
	); done

build-all-docker-images:
	for dir in $(PYTHON_PROJECT_DIRS_WITH_UNIT_TESTS); do \
		for dockerfile in $$(ls $$dir/*Dockerfile); do \
			echo $$dockerfile && docker build --file $$dockerfile $$dir; \
		done; \
	done<|MERGE_RESOLUTION|>--- conflicted
+++ resolved
@@ -36,12 +36,7 @@
 	utilities/scripts/build_proxy.sh
 
 #Files to loop over in release
-<<<<<<< HEAD
-# VED-811: remove everything except for proxy related files as we move to Github Actions for backend deployment
-_dist_include="poetry.toml Makefile build/. specification sandbox infrastructure/instance utilities/scripts"
-=======
-_dist_include="poetry.toml Makefile build/. specification sandbox scripts"
->>>>>>> a2a06b64
+_dist_include="poetry.toml Makefile build/. specification sandbox utilities/scripts"
 
 #Create /dist/ sub-directory and copy files into directory
 #Ensure full dir structure is preserved for Lambdas
