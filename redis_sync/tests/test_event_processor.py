--- conflicted
+++ resolved
@@ -85,14 +85,7 @@
 
         result = event_processor({}, None)
 
-<<<<<<< HEAD
-        self.assertTrue(result)
-        self.mock_logger_info.assert_any_call("Successfully processed all %d records", 0)
-        self.mock_logger_info.assert_any_call("Processing S3 event with %d records", 0)
-        self.mock_logger_info.assert_any_call("Successfully processed all %d records", 0)
-=======
         self.assertEqual(result, {'status': 'success', 'message': 'No records found in event'})
->>>>>>> a4cf9ab1
 
     def test_event_processor_multi_record(self):
         mock_event = {'Records': [self.s3_vaccine, self.s3_supplier]}
@@ -117,11 +110,5 @@
             mock_read_event.return_value = mock_read_event_response
             result = event_processor(mock_event, None)
 
-<<<<<<< HEAD
-            mock_read_event.assert_called_once_with(mock_event)
-            self.assertEqual(result, mock_read_event_response)
-            self.mock_logger_info.assert_called_with("Processing S3 event with %d records", 0)
-=======
             mock_read_event.assert_called_once()
-            self.assertEqual(result, mock_read_event_response)
->>>>>>> a4cf9ab1
+            self.assertEqual(result, mock_read_event_response)