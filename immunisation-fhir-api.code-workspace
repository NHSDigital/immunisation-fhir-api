--- conflicted
+++ resolved
@@ -1,33 +1,4 @@
 {
-<<<<<<< HEAD
-    "folders": [
-        {
-            "path": "."
-        },
-        {
-            "path": "backend"
-        },
-        {
-            "path": "filenameprocessor"
-        },
-        {
-            "path": "recordprocessor"
-        },
-        {
-            "path": "ack_backend"
-        },
-        {
-            "path": "delta_backend"
-        },
-        {
-            "path": "mesh_processor"
-        },
-        {
-            "path": "redis_sync"
-        }
-    ],
-    "settings": {}
-=======
 	"folders": [
 		{
 			"path": "."
@@ -55,9 +26,10 @@
 		},
 		{
 			"path": "e2e_batch"
-		}
-
+		},
+		{
+             "path": "redis_sync"
+         }
 	],
 	"settings": {},
->>>>>>> b5d44719
 }