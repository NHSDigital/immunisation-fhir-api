--- conflicted
+++ resolved
@@ -1,48 +1,4 @@
 {
-<<<<<<< HEAD
-	"folders": [
-        {
-            "path": "."
-        },
-        {
-            "path": "backend"
-        },
-        {
-            "path": "filenameprocessor"
-        },
-        {
-            "path": "recordprocessor"
-        },
-        {
-            "path": "delta_backend"
-        },
-        {
-            "path": "mesh_processor"
-        },
-        {
-            "path": "e2e"
-        },
-        {
-            "path": "e2e_batch"
-        },
-        {
-            "path": "lambdas/ack_backend"
-        },
-        {
-            "path": "lambdas/redis_sync"
-        },
-        {
-            "path": "lambdas/id_sync"
-        },
-        {
-            "path": "lambdas/mns_subscription"
-        },
-        {
-            "path": "lambdas/shared"
-        }
-    ],
-	"settings": {}
-=======
     "folders": [
         {
             "path": ".",
@@ -85,5 +41,4 @@
         },
     ],
     "settings": {},
->>>>>>> 87960cab
 }