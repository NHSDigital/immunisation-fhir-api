--- conflicted
+++ resolved
@@ -27,24 +27,18 @@
 		{
 			"path": "e2e_batch"
 		},
-<<<<<<< HEAD
+        {
+            "path": "redis_sync"
+        },
 		{
-			"path": "redis_sync"
-		},
+            "path": "mns_subscription"
+        },
 		{
 			"path": "lambdas/id_sync"
 		},
 		{
 			"path": "lambdas/shared"
 		}
-=======
-        {
-            "path": "redis_sync"
-        },
-		{
-            "path": "mns_subscription"
-        }
->>>>>>> 7c01561e
 	],
 	"settings": {}
 }