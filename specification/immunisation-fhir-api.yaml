openapi: 3.0.0
info:
  title: Immunization-fhir-api
  version: Computed and injected at build time by `scripts/set_version.py`
  license:
    name: License Name
    url: URL
  description: |
    ## Overview
    Use this API to access a patient's immunisation record.
    
    You can:
    * create a patient immunisation event
    * search for a patient's immunisation events
    * get the details of an immunisation event
    * update an immunisation event
    * identify an immunisation event as entered in error
    
    You cannot currently use this API to:
    * retrieve the immunisation events of multiple patients at once
    * retrieve the immunisation events for vaccinations other than for ('COVID-19'), ('FLU'), ('HPV')
    * update a patients demographic details as returned from the Personal Demographics Service (PDS).
    
    > To get demographic details from PDS, use the Personal Demographics FHIR API.
    
    You can create, read, update and delete the following data:
    * immunisation event details for ('COVID-19'), ('FLU'), ('HPV')
    
    The patient demographic details might differ from those held in the Personal Demographics Service (PDS). To get demographic details from PDS, use the [Personal Demographics FHIR API](https://digital.nhs.uk/developer/api-catalogue/personal-demographics-service-fhir).
    
    ### Data availability, timing and quality
    All immunisation records are verified to ensure the NHS number is correct before making them available via the API.
    In most cases this is automatic, and the record is available within 48 hours of the immunisation event, sometimes sooner.
    Where automated NHS number verification fails, we send the event back to the submitting organisation for manual verification.
    In a very small number of cases, we are unable to verify the NHS number, and we do not make the immunisation record available at all.
    The ('COVID-19') data is limited to vaccinations recorded on behalf of NHS England.
    The ('FLU') data is limited to vaccinations recorded on behalf of NHS England.
    The ('HPV') data is limited to vaccinations recorded on behalf of NHS England.
    
    ## Who can use this API
    This API can only be used where there is a legal basis to do so. Make sure you have a valid use case before you go too far with your development.
<<<<<<< HEAD
    
    You must demonstrate you have a valid use case as part of digital onboarding.
    
    You must do this before you can go live (see 'Onboarding' below).
    
    ## Who can access immunisation history records
    
    Health and care organisations in England and the Isle of Man can access immunisation history records.
    
    Legitimate direct care examples include NHS organisations delivering healthcare, local authorities delivering care, third sector and private sector health and care organisations, and developers delivering systems to health and care organisations.
    
    Health and care organisations in Scotland, Northern Ireland and the Channel Islands access their own equivalents of this API.
    
    Patients who receive health and social care or make use of NHS services in England, Wales and the Isle of Man.
    
    ## API status and roadmap
=======
    You must demonstrate you have a valid use case as part of digital onboarding.
    You must do this before you can go live (see 'Onboarding' below).
    
    ### Who can access immunisation event records
    Health and care organisations in England can access immunisation history records.
    Legitimate direct care examples include NHS organisations delivering healthcare, local authorities delivering care, third sector and private sector health and care organisations, and developers delivering systems to health and care organisations.
    Patients who receive health and social care or make use of NHS services in England.
    Examples of recognised uses for the immunisation event records include:
    * supporting a patient getting a vaccination
    * supporting patient managing their immunisation health
    * identifying those to be invited to vaccination nationally
    * identifying those to be invited to vaccination locally
    * supporting the booking of a vaccination appointment
    * supporting the payment reconciliation process on behalf of NHSE/BSA
    * supporting measuring the overall success of a vaccination campaign to help inform the success of future s7a immunisation campaigns on behalf of NHSE/UKHSA
>>>>>>> 1bd30502
    
    ## API status and roadmap
    This API is [Alpha](https://digital.nhs.uk/developer/guides-and-documentation/reference-guide#statuses).
    To see our roadmap, or to suggest, comment or vote on features for this API, see our [interactive product backlog](https://nhs-digital-api-management.featureupvote.com/?tag=immunisation).
    If you have any other queries, [contact us](https://digital.nhs.uk/developer/help-and-support).
    
    ## Service level
    This API is a gold service, meaning it is operational and supported 24 x 7 x 365.
    For more details, see [service levels](https://digital.nhs.uk/developer/guides-and-documentation/reference-guide#service-levels).
    
    ## Technology
    This API is [RESTful](https://digital.nhs.uk/developer/guides-and-documentation/our-api-technologies#basic-rest).
    It conforms to the [FHIR](https://digital.nhs.uk/developer/guides-and-documentation/our-api-technologies#fhir) global standard for health care data exchange, specifically to [FHIR R4 (v4.0.1)](https://hl7.org/fhir/r4/), except that it does not support the [capabilities](http://hl7.org/fhir/R4/http.html#capabilities) interaction.
    It includes some country-specific FHIR extensions, which conform to [FHIR UK Core](https://digital.nhs.uk/services/fhir-uk-core), specifically [fhir.r4.ukcore.stu1 0.5.1](https://simplifier.net/packages/fhir.r4.ukcore.stu1/0.5.1).
    You do not need to know much about FHIR to use this API - FHIR APIs are just RESTful APIs that follow specific rules.
    In particular:
    * resource names are capitalised and singular, and use US spellings, for example `/Immunization` not `/immunisations`
    * array names are singular, for example `entry` not `entries` for address lines
    * data items that are country-specific and thus not included in the FHIR global base resources are usually wrapped in an `extension` object
    
    There are [libraries and SDKs available](https://digital.nhs.uk/developer/guides-and-documentation/api-technologies-at-nhs-digital#fhir-libraries-and-sdks) to help with FHIR API integration.
    
    ## Network access
    This API is available on the internet and, indirectly, on the [Health and Social Care Network (HSCN)](https://digital.nhs.uk/services/health-and-social-care-network).
    For more details see [Network access for APIs](https://digital.nhs.uk/developer/guides-and-documentation/network-access-for-apis).
    
    ## Security and authorisation
    This API has two access modes:
    * application-restricted access
    * user-restricted access search only access 
    
    ### Application-restricted access
    This access mode is [application-restricted](https://digital.nhs.uk/developer/guides-and-documentation/security-and-authorisation#application-restricted-apis), meaning we authenticate the calling application but not the end user.
    
    To use this access mode, use the following security pattern:
    * [Application-restricted RESTful API - signed JWT authentication](https://digital.nhs.uk/developer/guides-and-documentation/security-and-authorisation/application-restricted-restful-apis-signed-jwt-authentication)
    
    Access may be restricted to certain functionallity based on your user need
    
    ### User-restricted access
    
    Use this [user-restricted access mode](https://digital.nhs.uk/developer/guides-and-documentation/security-and-authorisation#user-restricted-apis) if the end user is a patient:
    * the end user must have their identity verified to 'high' (P9) level
    * the NHS number in the request must match the NHS number in the NHS login account
    * the functionallity will be restricted to only allow the end user to search for thier own record
    
    To use this access mode, use the following security pattern:
    * [User-restricted RESTful APIs - NHS login separate authentication and authorisation](https://digital.nhs.uk/developer/guides-and-documentation/security-and-authorisation/user-restricted-restful-apis-nhs-login-separate-authentication-and-authorisation)
    
    ## Environments and Testing
    
    | Environment       | Base URL                                                              |
    | ----------------- | --------------------------------------------------------------------- |
    |  Sandbox          | 'https://sandbox.api.service.nhs.uk/immunisation-fhir-api'            |
    |  Integration      | 'https://int.api.service.nhs.uk/immunisation-fhir-api'                |          
    |  Production       | 'https://api.service.nhs.uk/immunisation-fhir-api'                    |
    
    ## Onboarding
    You need to get your software approved by us before it can go live with this API.
    We call this onboarding.
    The onboarding process can sometimes be quite long, so it is worth planning well ahead.
    
    As part of this process, you need to demonstrate that you can manage risks and that your software conforms technically with the requirements for this API.
    Information on this page might impact the design of your software.
    For details, see [Onboarding support information](https://digital.nhs.uk/developer/api-catalogue/immunisation-history-fhir/onboarding-support-information).
    
    To understand how our online digital onboarding process works, see [digital onboarding](https://digital.nhs.uk/developer/guides-and-documentation/digital-onboarding#using-the-digital-onboarding-portal).

  contact:
    name: Immunization-fhir-api API Support
    url: 'https://digital.nhs.uk/developer/help-and-support'
    email: api.management@nhs.net

servers:
  - url: 'https://sandbox.api.service.nhs.uk/immunisation-fhir-api'
    description: Sandbox environment.
  - url: 'https://int.api.service.nhs.uk/immunisation-fhir-api'
    description: Integration test environment.
  - url: 'https://api.service.nhs.uk/immunisation-fhir-api'
    description: Production environment.
paths:
  /Immunization:
    post:
      tags:
        - Immunization
      summary: Create an Immunization resource
      operationId: createImmunization
      parameters:
        - $ref: '#/components/parameters/CorrelationID'
        - $ref: '#/components/parameters/RequestID'
      responses:
        "201":
          description: Create Immunization operation successful
          headers:
            Location:
              $ref: "#/components/headers/Location"
        4XX:
          $ref: '#/components/responses/4XX-imms'
      requestBody:
        $ref: '#/components/requestBodies/Immunization'
    get:
      tags:
        - Immunization
      summary: Search for Immunization resources
      operationId: searchImmunization
      parameters:
        - $ref: '#/components/parameters/CorrelationID'
        - $ref: '#/components/parameters/RequestID'
      responses:
        "200":
          description: Search Immunization operation successful
          content:
            application/fhir+json:
              schema:
                $ref: '#/components/schemas/Bundle'
        4XX:
          $ref: '#/components/responses/4XX-imms'
  /Immunization/_search:
    post:
      tags:
        - Immunization
      summary: Search for Immunization resources
      operationId: searchViaPostImmunization
      parameters:
        - $ref: '#/components/parameters/CorrelationID'
        - $ref: '#/components/parameters/RequestID'
      requestBody:
        content:
          application/x-www-form-urlencoded:
            schema:
              type: object
              properties: { }
      responses:
        "200":
          description: Search Immunization operation successful
          content:
            application/fhir+json:
              schema:
                $ref: '#/components/schemas/Bundle'
        4XX:
          $ref: '#/components/responses/4XX-imms'
  /Immunization/{id}:
    get:
      tags:
        - Immunization
      summary: Read an Immunization resource
      operationId: readImmunization
      parameters:
        - $ref: '#/components/parameters/CorrelationID'
        - $ref: '#/components/parameters/RequestID'
        - $ref: '#/components/parameters/Id'
      responses:
        "200":
          description: Read Immunization operation successful
          content:
            application/fhir+json:
              schema:
                $ref: '#/components/schemas/Immunization'
        4XX:
          $ref: '#/components/responses/4XX-imms'
    put:
      tags:
        - Immunization
      summary: Update an existing Immunization resource
      operationId: updateImmunization
      parameters:
        - $ref: '#/components/parameters/CorrelationID'
        - $ref: '#/components/parameters/RequestID'
        - $ref: '#/components/parameters/Id'
      responses:
        "200":
          description: Update Immunization operation successful
        "201":
          description: Create Immunization operation successful (requires 'updateCreateEnabled' configuration option)
          headers:
            Location:
              $ref: "#/components/headers/Location"
        4XX:
          $ref: '#/components/responses/4XX-imms'
      requestBody:
        $ref: '#/components/requestBodies/Immunization'
    delete:
      tags:
        - Immunization
      summary: Delete an Immunization resource
      operationId: deleteImmunization
      parameters:
        - $ref: '#/components/parameters/CorrelationID'
        - $ref: '#/components/parameters/RequestID'
        - $ref: '#/components/parameters/Id'
      responses:
        "204":
          description: Delete Immunization operation successful
        4XX:
          $ref: '#/components/responses/4XX-imms'

components:
  headers:
    Location:
      description: The URL to the created resource
      schema:
        type: string
        example: "https://int.api.service.nhs.uk/immunisation-fhir-api/Immunization/6c574dae-2e03-4dc7-87da-2b539a71a918"
  responses:
    4XX-imms:
      description: >
        Below are examples of potential HTTP status codes and their associated
        error codes, which could be returned in the event of a fault.
        
        
        | HTTP status | Error code                 | Description |
        
        | ----------- | -------------------------- |
        --------------------------------------------- |
        
        | 400         | INVALID                    | The provided event ID is
        either missing or not in the expected format. |
        
        | 400         | BAD_REQUEST                | Search could not be
        processed or failed basic FHIR validation rules  |
        
        | 401         | UNAUTHORISED               | Authorization is required
        for the interaction that was attempted  |
        
        | 400         | BAD_REQUEST                | The resource could not be
        parsed or failed basic FHIR validation rules  |
        
        | 404         | NOT_FOUND                  | The requested resource was
        not found. |
        
        | 405         | NOT_ALLOWED                | The requested method is not
        allowed  |
        
        | 422         | UNPROCESSABLE_ENTITY       | The proposed resource
        violated applicable FHIR profiles or server business rules. This should
        be accompanied by an OperationOutcome resource providing additional
        detail  |
      content:
        application/fhir+json:
          schema:
            $ref: '#/components/schemas/OperationOutcome'
          example:
            $ref: 'components/examples/OperationOutcome/400-invalid.json'
  requestBodies:
    Immunization:
      content:
        application/fhir+json:
          schema:
            $ref: '#/components/schemas/Immunization'
      required: true
  
  parameters:
    Id:
      in: path
      name: id
      required: true
      description: >
        A required ID which you can use to identify an Immunization event
        object.
        
        
        Mirrored back in a response header.
      schema:
        type: string
        example: 29dc4e84-7e72-11ee-b962-0242ac120002
    CorrelationID:
      in: header
      name: X-Correlation-ID
      required: false
      description: >
        An optional ID which you can use to track transactions across multiple
        systems. It can take any value, but we recommend avoiding `.`
        characters.
        
        
        Mirrored back in a response header.
      
      schema:
        type: string
        pattern: >-
          ^[0-9a-fA-F]{8}-[0-9a-fA-F]{4}-[0-9a-fA-F]{4}-[0-9a-fA-F]{4}-[0-9a-fA-F]{12}$
        example: 60E0B220-8136-4CA5-AE46-1D97EF59D068
    RequestID:
      in: header
      name: X-Request-ID
      required: false
      description: >
        A globally unique identifier (GUID) for the request, which we use to
        de-duplicate repeated requests and to trace the request if you contact
        our helpdesk.
        
        
        Must be a universally unique identifier (UUID) (ideally version 4).
        
        
        Mirrored back in a response header.
        
        
        If you re-send a failed request, use the same value in this header.
      schema:
        type: string
        pattern: >-
          ^[0-9a-fA-F]{8}-[0-9a-fA-F]{4}-[0-9a-fA-F]{4}-[0-9a-fA-F]{4}-[0-9a-fA-F]{12}$
        example: 60E0B220-8136-4CA5-AE46-1D97EF59D068
  schemas:
    Resource:
      type: object
      discriminator:
        propertyName: resourceType
      properties:
        resourceType:
          type: string
          enum:
            - Resource
            - DomainResource
            - Account
            - ActivityDefinition
            - AdverseEvent
            - AllergyIntolerance
            - Appointment
            - AppointmentResponse
            - AuditEvent
            - Basic
            - Binary
            - BiologicallyDerivedProduct
            - BodyStructure
            - Bundle
            - CapabilityStatement
            - CarePlan
            - CareTeam
            - CatalogEntry
            - ChargeItem
            - ChargeItemDefinition
            - Claim
            - ClaimResponse
            - ClinicalImpression
            - CodeSystem
            - Communication
            - CommunicationRequest
            - CompartmentDefinition
            - Composition
            - ConceptMap
            - Condition
            - Consent
            - Contract
            - Coverage
            - CoverageEligibilityRequest
            - CoverageEligibilityResponse
            - DetectedIssue
            - Device
            - DeviceDefinition
            - DeviceMetric
            - DeviceRequest
            - DeviceUseStatement
            - DiagnosticReport
            - DocumentManifest
            - DocumentReference
            - EffectEvidenceSynthesis
            - Encounter
            - Endpoint
            - EnrollmentRequest
            - EnrollmentResponse
            - EpisodeOfCare
            - EventDefinition
            - Evidence
            - EvidenceVariable
            - ExampleScenario
            - ExplanationOfBenefit
            - FamilyMemberHistory
            - Flag
            - Goal
            - GraphDefinition
            - Group
            - GuidanceResponse
            - HealthcareService
            - ImagingStudy
            - Immunization
            - ImmunizationEvaluation
            - ImmunizationRecommendation
            - ImplementationGuide
            - InsurancePlan
            - Invoice
            - Library
            - Linkage
            - List
            - Location
            - Measure
            - MeasureReport
            - Media
            - Medication
            - MedicationAdministration
            - MedicationDispense
            - MedicationKnowledge
            - MedicationRequest
            - MedicationStatement
            - MedicinalProduct
            - MedicinalProductAuthorization
            - MedicinalProductContraindication
            - MedicinalProductIndication
            - MedicinalProductIngredient
            - MedicinalProductInteraction
            - MedicinalProductManufactured
            - MedicinalProductPackaged
            - MedicinalProductPharmaceutical
            - MedicinalProductUndesirableEffect
            - MessageDefinition
            - MessageHeader
            - MolecularSequence
            - NamingSystem
            - NutritionOrder
            - Observation
            - ObservationDefinition
            - OperationDefinition
            - OperationOutcome
            - Organization
            - OrganizationAffiliation
            - Parameters
            - Patient
            - PaymentNotice
            - PaymentReconciliation
            - Person
            - PlanDefinition
            - Practitioner
            - PractitionerRole
            - Procedure
            - Provenance
            - Questionnaire
            - QuestionnaireResponse
            - RelatedPerson
            - RequestGroup
            - ResearchDefinition
            - ResearchElementDefinition
            - ResearchStudy
            - ResearchSubject
            - RiskAssessment
            - RiskEvidenceSynthesis
            - Schedule
            - SearchParameter
            - ServiceRequest
            - Slot
            - Specimen
            - SpecimenDefinition
            - StructureDefinition
            - StructureMap
            - Subscription
            - Substance
            - SubstanceNucleicAcid
            - SubstancePolymer
            - SubstanceProtein
            - SubstanceReferenceInformation
            - SubstanceSourceMaterial
            - SubstanceSpecification
            - SupplyDelivery
            - SupplyRequest
            - Task
            - TerminologyCapabilities
            - TestReport
            - TestScript
            - ValueSet
            - VerificationResult
            - VisionPrescription
        id:
          type: string
          pattern: '[A-Za-z0-9\-\.]{1,64}'
          description: The logical id of the resource, as used in the URL for the resource. Once assigned, this value never changes.
        meta:
          $ref: '#/components/schemas/Meta'
          description: The metadata about the resource. This is content that is maintained by the infrastructure. Changes to the content might not always be associated with version changes to the resource.
        implicitRules:
          type: string
          pattern: \S*
          description: A reference to a set of rules that were followed when the resource was constructed, and which must be understood when processing the content. Often, this is a reference to an implementation guide that defines the special rules along with other profiles etc.
        language:
          type: string
          pattern: '[^\s]+(\s[^\s]+)*'
          description: The base language in which the resource is written.
      required:
        - resourceType
    DomainResource:
      type: object
      properties:
        text:
          $ref: '#/components/schemas/Narrative'
          description: A human–readable narrative that contains a summary of the resource and can be used to represent the content of the resource to a human. The narrative need not encode all the structured data, but is required to contain sufficient detail to make it "clinically safe" for a human to just read the narrative. Resource definitions may define what content should be represented in the narrative to ensure clinical safety.
        contained:
          type: array
          items:
            description: These resources do not have an independent existence apart from the resource that contains them – they cannot be identified independently, and nor can they have their own independent transaction scope.
            type: object
            discriminator:
              propertyName: resourceType
            properties:
              resourceType:
                type: string
                enum:
                  - Resource
                  - DomainResource
                  - Account
                  - ActivityDefinition
                  - AdverseEvent
                  - AllergyIntolerance
                  - Appointment
                  - AppointmentResponse
                  - AuditEvent
                  - Basic
                  - Binary
                  - BiologicallyDerivedProduct
                  - BodyStructure
                  - Bundle
                  - CapabilityStatement
                  - CarePlan
                  - CareTeam
                  - CatalogEntry
                  - ChargeItem
                  - ChargeItemDefinition
                  - Claim
                  - ClaimResponse
                  - ClinicalImpression
                  - CodeSystem
                  - Communication
                  - CommunicationRequest
                  - CompartmentDefinition
                  - Composition
                  - ConceptMap
                  - Condition
                  - Consent
                  - Contract
                  - Coverage
                  - CoverageEligibilityRequest
                  - CoverageEligibilityResponse
                  - DetectedIssue
                  - Device
                  - DeviceDefinition
                  - DeviceMetric
                  - DeviceRequest
                  - DeviceUseStatement
                  - DiagnosticReport
                  - DocumentManifest
                  - DocumentReference
                  - EffectEvidenceSynthesis
                  - Encounter
                  - Endpoint
                  - EnrollmentRequest
                  - EnrollmentResponse
                  - EpisodeOfCare
                  - EventDefinition
                  - Evidence
                  - EvidenceVariable
                  - ExampleScenario
                  - ExplanationOfBenefit
                  - FamilyMemberHistory
                  - Flag
                  - Goal
                  - GraphDefinition
                  - Group
                  - GuidanceResponse
                  - HealthcareService
                  - ImagingStudy
                  - Immunization
                  - ImmunizationEvaluation
                  - ImmunizationRecommendation
                  - ImplementationGuide
                  - InsurancePlan
                  - Invoice
                  - Library
                  - Linkage
                  - List
                  - Location
                  - Measure
                  - MeasureReport
                  - Media
                  - Medication
                  - MedicationAdministration
                  - MedicationDispense
                  - MedicationKnowledge
                  - MedicationRequest
                  - MedicationStatement
                  - MedicinalProduct
                  - MedicinalProductAuthorization
                  - MedicinalProductContraindication
                  - MedicinalProductIndication
                  - MedicinalProductIngredient
                  - MedicinalProductInteraction
                  - MedicinalProductManufactured
                  - MedicinalProductPackaged
                  - MedicinalProductPharmaceutical
                  - MedicinalProductUndesirableEffect
                  - MessageDefinition
                  - MessageHeader
                  - MolecularSequence
                  - NamingSystem
                  - NutritionOrder
                  - Observation
                  - ObservationDefinition
                  - OperationDefinition
                  - OperationOutcome
                  - Organization
                  - OrganizationAffiliation
                  - Parameters
                  - Patient
                  - PaymentNotice
                  - PaymentReconciliation
                  - Person
                  - PlanDefinition
                  - Practitioner
                  - PractitionerRole
                  - Procedure
                  - Provenance
                  - Questionnaire
                  - QuestionnaireResponse
                  - RelatedPerson
                  - RequestGroup
                  - ResearchDefinition
                  - ResearchElementDefinition
                  - ResearchStudy
                  - ResearchSubject
                  - RiskAssessment
                  - RiskEvidenceSynthesis
                  - Schedule
                  - SearchParameter
                  - ServiceRequest
                  - Slot
                  - Specimen
                  - SpecimenDefinition
                  - StructureDefinition
                  - StructureMap
                  - Subscription
                  - Substance
                  - SubstanceNucleicAcid
                  - SubstancePolymer
                  - SubstanceProtein
                  - SubstanceReferenceInformation
                  - SubstanceSourceMaterial
                  - SubstanceSpecification
                  - SupplyDelivery
                  - SupplyRequest
                  - Task
                  - TerminologyCapabilities
                  - TestReport
                  - TestScript
                  - ValueSet
                  - VerificationResult
                  - VisionPrescription
              id:
                type: string
                pattern: '[A-Za-z0-9\-\.]{1,64}'
                description: The logical id of the resource, as used in the URL for the resource. Once assigned, this value never changes.
              meta:
                $ref: '#/components/schemas/Meta'
                description: The metadata about the resource. This is content that is maintained by the infrastructure. Changes to the content might not always be associated with version changes to the resource.
              implicitRules:
                type: string
                pattern: \S*
                description: A reference to a set of rules that were followed when the resource was constructed, and which must be understood when processing the content. Often, this is a reference to an implementation guide that defines the special rules along with other profiles etc.
              language:
                type: string
                pattern: '[^\s]+(\s[^\s]+)*'
                description: The base language in which the resource is written.
            required:
              - resourceType
        extension:
          type: array
          items:
            $ref: '#/components/schemas/Extension'
            description: May be used to represent additional information that is not part of the basic definition of the resource. To make the use of extensions safe and manageable, there is a strict set of governance  applied to the definition and use of extensions. Though any implementer can define an extension, there is a set of requirements that SHALL be met as part of the definition of the extension.
        modifierExtension:
          type: array
          items:
            $ref: '#/components/schemas/Extension'
            description: |-
              May be used to represent additional information that is not part of the basic definition of the resource and that modifies the understanding of the element that contains it and/or the understanding of the containing element's descendants. Usually modifier elements provide negation or qualification. To make the use of extensions safe and manageable, there is a strict set of governance applied to the definition and use of extensions. Though any implementer is allowed to define an extension, there is a set of requirements that SHALL be met as part of the definition of the extension. Applications processing a resource are required to check for modifier extensions.
              
              Modifier extensions SHALL NOT change the meaning of any elements on Resource or DomainResource (including cannot change the meaning of modifierExtension itself).
    Immunization:
      type: object
      required:
        - status
        - vaccineCode
        - patient
      properties:
        text:
          $ref: '#/components/schemas/Narrative'
          description: A human–readable narrative that contains a summary of the resource and can be used to represent the content of the resource to a human. The narrative need not encode all the structured data, but is required to contain sufficient detail to make it "clinically safe" for a human to just read the narrative. Resource definitions may define what content should be represented in the narrative to ensure clinical safety.
        contained:
          type: array
          items:
            description: These resources do not have an independent existence apart from the resource that contains them – they cannot be identified independently, and nor can they have their own independent transaction scope.
            type: object
            discriminator:
              propertyName: resourceType
            properties:
              resourceType:
                type: string
                enum:
                  - Resource
                  - DomainResource
                  - Account
                  - ActivityDefinition
                  - AdverseEvent
                  - AllergyIntolerance
                  - Appointment
                  - AppointmentResponse
                  - AuditEvent
                  - Basic
                  - Binary
                  - BiologicallyDerivedProduct
                  - BodyStructure
                  - Bundle
                  - CapabilityStatement
                  - CarePlan
                  - CareTeam
                  - CatalogEntry
                  - ChargeItem
                  - ChargeItemDefinition
                  - Claim
                  - ClaimResponse
                  - ClinicalImpression
                  - CodeSystem
                  - Communication
                  - CommunicationRequest
                  - CompartmentDefinition
                  - Composition
                  - ConceptMap
                  - Condition
                  - Consent
                  - Contract
                  - Coverage
                  - CoverageEligibilityRequest
                  - CoverageEligibilityResponse
                  - DetectedIssue
                  - Device
                  - DeviceDefinition
                  - DeviceMetric
                  - DeviceRequest
                  - DeviceUseStatement
                  - DiagnosticReport
                  - DocumentManifest
                  - DocumentReference
                  - EffectEvidenceSynthesis
                  - Encounter
                  - Endpoint
                  - EnrollmentRequest
                  - EnrollmentResponse
                  - EpisodeOfCare
                  - EventDefinition
                  - Evidence
                  - EvidenceVariable
                  - ExampleScenario
                  - ExplanationOfBenefit
                  - FamilyMemberHistory
                  - Flag
                  - Goal
                  - GraphDefinition
                  - Group
                  - GuidanceResponse
                  - HealthcareService
                  - ImagingStudy
                  - Immunization
                  - ImmunizationEvaluation
                  - ImmunizationRecommendation
                  - ImplementationGuide
                  - InsurancePlan
                  - Invoice
                  - Library
                  - Linkage
                  - List
                  - Location
                  - Measure
                  - MeasureReport
                  - Media
                  - Medication
                  - MedicationAdministration
                  - MedicationDispense
                  - MedicationKnowledge
                  - MedicationRequest
                  - MedicationStatement
                  - MedicinalProduct
                  - MedicinalProductAuthorization
                  - MedicinalProductContraindication
                  - MedicinalProductIndication
                  - MedicinalProductIngredient
                  - MedicinalProductInteraction
                  - MedicinalProductManufactured
                  - MedicinalProductPackaged
                  - MedicinalProductPharmaceutical
                  - MedicinalProductUndesirableEffect
                  - MessageDefinition
                  - MessageHeader
                  - MolecularSequence
                  - NamingSystem
                  - NutritionOrder
                  - Observation
                  - ObservationDefinition
                  - OperationDefinition
                  - OperationOutcome
                  - Organization
                  - OrganizationAffiliation
                  - Parameters
                  - Patient
                  - PaymentNotice
                  - PaymentReconciliation
                  - Person
                  - PlanDefinition
                  - Practitioner
                  - PractitionerRole
                  - Procedure
                  - Provenance
                  - Questionnaire
                  - QuestionnaireResponse
                  - RelatedPerson
                  - RequestGroup
                  - ResearchDefinition
                  - ResearchElementDefinition
                  - ResearchStudy
                  - ResearchSubject
                  - RiskAssessment
                  - RiskEvidenceSynthesis
                  - Schedule
                  - SearchParameter
                  - ServiceRequest
                  - Slot
                  - Specimen
                  - SpecimenDefinition
                  - StructureDefinition
                  - StructureMap
                  - Subscription
                  - Substance
                  - SubstanceNucleicAcid
                  - SubstancePolymer
                  - SubstanceProtein
                  - SubstanceReferenceInformation
                  - SubstanceSourceMaterial
                  - SubstanceSpecification
                  - SupplyDelivery
                  - SupplyRequest
                  - Task
                  - TerminologyCapabilities
                  - TestReport
                  - TestScript
                  - ValueSet
                  - VerificationResult
                  - VisionPrescription
              id:
                type: string
                pattern: '[A-Za-z0-9\-\.]{1,64}'
                description: The logical id of the resource, as used in the URL for the resource. Once assigned, this value never changes.
              meta:
                $ref: '#/components/schemas/Meta'
                description: The metadata about the resource. This is content that is maintained by the infrastructure. Changes to the content might not always be associated with version changes to the resource.
              implicitRules:
                type: string
                pattern: \S*
                description: A reference to a set of rules that were followed when the resource was constructed, and which must be understood when processing the content. Often, this is a reference to an implementation guide that defines the special rules along with other profiles etc.
              language:
                type: string
                pattern: '[^\s]+(\s[^\s]+)*'
                description: The base language in which the resource is written.
            required:
              - resourceType
        extension:
          type: array
          items:
            $ref: '#/components/schemas/Extension'
            description: May be used to represent additional information that is not part of the basic definition of the resource. To make the use of extensions safe and manageable, there is a strict set of governance  applied to the definition and use of extensions. Though any implementer can define an extension, there is a set of requirements that SHALL be met as part of the definition of the extension.
        modifierExtension:
          type: array
          items:
            $ref: '#/components/schemas/Extension'
            description: |-
              May be used to represent additional information that is not part of the basic definition of the resource and that modifies the understanding of the element that contains it and/or the understanding of the containing element's descendants. Usually modifier elements provide negation or qualification. To make the use of extensions safe and manageable, there is a strict set of governance applied to the definition and use of extensions. Though any implementer is allowed to define an extension, there is a set of requirements that SHALL be met as part of the definition of the extension. Applications processing a resource are required to check for modifier extensions.
              
              Modifier extensions SHALL NOT change the meaning of any elements on Resource or DomainResource (including cannot change the meaning of modifierExtension itself).
        identifier:
          type: array
          items:
            $ref: '#/components/schemas/Identifier'
            description: A unique identifier assigned to this immunization record.
        status:
          type: string
          pattern: '[^\s]+(\s[^\s]+)*'
          description: Indicates the current status of the immunization event.
        statusReason:
          $ref: '#/components/schemas/CodeableConcept'
          description: Indicates the reason the immunization event was not performed.
        vaccineCode:
          $ref: '#/components/schemas/CodeableConcept'
          description: Vaccine that was administered or was to be administered.
        patient:
          $ref: '#/components/schemas/Reference'
          description: The patient who either received or did not receive the immunization.
        encounter:
          $ref: '#/components/schemas/Reference'
          description: The visit or admission or other contact between patient and health care provider the immunization was performed as part of.
        occurrenceDateTime:
          type: string
          pattern: ([0-9]([0-9]([0-9][1-9]|[1-9]0)|[1-9]00)|[1-9]000)(-(0[1-9]|1[0-2])(-(0[1-9]|[1-2][0-9]|3[0-1])(T([01][0-9]|2[0-3]):[0-5][0-9]:([0-5][0-9]|60)(\.[0-9]+)?(Z|(\+|-)((0[0-9]|1[0-3]):[0-5][0-9]|14:00)))?)?)?
          description: Date vaccine administered or was to be administered.
        occurrenceString:
          type: string
          pattern: '[ \r\n\t\S]+'
          description: Date vaccine administered or was to be administered.
        recorded:
          type: string
          pattern: ([0-9]([0-9]([0-9][1-9]|[1-9]0)|[1-9]00)|[1-9]000)(-(0[1-9]|1[0-2])(-(0[1-9]|[1-2][0-9]|3[0-1])(T([01][0-9]|2[0-3]):[0-5][0-9]:([0-5][0-9]|60)(\.[0-9]+)?(Z|(\+|-)((0[0-9]|1[0-3]):[0-5][0-9]|14:00)))?)?)?
          description: The date the occurrence of the immunization was first captured in the record – potentially significantly after the occurrence of the event.
        primarySource:
          type: boolean
          description: An indication that the content of the record is based on information from the person who administered the vaccine. This reflects the context under which the data was originally recorded.
        reportOrigin:
          $ref: '#/components/schemas/CodeableConcept'
          description: The source of the data when the report of the immunization event is not based on information from the person who administered the vaccine.
        location:
          $ref: '#/components/schemas/Reference'
          description: The service delivery location where the vaccine administration occurred.
        manufacturer:
          $ref: '#/components/schemas/Reference'
          description: Name of vaccine manufacturer.
        lotNumber:
          type: string
          pattern: '[ \r\n\t\S]+'
          description: Lot number of the  vaccine product.
        expirationDate:
          type: string
          pattern: ([0-9]([0-9]([0-9][1-9]|[1-9]0)|[1-9]00)|[1-9]000)(-(0[1-9]|1[0-2])(-(0[1-9]|[1-2][0-9]|3[0-1]))?)?
          description: Date vaccine batch expires.
        site:
          $ref: '#/components/schemas/CodeableConcept'
          description: Body site where vaccine was administered.
        route:
          $ref: '#/components/schemas/CodeableConcept'
          description: The path by which the vaccine product is taken into the body.
        doseQuantity:
          $ref: '#/components/schemas/SimpleQuantity'
          description: The quantity of vaccine product that was administered.
        performer:
          type: array
          items:
            $ref: '#/components/schemas/Immunization_Performer'
            description: Indicates who performed the immunization event.
        note:
          type: array
          items:
            $ref: '#/components/schemas/Annotation'
            description: Extra information about the immunization that is not conveyed by the other attributes.
        reasonCode:
          type: array
          items:
            $ref: '#/components/schemas/CodeableConcept'
            description: Reasons why the vaccine was administered.
        reasonReference:
          type: array
          items:
            $ref: '#/components/schemas/Reference'
            description: Condition, Observation or DiagnosticReport that supports why the immunization was administered.
        isSubpotent:
          type: boolean
          description: Indication if a dose is considered to be subpotent. By default, a dose should be considered to be potent.
        subpotentReason:
          type: array
          items:
            $ref: '#/components/schemas/CodeableConcept'
            description: Reason why a dose is considered to be subpotent.
        education:
          type: array
          items:
            $ref: '#/components/schemas/Immunization_Education'
            description: Educational material presented to the patient (or guardian) at the time of vaccine administration.
        programEligibility:
          type: array
          items:
            $ref: '#/components/schemas/CodeableConcept'
            description: Indicates a patient's eligibility for a funding program.
        fundingSource:
          $ref: '#/components/schemas/CodeableConcept'
          description: Indicates the source of the vaccine actually administered. This may be different than the patient eligibility (e.g. the patient may be eligible for a publically purchased vaccine but due to inventory issues, vaccine purchased with private funds was actually administered).
        reaction:
          type: array
          items:
            $ref: '#/components/schemas/Immunization_Reaction'
            description: Categorical data indicating that an adverse event is associated in time to an immunization.
        protocolApplied:
          type: array
          items:
            $ref: '#/components/schemas/Immunization_ProtocolApplied'
            description: The protocol (set of recommendations) being followed by the provider who administered the dose.
      example:
        resourceType: Immunization
        meta:
          versionId: u0ay9MtPHR
          lastUpdated: "2021-04-12T14:34:33.963-05:00"
          source: CLFSX3i8HY
          profile:
            - GFWUG9Qpch
          security:
            - system: 317NiztyIT
              version: wj9O8nwqMI
              code: t6idU_zUVc
              display: 6zFJ_2Rc_R
              userSelected: true
          tag:
            - system: 3r_su9719i
              version: oNAj5mzmAC
              code: 0Y57yuDXNK
              display: u0W6SuGU6c
              userSelected: true
            - code: ibm/complete-mock
        implicitRules: dbsw6tiViM
        language: en-US
        text:
          status: empty
          div: <div xmlns="http://www.w3.org/1999/xhtml"></div>
        identifier:
          - use: old
            type:
              coding:
                - system: 1a5naYo7U0
                  version: D6d0kKrEjB
                  code: 5a2AbENu_m
                  display: RnhR1nxSq0
                  userSelected: true
              text: kqSm3gxp3b
            system: ifENLtxBfD
            value: PWuzrmC7d7
            period:
              start: "2021-04-12T14:34:33.95-05:00"
              end: "2021-04-12T14:34:33.95-05:00"
        status: not-done
        statusReason:
          coding:
            - system: 8a4xYwpTRk
              version: q1d2y2qY00
              code: 8MBTeQlSCz
              display: hi3wKxV8iO
              userSelected: true
          text: AzQtDkMeFN
        vaccineCode:
          coding:
            - system: knJ85sYef6
              version: KvwbbjFRNs
              code: _6VNaXs4jf
              display: P05CrwAELV
              userSelected: true
          text: 5HPN2ZYkYW
        patient:
          reference: Patient/Nl5vm2KDlP
          type: Patient
          identifier:
            use: official
            type:
              coding:
                - system: hw8Tug4c4D
                  version: JUAklhdI3N
                  code: h0DrL_3FT_
                  display: 6hTfb3FTUC
                  userSelected: true
              text: 4F_vhmOCLJ
            system: Nxuvp6fjAK
            value: prBWQi0ti6
            period:
              start: "2021-04-12T14:34:33.949-05:00"
              end: "2021-04-12T14:34:33.949-05:00"
          display: VCNIr1Sk7A
        encounter:
          reference: Encounter/jYxKniGja5
          type: Encounter
          identifier:
            use: secondary
            type:
              coding:
                - system: 7b3EdLSo9L
                  version: nf401ccc4C
                  code: c1o28OFItE
                  display: 8B7Jc0dyH6
                  userSelected: true
              text: ZQ8V1GYSRG
            system: lvpyJdxkz8
            value: 87cYXoZXAq
            period:
              start: "2021-04-12T14:34:33.96-05:00"
              end: "2021-04-12T14:34:33.96-05:00"
          display: Erx8JLsioH
        occurrenceDateTime: "2021-04-12T14:34:33.951-05:00"
        recorded: "2021-04-12T14:34:33.949-05:00"
        primarySource: true
        reportOrigin:
          coding:
            - system: Ca9Fwc1E4W
              version: 5tpEZP6Dsb
              code: XpzUFHRXRR
              display: BxBG0gKLGj
              userSelected: true
          text: RSMm5R2MFo
        location:
          reference: Location/1t1bmvRQ32
          type: Location
          identifier:
            use: official
            type:
              coding:
                - system: br0dMeknuh
                  version: PeqhW6yBiU
                  code: OD4ITg5QEL
                  display: 0QpFiL9CHq
                  userSelected: true
              text: E7q9b7ZmfP
            system: i9HsuZ3syP
            value: 3xv_hGQvJx
            period:
              start: "2021-04-12T14:34:33.962-05:00"
              end: "2021-04-12T14:34:33.962-05:00"
          display: xqTXlnAhSL
        manufacturer:
          reference: Organization/Ni0dKHSbtc
          type: Organization
          identifier:
            use: old
            type:
              coding:
                - system: 2lVl2tcWm6
                  version: ZwGc6rZD8D
                  code: NJG__gbMbx
                  display: 6vDO66HjpR
                  userSelected: true
              text: a_cAlGXMbi
            system: Ls8_raTSGz
            value: J9Z0rPUM14
            period:
              start: "2021-04-12T14:34:33.95-05:00"
              end: "2021-04-12T14:34:33.95-05:00"
          display: jYiq0DHT1r
        lotNumber: Jk5ctHnhCr
        expirationDate: "2021-04-12"
        site:
          coding:
            - system: 2BP0usJxJj
              version: ccG3fr2tll
              code: thvuLMapXX
              display: H6whlUeQc6
              userSelected: true
          text: LzsY3sGuP5
        route:
          coding:
            - system: PW5yKVBkCK
              version: hCKNa9J8DJ
              code: MzbRjcN5Eh
              display: M4Lx5cAf_T
              userSelected: true
          text: G5rLK4s_dX
        doseQuantity:
          value: 336702635843
          unit: qALuGZ0RJC
          system: xE50VeI0Ha
          code: W5y1rkfMEl
        performer:
          - function:
              coding:
                - system: clnrt0T6Sf
                  version: vVg4srrozV
                  code: E0_aePxXOQ
                  display: Fqb5MhykcP
                  userSelected: true
              text: meRI71B9C0
            actor:
              reference: Practitioner/5dOF7rayKB
              type: Practitioner
              identifier:
                use: usual
                type:
                  coding:
                    - system: e9yYW_MaJ9
                      version: 30TuT4xdlJ
                      code: 5fBMd6M5_H
                      display: Jewxf79VdV
                      userSelected: true
                  text: Fsig3rEpIi
                system: 4tRWIi9prr
                value: TZIXkgO8nT
                period:
                  start: "2021-04-12T14:34:33.952-05:00"
                  end: "2021-04-12T14:34:33.952-05:00"
              display: iAiS54Yn3N
        note:
          - authorReference:
              reference: Practitioner/iVkxLIH6zG
              type: Practitioner
              identifier:
                use: old
                type:
                  coding:
                    - system: KZ8GG6wNgl
                      version: ADuWpMJIfB
                      code: ouXLMC9q9E
                      display: IGvF3AoeN3
                      userSelected: true
                  text: zdADT6sNq9
                system: _2bi3eFRgo
                value: qXfujUCR2b
                period:
                  start: "2021-04-12T14:34:33.953-05:00"
                  end: "2021-04-12T14:34:33.953-05:00"
              display: 0trHTAKJsw
            time: "2021-04-12T14:34:33.954-05:00"
            text: RzebB0aQ0x
        reasonCode:
          - coding:
              - system: Xubrd0tUTj
                version: TY4KAzfcrt
                code: 8oDr4d12Gh
                display: FzAbwDqr0n
                userSelected: true
            text: B6n32Bjkdt
        reasonReference:
          - reference: Condition/nJCw4mKy1c
            type: Condition
            identifier:
              use: temp
              type:
                coding:
                  - system: 5825QvUPyZ
                    version: GTSwBf04tm
                    code: IToyO3259O
                    display: 9rqU_QnUEP
                    userSelected: true
                text: Cz_fPEw6Tv
              system: X3j47eP8fl
              value: XUweyPJ26j
              period:
                start: "2021-04-12T14:34:33.948-05:00"
                end: "2021-04-12T14:34:33.948-05:00"
            display: aLbbGeSkvv
        isSubpotent: true
        subpotentReason:
          - coding:
              - system: oquEFZa7qq
                version: _iQLr9kzrj
                code: ORKyQSyAR3
                display: G8SxMfd2VZ
                userSelected: true
            text: Yu6tG5z2C7
        education:
          - documentType: DCAZsP1Gqp
            reference: E4MYvXNm5v
            publicationDate: "2021-04-12T14:34:33.957-05:00"
            presentationDate: "2021-04-12T14:34:33.957-05:00"
        programEligibility:
          - coding:
              - system: 473mmmtkjk
                version: 1DxWXvWgC8
                code: A8m8eTxFF3
                display: oo4KNB4Fhs
                userSelected: true
            text: uLqCbWJwdw
        fundingSource:
          coding:
            - system: shJq7TJ2II
              version: Tr8OgB8uI4
              code: KtudcJbouB
              display: 1kCkczZTTs
              userSelected: true
          text: 3ST61qFy2j
        reaction:
          - date: "2021-04-12T14:34:33.955-05:00"
            detail:
              reference: Observation/GS7tSnD23F
              type: Observation
              identifier:
                use: old
                type:
                  coding:
                    - system: 9xgjgK3iGZ
                      version: X9Ufv9UyVc
                      code: cYpcDQUYbB
                      display: UQeOxm4n6X
                      userSelected: true
                  text: boASecvLos
                system: uPv2ny8_Gt
                value: VDx3gY06O8
                period:
                  start: "2021-04-12T14:34:33.954-05:00"
                  end: "2021-04-12T14:34:33.955-05:00"
              display: N9GgAS2uJY
            reported: true
        protocolApplied:
          - series: Zutli7bAs7
            authority:
              reference: Organization/mQwjNdBwYd
              type: Organization
              identifier:
                use: official
                type:
                  coding:
                    - system: xNa_ID74Z9
                      version: O6AkhB3Dwr
                      code: f00RxOVuv1
                      display: E2cSWgtK7x
                      userSelected: true
                  text: nahthUzuRh
                system: TtvVaQBmTY
                value: B8HNh3PuH6
                period:
                  start: "2021-04-12T14:34:33.959-05:00"
                  end: "2021-04-12T14:34:33.959-05:00"
              display: Ibcay96YJ1
            targetDisease:
              - coding:
                  - system: 7xpNO7Oj0g
                    version: j8Pz8izQtp
                    code: 36NJxLt34k
                    display: h7ctYUZd8v
                    userSelected: true
                text: 9SqdvSQgXl
            doseNumberPositiveInt: 934588861
            seriesDosesPositiveInt: 457672628
    Bundle:
      type: object
      required:
        - resourceType
        - type
      properties:
        resourceType:
          type: string
          enum:
            - Resource
            - DomainResource
            - Account
            - ActivityDefinition
            - AdverseEvent
            - AllergyIntolerance
            - Appointment
            - AppointmentResponse
            - AuditEvent
            - Basic
            - Binary
            - BiologicallyDerivedProduct
            - BodyStructure
            - Bundle
            - CapabilityStatement
            - CarePlan
            - CareTeam
            - CatalogEntry
            - ChargeItem
            - ChargeItemDefinition
            - Claim
            - ClaimResponse
            - ClinicalImpression
            - CodeSystem
            - Communication
            - CommunicationRequest
            - CompartmentDefinition
            - Composition
            - ConceptMap
            - Condition
            - Consent
            - Contract
            - Coverage
            - CoverageEligibilityRequest
            - CoverageEligibilityResponse
            - DetectedIssue
            - Device
            - DeviceDefinition
            - DeviceMetric
            - DeviceRequest
            - DeviceUseStatement
            - DiagnosticReport
            - DocumentManifest
            - DocumentReference
            - EffectEvidenceSynthesis
            - Encounter
            - Endpoint
            - EnrollmentRequest
            - EnrollmentResponse
            - EpisodeOfCare
            - EventDefinition
            - Evidence
            - EvidenceVariable
            - ExampleScenario
            - ExplanationOfBenefit
            - FamilyMemberHistory
            - Flag
            - Goal
            - GraphDefinition
            - Group
            - GuidanceResponse
            - HealthcareService
            - ImagingStudy
            - Immunization
            - ImmunizationEvaluation
            - ImmunizationRecommendation
            - ImplementationGuide
            - InsurancePlan
            - Invoice
            - Library
            - Linkage
            - List
            - Location
            - Measure
            - MeasureReport
            - Media
            - Medication
            - MedicationAdministration
            - MedicationDispense
            - MedicationKnowledge
            - MedicationRequest
            - MedicationStatement
            - MedicinalProduct
            - MedicinalProductAuthorization
            - MedicinalProductContraindication
            - MedicinalProductIndication
            - MedicinalProductIngredient
            - MedicinalProductInteraction
            - MedicinalProductManufactured
            - MedicinalProductPackaged
            - MedicinalProductPharmaceutical
            - MedicinalProductUndesirableEffect
            - MessageDefinition
            - MessageHeader
            - MolecularSequence
            - NamingSystem
            - NutritionOrder
            - Observation
            - ObservationDefinition
            - OperationDefinition
            - OperationOutcome
            - Organization
            - OrganizationAffiliation
            - Parameters
            - Patient
            - PaymentNotice
            - PaymentReconciliation
            - Person
            - PlanDefinition
            - Practitioner
            - PractitionerRole
            - Procedure
            - Provenance
            - Questionnaire
            - QuestionnaireResponse
            - RelatedPerson
            - RequestGroup
            - ResearchDefinition
            - ResearchElementDefinition
            - ResearchStudy
            - ResearchSubject
            - RiskAssessment
            - RiskEvidenceSynthesis
            - Schedule
            - SearchParameter
            - ServiceRequest
            - Slot
            - Specimen
            - SpecimenDefinition
            - StructureDefinition
            - StructureMap
            - Subscription
            - Substance
            - SubstanceNucleicAcid
            - SubstancePolymer
            - SubstanceProtein
            - SubstanceReferenceInformation
            - SubstanceSourceMaterial
            - SubstanceSpecification
            - SupplyDelivery
            - SupplyRequest
            - Task
            - TerminologyCapabilities
            - TestReport
            - TestScript
            - ValueSet
            - VerificationResult
            - VisionPrescription
        id:
          type: string
          pattern: '[A-Za-z0-9\-\.]{1,64}'
          description: The logical id of the resource, as used in the URL for the resource. Once assigned, this value never changes.
        meta:
          $ref: '#/components/schemas/Meta'
          description: The metadata about the resource. This is content that is maintained by the infrastructure. Changes to the content might not always be associated with version changes to the resource.
        implicitRules:
          type: string
          pattern: \S*
          description: A reference to a set of rules that were followed when the resource was constructed, and which must be understood when processing the content. Often, this is a reference to an implementation guide that defines the special rules along with other profiles etc.
        language:
          type: string
          pattern: '[^\s]+(\s[^\s]+)*'
          description: The base language in which the resource is written.
        identifier:
          $ref: '#/components/schemas/Identifier'
          description: A persistent identifier for the bundle that won't change as a bundle is copied from server to server.
        type:
          type: string
          pattern: '[^\s]+(\s[^\s]+)*'
          description: Indicates the purpose of this bundle – how it is intended to be used.
        timestamp:
          type: string
          pattern: ([0-9]([0-9]([0-9][1-9]|[1-9]0)|[1-9]00)|[1-9]000)-(0[1-9]|1[0-2])-(0[1-9]|[1-2][0-9]|3[0-1])T([01][0-9]|2[0-3]):[0-5][0-9]:([0-5][0-9]|60)(\.[0-9]+)?(Z|(\+|-)((0[0-9]|1[0-3]):[0-5][0-9]|14:00))
          description: The date/time that the bundle was assembled – i.e. when the resources were placed in the bundle.
        total:
          type: integer
          format: int32
          description: If a set of search matches, this is the total number of entries of type 'match' across all pages in the search.  It does not include search.mode = 'include' or 'outcome' entries and it does not provide a count of the number of entries in the Bundle.
        link:
          type: array
          items:
            $ref: '#/components/schemas/Bundle_Link'
            description: A series of links that provide context to this bundle.
        entry:
          type: array
          items:
            $ref: '#/components/schemas/Bundle_Entry'
            description: An entry in a bundle resource – will either contain a resource or information about a resource (transactions and history only).
        signature:
          $ref: '#/components/schemas/Signature'
          description: Digital Signature – base64 encoded. XML–DSig or a JWT.
      example:
        resourceType: Bundle
        meta:
          versionId: VD9dxMjhBQ
          lastUpdated: "2021-04-12T14:34:37.652-05:00"
          source: JUp4RZhVMR
          profile:
            - Fec0pB4qv3
          security:
            - system: dO8eKozGdg
              version: g2Z1yrpGqL
              code: AaVP6dRWHJ
              display: MOdc7BqdCe
              userSelected: true
          tag:
            - system: 9XfImFywbS
              version: cpOXk_fnfK
              code: VwBBYWM5YE
              display: GGrdyf7kSX
              userSelected: true
            - code: ibm/complete-mock
        implicitRules: f9UW4JtFH9
        language: en-US
        identifier:
          use: official
          type:
            coding:
              - system: 25m4g6AC04
                version: EmPuWoNHGO
                code: FuuaG1RtIb
                display: z4dys_Vt0Y
                userSelected: true
            text: OX8cTeTDLr
          system: a5bA7vXyCl
          value: RUJ35DJz4T
          period:
            start: "2021-04-12T14:34:37.641-05:00"
            end: "2021-04-12T14:34:37.641-05:00"
        type: transaction-response
        timestamp: "2021-04-12T14:34:37.645-05:00"
        total: 1574108328
        link:
          - relation: 9gsxK0gdZd
            url: x5puA71jvk
        entry:
          - link:
              - relation: wJ0wLub8sj
                url: HFm_mzHn2z
            fullUrl: sYNHpCvLu6
            search:
              mode: outcome
              score: 8960673372
            request:
              method: PATCH
              url: 8jiWbkD8S7
              ifNoneMatch: AdZT_le7SH
              ifModifiedSince: "2021-04-12T14:34:37.647-05:00"
              ifMatch: PQD4pHngAm
              ifNoneExist: saa1HX7us2
            response:
              status: lT5ZNvdH4r
              location: o7f0kua08h
              etag: 4kMlqpFwlq
              lastModified: "2021-04-12T14:34:37.646-05:00"
        signature:
          type:
            - system: SCaxhhhYHf
              version: bIsWXgnGWT
              code: uIuNEKeok2
              display: 09v4Og5VO1
              userSelected: true
          when: "2021-04-12T14:34:37.644-05:00"
          who:
            reference: Practitioner/3BxOedQTGQ
            type: Practitioner
            identifier:
              use: official
              type:
                coding:
                  - system: EBWsJFiSee
                    version: tM3MDDp49w
                    code: YBhQUC48Io
                    display: WUQKZlqzSt
                    userSelected: true
                text: ChRS8TCGUi
              system: D4ZGHPnrPM
              value: DQ1bc4APiL
              period:
                start: "2021-04-12T14:34:37.643-05:00"
                end: "2021-04-12T14:34:37.643-05:00"
            display: Rw9DdhNaHA
          onBehalfOf:
            reference: Practitioner/PDaucuqEoc
            type: Practitioner
            identifier:
              use: secondary
              type:
                coding:
                  - system: CZTG15XRKE
                    version: l29nYs4v3D
                    code: hRcCFBqxMk
                    display: pWv3KBIMIs
                    userSelected: true
                text: epk3OT1lD8
              system: gHBW2H7m4P
              value: LD4_EQrH3N
              period:
                start: "2021-04-12T14:34:37.642-05:00"
                end: "2021-04-12T14:34:37.642-05:00"
            display: HOdn3UAvlg
          targetFormat: NCDfzz08UJ
          sigFormat: OR9Y23khox
          data: aHg6D2k=
    OperationOutcome:
      type: object
      properties:
        text:
          $ref: '#/components/schemas/Narrative'
          description: A human–readable narrative that contains a summary of the resource and can be used to represent the content of the resource to a human. The narrative need not encode all the structured data, but is required to contain sufficient detail to make it "clinically safe" for a human to just read the narrative. Resource definitions may define what content should be represented in the narrative to ensure clinical safety.
        contained:
          type: array
          items:
            description: These resources do not have an independent existence apart from the resource that contains them – they cannot be identified independently, and nor can they have their own independent transaction scope.
            type: object
            discriminator:
              propertyName: resourceType
            properties:
              resourceType:
                type: string
                enum:
                  - Resource
                  - DomainResource
                  - Account
                  - ActivityDefinition
                  - AdverseEvent
                  - AllergyIntolerance
                  - Appointment
                  - AppointmentResponse
                  - AuditEvent
                  - Basic
                  - Binary
                  - BiologicallyDerivedProduct
                  - BodyStructure
                  - Bundle
                  - CapabilityStatement
                  - CarePlan
                  - CareTeam
                  - CatalogEntry
                  - ChargeItem
                  - ChargeItemDefinition
                  - Claim
                  - ClaimResponse
                  - ClinicalImpression
                  - CodeSystem
                  - Communication
                  - CommunicationRequest
                  - CompartmentDefinition
                  - Composition
                  - ConceptMap
                  - Condition
                  - Consent
                  - Contract
                  - Coverage
                  - CoverageEligibilityRequest
                  - CoverageEligibilityResponse
                  - DetectedIssue
                  - Device
                  - DeviceDefinition
                  - DeviceMetric
                  - DeviceRequest
                  - DeviceUseStatement
                  - DiagnosticReport
                  - DocumentManifest
                  - DocumentReference
                  - EffectEvidenceSynthesis
                  - Encounter
                  - Endpoint
                  - EnrollmentRequest
                  - EnrollmentResponse
                  - EpisodeOfCare
                  - EventDefinition
                  - Evidence
                  - EvidenceVariable
                  - ExampleScenario
                  - ExplanationOfBenefit
                  - FamilyMemberHistory
                  - Flag
                  - Goal
                  - GraphDefinition
                  - Group
                  - GuidanceResponse
                  - HealthcareService
                  - ImagingStudy
                  - Immunization
                  - ImmunizationEvaluation
                  - ImmunizationRecommendation
                  - ImplementationGuide
                  - InsurancePlan
                  - Invoice
                  - Library
                  - Linkage
                  - List
                  - Location
                  - Measure
                  - MeasureReport
                  - Media
                  - Medication
                  - MedicationAdministration
                  - MedicationDispense
                  - MedicationKnowledge
                  - MedicationRequest
                  - MedicationStatement
                  - MedicinalProduct
                  - MedicinalProductAuthorization
                  - MedicinalProductContraindication
                  - MedicinalProductIndication
                  - MedicinalProductIngredient
                  - MedicinalProductInteraction
                  - MedicinalProductManufactured
                  - MedicinalProductPackaged
                  - MedicinalProductPharmaceutical
                  - MedicinalProductUndesirableEffect
                  - MessageDefinition
                  - MessageHeader
                  - MolecularSequence
                  - NamingSystem
                  - NutritionOrder
                  - Observation
                  - ObservationDefinition
                  - OperationDefinition
                  - OperationOutcome
                  - Organization
                  - OrganizationAffiliation
                  - Parameters
                  - Patient
                  - PaymentNotice
                  - PaymentReconciliation
                  - Person
                  - PlanDefinition
                  - Practitioner
                  - PractitionerRole
                  - Procedure
                  - Provenance
                  - Questionnaire
                  - QuestionnaireResponse
                  - RelatedPerson
                  - RequestGroup
                  - ResearchDefinition
                  - ResearchElementDefinition
                  - ResearchStudy
                  - ResearchSubject
                  - RiskAssessment
                  - RiskEvidenceSynthesis
                  - Schedule
                  - SearchParameter
                  - ServiceRequest
                  - Slot
                  - Specimen
                  - SpecimenDefinition
                  - StructureDefinition
                  - StructureMap
                  - Subscription
                  - Substance
                  - SubstanceNucleicAcid
                  - SubstancePolymer
                  - SubstanceProtein
                  - SubstanceReferenceInformation
                  - SubstanceSourceMaterial
                  - SubstanceSpecification
                  - SupplyDelivery
                  - SupplyRequest
                  - Task
                  - TerminologyCapabilities
                  - TestReport
                  - TestScript
                  - ValueSet
                  - VerificationResult
                  - VisionPrescription
              id:
                type: string
                pattern: '[A-Za-z0-9\-\.]{1,64}'
                description: The logical id of the resource, as used in the URL for the resource. Once assigned, this value never changes.
              meta:
                $ref: '#/components/schemas/Meta'
                description: The metadata about the resource. This is content that is maintained by the infrastructure. Changes to the content might not always be associated with version changes to the resource.
              implicitRules:
                type: string
                pattern: \S*
                description: A reference to a set of rules that were followed when the resource was constructed, and which must be understood when processing the content. Often, this is a reference to an implementation guide that defines the special rules along with other profiles etc.
              language:
                type: string
                pattern: '[^\s]+(\s[^\s]+)*'
                description: The base language in which the resource is written.
            required:
              - resourceType
        extension:
          type: array
          items:
            $ref: '#/components/schemas/Extension'
            description: May be used to represent additional information that is not part of the basic definition of the resource. To make the use of extensions safe and manageable, there is a strict set of governance  applied to the definition and use of extensions. Though any implementer can define an extension, there is a set of requirements that SHALL be met as part of the definition of the extension.
        modifierExtension:
          type: array
          items:
            $ref: '#/components/schemas/Extension'
            description: |-
              May be used to represent additional information that is not part of the basic definition of the resource and that modifies the understanding of the element that contains it and/or the understanding of the containing element's descendants. Usually modifier elements provide negation or qualification. To make the use of extensions safe and manageable, there is a strict set of governance applied to the definition and use of extensions. Though any implementer is allowed to define an extension, there is a set of requirements that SHALL be met as part of the definition of the extension. Applications processing a resource are required to check for modifier extensions.
              
              Modifier extensions SHALL NOT change the meaning of any elements on Resource or DomainResource (including cannot change the meaning of modifierExtension itself).
        issue:
          type: array
          items:
            $ref: '#/components/schemas/OperationOutcome_Issue'
            description: An error, warning, or information message that results from a system action.
          minItems: 1
      required:
        - issue
      example:
        resourceType: OperationOutcome
        meta:
          versionId: BnpJOa5-Sb
          lastUpdated: "2021-04-12T14:34:36.061-05:00"
          source: BCL3d5NERb
          profile:
            - xSempdez3Y
          security:
            - system: tczS7uP8XL
              version: IXKbCw05qO
              code: NvDP1hL64Y
              display: _r1z5oJld1
              userSelected: true
          tag:
            - system: 2qqXHsE1Mx
              version: lybFyQ1tBj
              code: Q9w075fYd3
              display: Nm2QqbYibP
              userSelected: true
            - code: ibm/complete-mock
        implicitRules: l8KHk6qOt4
        language: en-US
        text:
          status: additional
          div: <div xmlns="http://www.w3.org/1999/xhtml"></div>
        issue:
          - severity: warning
            code: business-rule
            details:
              coding:
                - system: eQgFofRHmJ
                  version: T524HDk5Za
                  code: tC_7iQg31j
                  display: s0bLc4W5KE
                  userSelected: true
              text: BfBVppHmsh
            diagnostics: EcvPDGbK0q
            location:
              - GK5ihTmfe6
            expression:
              - Uidx_swV4Z
    Bundle_Entry:
      allOf:
        - $ref: '#/components/schemas/BackboneElement'
        - type: object
          properties:
            link:
              type: array
              items:
                $ref: '#/components/schemas/Bundle_Link'
                description: A series of links that provide context to this entry.
            fullUrl:
              type: string
              pattern: \S*
              description: "The Absolute URL for the resource.  The fullUrl SHALL NOT disagree with the id in the resource – i.e. if the fullUrl is not a urn:uuid, the URL shall be version–independent URL consistent with the Resource.id. The fullUrl is a version independent reference to the resource. The fullUrl element SHALL have a value except that: \n* fullUrl can be empty on a POST (although it does not need to when specifying a temporary id for reference in the bundle)\n* Results from operations might involve resources that are not identified."
            resource:
              description: The Resource for the entry. The purpose/meaning of the resource is determined by the Bundle.type.
            resourceType:
              type: string
              enum:
                - Resource
                - DomainResource
                - Account
                - ActivityDefinition
                - AdverseEvent
                - AllergyIntolerance
                - Appointment
                - AppointmentResponse
                - AuditEvent
                - Basic
                - Binary
                - BiologicallyDerivedProduct
                - BodyStructure
                - Bundle
                - CapabilityStatement
                - CarePlan
                - CareTeam
                - CatalogEntry
                - ChargeItem
                - ChargeItemDefinition
                - Claim
                - ClaimResponse
                - ClinicalImpression
                - CodeSystem
                - Communication
                - CommunicationRequest
                - CompartmentDefinition
                - Composition
                - ConceptMap
                - Condition
                - Consent
                - Contract
                - Coverage
                - CoverageEligibilityRequest
                - CoverageEligibilityResponse
                - DetectedIssue
                - Device
                - DeviceDefinition
                - DeviceMetric
                - DeviceRequest
                - DeviceUseStatement
                - DiagnosticReport
                - DocumentManifest
                - DocumentReference
                - EffectEvidenceSynthesis
                - Encounter
                - Endpoint
                - EnrollmentRequest
                - EnrollmentResponse
                - EpisodeOfCare
                - EventDefinition
                - Evidence
                - EvidenceVariable
                - ExampleScenario
                - ExplanationOfBenefit
                - FamilyMemberHistory
                - Flag
                - Goal
                - GraphDefinition
                - Group
                - GuidanceResponse
                - HealthcareService
                - ImagingStudy
                - Immunization
                - ImmunizationEvaluation
                - ImmunizationRecommendation
                - ImplementationGuide
                - InsurancePlan
                - Invoice
                - Library
                - Linkage
                - List
                - Location
                - Measure
                - MeasureReport
                - Media
                - Medication
                - MedicationAdministration
                - MedicationDispense
                - MedicationKnowledge
                - MedicationRequest
                - MedicationStatement
                - MedicinalProduct
                - MedicinalProductAuthorization
                - MedicinalProductContraindication
                - MedicinalProductIndication
                - MedicinalProductIngredient
                - MedicinalProductInteraction
                - MedicinalProductManufactured
                - MedicinalProductPackaged
                - MedicinalProductPharmaceutical
                - MedicinalProductUndesirableEffect
                - MessageDefinition
                - MessageHeader
                - MolecularSequence
                - NamingSystem
                - NutritionOrder
                - Observation
                - ObservationDefinition
                - OperationDefinition
                - OperationOutcome
                - Organization
                - OrganizationAffiliation
                - Parameters
                - Patient
                - PaymentNotice
                - PaymentReconciliation
                - Person
                - PlanDefinition
                - Practitioner
                - PractitionerRole
                - Procedure
                - Provenance
                - Questionnaire
                - QuestionnaireResponse
                - RelatedPerson
                - RequestGroup
                - ResearchDefinition
                - ResearchElementDefinition
                - ResearchStudy
                - ResearchSubject
                - RiskAssessment
                - RiskEvidenceSynthesis
                - Schedule
                - SearchParameter
                - ServiceRequest
                - Slot
                - Specimen
                - SpecimenDefinition
                - StructureDefinition
                - StructureMap
                - Subscription
                - Substance
                - SubstanceNucleicAcid
                - SubstancePolymer
                - SubstanceProtein
                - SubstanceReferenceInformation
                - SubstanceSourceMaterial
                - SubstanceSpecification
                - SupplyDelivery
                - SupplyRequest
                - Task
                - TerminologyCapabilities
                - TestReport
                - TestScript
                - ValueSet
                - VerificationResult
                - VisionPrescription
            id:
              type: string
              pattern: '[A-Za-z0-9\-\.]{1,64}'
              description: The logical id of the resource, as used in the URL for the resource. Once assigned, this value never changes.
            meta:
              $ref: '#/components/schemas/Meta'
              description: The metadata about the resource. This is content that is maintained by the infrastructure. Changes to the content might not always be associated with version changes to the resource.
            implicitRules:
              type: string
              pattern: \S*
              description: A reference to a set of rules that were followed when the resource was constructed, and which must be understood when processing the content. Often, this is a reference to an implementation guide that defines the special rules along with other profiles etc.
            language:
              type: string
              pattern: '[^\s]+(\s[^\s]+)*'
              description: The base language in which the resource is written.
            search:
              $ref: '#/components/schemas/Bundle_Entry_Search'
              description: Information about the search process that lead to the creation of this entry.
            request:
              $ref: '#/components/schemas/Bundle_Entry_Request'
              description: Additional information about how this entry should be processed as part of a transaction or batch.  For history, it shows how the entry was processed to create the version contained in the entry.
            response:
              $ref: '#/components/schemas/Bundle_Entry_Response'
              description: Indicates the results of processing the corresponding 'request' entry in the batch or transaction being responded to or what the results of an operation where when returning history.
    Bundle_Entry_Response:
      allOf:
        - $ref: '#/components/schemas/BackboneElement'
        - type: object
          properties:
            status:
              type: string
              pattern: '[ \r\n\t\S]+'
              description: The status code returned by processing this entry. The status SHALL start with a 3 digit HTTP code (e.g. 404) and may contain the standard HTTP description associated with the status code.
            location:
              type: string
              pattern: \S*
              description: The location header created by processing this operation, populated if the operation returns a location.
            etag:
              type: string
              pattern: '[ \r\n\t\S]+'
              description: The Etag for the resource, if the operation for the entry produced a versioned resource (see [Resource Metadata and Versioning](http.html#versioning) and [Managing Resource Contention](http.html#concurrency)).
            lastModified:
              type: string
              pattern: ([0-9]([0-9]([0-9][1-9]|[1-9]0)|[1-9]00)|[1-9]000)-(0[1-9]|1[0-2])-(0[1-9]|[1-2][0-9]|3[0-1])T([01][0-9]|2[0-3]):[0-5][0-9]:([0-5][0-9]|60)(\.[0-9]+)?(Z|(\+|-)((0[0-9]|1[0-3]):[0-5][0-9]|14:00))
              description: The date/time that the resource was modified on the server.
            outcome:
              $ref: '#/components/schemas/Resource'
              description: An OperationOutcome containing hints and warnings produced as part of processing this entry in a batch or transaction.
          required:
            - status
    Bundle_Entry_Request:
      allOf:
        - $ref: '#/components/schemas/BackboneElement'
        - type: object
          properties:
            method:
              type: string
              pattern: '[^\s]+(\s[^\s]+)*'
              description: In a transaction or batch, this is the HTTP action to be executed for this entry. In a history bundle, this indicates the HTTP action that occurred.
            url:
              type: string
              pattern: \S*
              description: The URL for this entry, relative to the root (the address to which the request is posted).
            ifNoneMatch:
              type: string
              pattern: '[ \r\n\t\S]+'
              description: If the ETag values match, return a 304 Not Modified status. See the API documentation for ["Conditional Read"](http.html#cread).
            ifModifiedSince:
              type: string
              pattern: ([0-9]([0-9]([0-9][1-9]|[1-9]0)|[1-9]00)|[1-9]000)-(0[1-9]|1[0-2])-(0[1-9]|[1-2][0-9]|3[0-1])T([01][0-9]|2[0-3]):[0-5][0-9]:([0-5][0-9]|60)(\.[0-9]+)?(Z|(\+|-)((0[0-9]|1[0-3]):[0-5][0-9]|14:00))
              description: Only perform the operation if the last updated date matches. See the API documentation for ["Conditional Read"](http.html#cread).
            ifMatch:
              type: string
              pattern: '[ \r\n\t\S]+'
              description: Only perform the operation if the Etag value matches. For more information, see the API section ["Managing Resource Contention"](http.html#concurrency).
            ifNoneExist:
              type: string
              pattern: '[ \r\n\t\S]+'
              description: Instruct the server not to perform the create if a specified resource already exists. For further information, see the API documentation for ["Conditional Create"](http.html#ccreate). This is just the query portion of the URL – what follows the "?" (not including the "?").
          required:
            - method
            - url
    Bundle_Entry_Search:
      allOf:
        - $ref: '#/components/schemas/BackboneElement'
        - type: object
          properties:
            mode:
              type: string
              pattern: '[^\s]+(\s[^\s]+)*'
              description: Why this entry is in the result set – whether it's included as a match or because of an _include requirement, or to convey information or warning information about the search process.
            score:
              type: number
              description: When searching, the server's search ranking score for the entry.
    Bundle_Link:
      allOf:
        - $ref: '#/components/schemas/BackboneElement'
        - type: object
          properties:
            relation:
              type: string
              pattern: '[ \r\n\t\S]+'
              description: A name which details the functional use for this link – see [http://www.iana.org/assignments/link–relations/link–relations.xhtml#link–relations–1](http://www.iana.org/assignments/link–relations/link–relations.xhtml#link–relations–1).
            url:
              type: string
              pattern: \S*
              description: The reference details for the link.
          required:
            - relation
            - url
    Immunization_ProtocolApplied:
      allOf:
        - $ref: '#/components/schemas/BackboneElement'
        - type: object
          properties:
            series:
              type: string
              pattern: '[ \r\n\t\S]+'
              description: One possible path to achieve presumed immunity against a disease – within the context of an authority.
            authority:
              $ref: '#/components/schemas/Reference'
              description: Indicates the authority who published the protocol (e.g. ACIP) that is being followed.
            targetDisease:
              type: array
              items:
                $ref: '#/components/schemas/CodeableConcept'
                description: The vaccine preventable disease the dose is being administered against.
            doseNumberPositiveInt:
              type: integer
              format: int32
              description: Nominal position in a series.
            doseNumberString:
              type: string
              pattern: '[ \r\n\t\S]+'
              description: Nominal position in a series.
            seriesDosesPositiveInt:
              type: integer
              format: int32
              description: The recommended number of doses to achieve immunity.
            seriesDosesString:
              type: string
              pattern: '[ \r\n\t\S]+'
              description: The recommended number of doses to achieve immunity.
    Immunization_Reaction:
      allOf:
        - $ref: '#/components/schemas/BackboneElement'
        - type: object
          properties:
            date:
              type: string
              pattern: ([0-9]([0-9]([0-9][1-9]|[1-9]0)|[1-9]00)|[1-9]000)(-(0[1-9]|1[0-2])(-(0[1-9]|[1-2][0-9]|3[0-1])(T([01][0-9]|2[0-3]):[0-5][0-9]:([0-5][0-9]|60)(\.[0-9]+)?(Z|(\+|-)((0[0-9]|1[0-3]):[0-5][0-9]|14:00)))?)?)?
              description: Date of reaction to the immunization.
            detail:
              $ref: '#/components/schemas/Reference'
              description: Details of the reaction.
            reported:
              type: boolean
              description: Self–reported indicator.
    Immunization_Education:
      allOf:
        - $ref: '#/components/schemas/BackboneElement'
        - type: object
          properties:
            documentType:
              type: string
              pattern: '[ \r\n\t\S]+'
              description: Identifier of the material presented to the patient.
            reference:
              type: string
              pattern: \S*
              description: Reference pointer to the educational material given to the patient if the information was on line.
            publicationDate:
              type: string
              pattern: ([0-9]([0-9]([0-9][1-9]|[1-9]0)|[1-9]00)|[1-9]000)(-(0[1-9]|1[0-2])(-(0[1-9]|[1-2][0-9]|3[0-1])(T([01][0-9]|2[0-3]):[0-5][0-9]:([0-5][0-9]|60)(\.[0-9]+)?(Z|(\+|-)((0[0-9]|1[0-3]):[0-5][0-9]|14:00)))?)?)?
              description: Date the educational material was published.
            presentationDate:
              type: string
              pattern: ([0-9]([0-9]([0-9][1-9]|[1-9]0)|[1-9]00)|[1-9]000)(-(0[1-9]|1[0-2])(-(0[1-9]|[1-2][0-9]|3[0-1])(T([01][0-9]|2[0-3]):[0-5][0-9]:([0-5][0-9]|60)(\.[0-9]+)?(Z|(\+|-)((0[0-9]|1[0-3]):[0-5][0-9]|14:00)))?)?)?
              description: Date the educational material was given to the patient.
    Immunization_Performer:
      allOf:
        - $ref: '#/components/schemas/BackboneElement'
        - type: object
          properties:
            function:
              $ref: '#/components/schemas/CodeableConcept'
              description: Describes the type of performance (e.g. ordering provider, administering provider, etc.).
            actor:
              $ref: '#/components/schemas/Reference'
              description: The practitioner or organization who performed the action.
          required:
            - actor
    OperationOutcome_Issue:
      allOf:
        - $ref: '#/components/schemas/BackboneElement'
        - type: object
          properties:
            severity:
              type: string
              pattern: '[^\s]+(\s[^\s]+)*'
              description: Indicates whether the issue indicates a variation from successful processing.
            code:
              type: string
              pattern: '[^\s]+(\s[^\s]+)*'
              description: Describes the type of the issue. The system that creates an OperationOutcome SHALL choose the most applicable code from the IssueType value set, and may additional provide its own code for the error in the details element.
            details:
              $ref: '#/components/schemas/CodeableConcept'
              description: Additional details about the error. This may be a text description of the error or a system code that identifies the error.
            diagnostics:
              type: string
              pattern: '[ \r\n\t\S]+'
              description: Additional diagnostic information about the issue.
            location:
              type: array
              items:
                type: string
                pattern: '[ \r\n\t\S]+'
                description: "This element is deprecated because it is XML specific. It is replaced by issue.expression, which is format independent, and simpler to parse. \n\nFor resource issues, this will be a simple XPath limited to element names, repetition indicators and the default child accessor that identifies one of the elements in the resource that caused this issue to be raised.  For HTTP errors, will be \"http.\" + the parameter name."
            expression:
              type: array
              items:
                type: string
                pattern: '[ \r\n\t\S]+'
                description: A [simple subset of FHIRPath](fhirpath.html#simple) limited to element names, repetition indicators and the default child accessor that identifies one of the elements in the resource that caused this issue to be raised.
          required:
            - severity
            - code
    Element:
      type: object
      properties:
        id:
          type: string
          pattern: '[A-Za-z0-9\-\.]{1,64}'
          description: Unique id for the element within a resource (for internal references). This may be any string value that does not contain spaces.
        extension:
          type: array
          items:
            $ref: '#/components/schemas/Extension'
            description: May be used to represent additional information that is not part of the basic definition of the element. To make the use of extensions safe and manageable, there is a strict set of governance  applied to the definition and use of extensions. Though any implementer can define an extension, there is a set of requirements that SHALL be met as part of the definition of the extension.
          example:
            - url: http://example.com
              valueString: text value
    BackboneElement:
      type: object
      properties:
        id:
          type: string
          pattern: '[A-Za-z0-9\-\.]{1,64}'
          description: Unique id for the element within a resource (for internal references). This may be any string value that does not contain spaces.
        extension:
          type: array
          items:
            $ref: '#/components/schemas/Extension'
            description: May be used to represent additional information that is not part of the basic definition of the element. To make the use of extensions safe and manageable, there is a strict set of governance  applied to the definition and use of extensions. Though any implementer can define an extension, there is a set of requirements that SHALL be met as part of the definition of the extension.
        modifierExtension:
          type: array
          items:
            $ref: '#/components/schemas/Extension'
            description: |-
              May be used to represent additional information that is not part of the basic definition of the element and that modifies the understanding of the element in which it is contained and/or the understanding of the containing element's descendants. Usually modifier elements provide negation or qualification. To make the use of extensions safe and manageable, there is a strict set of governance applied to the definition and use of extensions. Though any implementer can define an extension, there is a set of requirements that SHALL be met as part of the definition of the extension. Applications processing a resource are required to check for modifier extensions.
              
              Modifier extensions SHALL NOT change the meaning of any elements on Resource or DomainResource (including cannot change the meaning of modifierExtension itself).
    Address:
      allOf:
        - $ref: '#/components/schemas/Element'
        - type: object
          properties:
            use:
              type: string
              pattern: '[^\s]+(\s[^\s]+)*'
              description: The purpose of this address.
            type:
              type: string
              pattern: '[^\s]+(\s[^\s]+)*'
              description: Distinguishes between physical addresses (those you can visit) and mailing addresses (e.g. PO Boxes and care–of addresses). Most addresses are both.
            text:
              type: string
              pattern: '[ \r\n\t\S]+'
              description: Specifies the entire address as it should be displayed e.g. on a postal label. This may be provided instead of or as well as the specific parts.
            line:
              type: array
              items:
                type: string
                pattern: '[ \r\n\t\S]+'
                description: This component contains the house number, apartment number, street name, street direction,  P.O. Box number, delivery hints, and similar address information.
            city:
              type: string
              pattern: '[ \r\n\t\S]+'
              description: The name of the city, town, suburb, village or other community or delivery center.
            district:
              type: string
              pattern: '[ \r\n\t\S]+'
              description: The name of the administrative area (county).
            state:
              type: string
              pattern: '[ \r\n\t\S]+'
              description: Sub–unit of a country with limited sovereignty in a federally organized country. A code may be used if codes are in common use (e.g. US 2 letter state codes).
            postalCode:
              type: string
              pattern: '[ \r\n\t\S]+'
              description: A postal code designating a region defined by the postal service.
            country:
              type: string
              pattern: '[ \r\n\t\S]+'
              description: Country – a nation as commonly understood or generally accepted.
            period:
              $ref: '#/components/schemas/Period'
              description: Time period when address was/is in use.
    Age:
      allOf:
        - $ref: '#/components/schemas/Quantity'
        - type: object
          properties: { }
    Annotation:
      allOf:
        - $ref: '#/components/schemas/Element'
        - type: object
          properties:
            authorReference:
              $ref: '#/components/schemas/Reference'
              description: The individual responsible for making the annotation.
            authorString:
              type: string
              pattern: '[ \r\n\t\S]+'
              description: The individual responsible for making the annotation.
            time:
              type: string
              pattern: ([0-9]([0-9]([0-9][1-9]|[1-9]0)|[1-9]00)|[1-9]000)(-(0[1-9]|1[0-2])(-(0[1-9]|[1-2][0-9]|3[0-1])(T([01][0-9]|2[0-3]):[0-5][0-9]:([0-5][0-9]|60)(\.[0-9]+)?(Z|(\+|-)((0[0-9]|1[0-3]):[0-5][0-9]|14:00)))?)?)?
              description: Indicates when this particular annotation was made.
            text:
              type: string
              pattern: '[ \r\n\t\S]+'
              description: The text of the annotation in markdown format.
          required:
            - text
    Attachment:
      allOf:
        - $ref: '#/components/schemas/Element'
        - type: object
          properties:
            contentType:
              type: string
              pattern: '[^\s]+(\s[^\s]+)*'
              description: Identifies the type of the data in the attachment and allows a method to be chosen to interpret or render the data. Includes mime type parameters such as charset where appropriate.
            language:
              type: string
              pattern: '[^\s]+(\s[^\s]+)*'
              description: The human language of the content. The value can be any valid value according to BCP 47.
            data:
              type: string
              pattern: (\s*([0-9a-zA-Z\+/=]){4}\s*)+
              description: The actual data of the attachment – a sequence of bytes, base64 encoded.
            url:
              type: string
              pattern: \S*
              description: A location where the data can be accessed.
            size:
              type: integer
              format: int32
              description: The number of bytes of data that make up this attachment (before base64 encoding, if that is done).
            hash:
              type: string
              pattern: (\s*([0-9a-zA-Z\+/=]){4}\s*)+
              description: The calculated hash of the data using SHA–1. Represented using base64.
            title:
              type: string
              pattern: '[ \r\n\t\S]+'
              description: A label or set of text to display in place of the data.
            creation:
              type: string
              pattern: ([0-9]([0-9]([0-9][1-9]|[1-9]0)|[1-9]00)|[1-9]000)(-(0[1-9]|1[0-2])(-(0[1-9]|[1-2][0-9]|3[0-1])(T([01][0-9]|2[0-3]):[0-5][0-9]:([0-5][0-9]|60)(\.[0-9]+)?(Z|(\+|-)((0[0-9]|1[0-3]):[0-5][0-9]|14:00)))?)?)?
              description: The date that the attachment was first created.
    CodeableConcept:
      type: object
      properties:
        id:
          type: string
          pattern: '[A-Za-z0-9\-\.]{1,64}'
          description: Unique id for the element within a resource (for internal references). This may be any string value that does not contain spaces.
        extension:
          type: array
          items:
            $ref: '#/components/schemas/Extension'
            description: May be used to represent additional information that is not part of the basic definition of the element. To make the use of extensions safe and manageable, there is a strict set of governance  applied to the definition and use of extensions. Though any implementer can define an extension, there is a set of requirements that SHALL be met as part of the definition of the extension.
        coding:
          type: array
          items:
            $ref: '#/components/schemas/Coding'
            description: A reference to a code defined by a terminology system.
        text:
          type: string
          pattern: '[ \r\n\t\S]+'
          description: A human language representation of the concept as seen/selected/uttered by the user who entered the data and/or which represents the intended meaning of the user.
    Coding:
      type: object
      properties:
        id:
          type: string
          pattern: '[A-Za-z0-9\-\.]{1,64}'
          description: Unique id for the element within a resource (for internal references). This may be any string value that does not contain spaces.
        extension:
          type: array
          items:
            $ref: '#/components/schemas/Extension'
            description: May be used to represent additional information that is not part of the basic definition of the element. To make the use of extensions safe and manageable, there is a strict set of governance  applied to the definition and use of extensions. Though any implementer can define an extension, there is a set of requirements that SHALL be met as part of the definition of the extension.
        system:
          type: string
          pattern: \S*
          description: The identification of the code system that defines the meaning of the symbol in the code.
        version:
          type: string
          pattern: '[ \r\n\t\S]+'
          description: The version of the code system which was used when choosing this code. Note that a well–maintained code system does not need the version reported, because the meaning of codes is consistent across versions. However this cannot consistently be assured, and when the meaning is not guaranteed to be consistent, the version SHOULD be exchanged.
        code:
          type: string
          pattern: '[^\s]+(\s[^\s]+)*'
          description: A symbol in syntax defined by the system. The symbol may be a predefined code or an expression in a syntax defined by the coding system (e.g. post–coordination).
        display:
          type: string
          pattern: '[ \r\n\t\S]+'
          description: A representation of the meaning of the code in the system, following the rules of the system.
        userSelected:
          type: boolean
          description: Indicates that this coding was chosen by a user directly – e.g. off a pick list of available items (codes or displays).
    ContactPoint:
      allOf:
        - $ref: '#/components/schemas/Element'
        - type: object
          properties:
            system:
              type: string
              pattern: '[^\s]+(\s[^\s]+)*'
              description: Telecommunications form for contact point – what communications system is required to make use of the contact.
            value:
              type: string
              pattern: '[ \r\n\t\S]+'
              description: The actual contact point details, in a form that is meaningful to the designated communication system (i.e. phone number or email address).
            use:
              type: string
              pattern: '[^\s]+(\s[^\s]+)*'
              description: Identifies the purpose for the contact point.
            rank:
              type: integer
              format: int32
              description: Specifies a preferred order in which to use a set of contacts. ContactPoints with lower rank values are more preferred than those with higher rank values.
            period:
              $ref: '#/components/schemas/Period'
              description: Time period when the contact point was/is in use.
    Count:
      allOf:
        - $ref: '#/components/schemas/Quantity'
        - type: object
          properties: { }
    Distance:
      allOf:
        - $ref: '#/components/schemas/Quantity'
        - type: object
          properties: { }
    Duration:
      allOf:
        - $ref: '#/components/schemas/Quantity'
        - type: object
          properties: { }
    HumanName:
      allOf:
        - $ref: '#/components/schemas/Element'
        - type: object
          properties:
            use:
              type: string
              pattern: '[^\s]+(\s[^\s]+)*'
              description: Identifies the purpose for this name.
            text:
              type: string
              pattern: '[ \r\n\t\S]+'
              description: Specifies the entire name as it should be displayed e.g. on an application UI. This may be provided instead of or as well as the specific parts.
            family:
              type: string
              pattern: '[ \r\n\t\S]+'
              description: The part of a name that links to the genealogy. In some cultures (e.g. Eritrea) the family name of a son is the first name of his father.
            given:
              type: array
              items:
                type: string
                pattern: '[ \r\n\t\S]+'
                description: Given name.
            prefix:
              type: array
              items:
                type: string
                pattern: '[ \r\n\t\S]+'
                description: Part of the name that is acquired as a title due to academic, legal, employment or nobility status, etc. and that appears at the start of the name.
            suffix:
              type: array
              items:
                type: string
                pattern: '[ \r\n\t\S]+'
                description: Part of the name that is acquired as a title due to academic, legal, employment or nobility status, etc. and that appears at the end of the name.
            period:
              $ref: '#/components/schemas/Period'
              description: Indicates the period of time when this name was valid for the named person.
    Identifier:
      type: object
      properties:
        id:
          type: string
          pattern: '[A-Za-z0-9\-\.]{1,64}'
          description: Unique id for the element within a resource (for internal references). This may be any string value that does not contain spaces.
        extension:
          type: array
          items:
            $ref: '#/components/schemas/Extension'
            description: May be used to represent additional information that is not part of the basic definition of the element. To make the use of extensions safe and manageable, there is a strict set of governance  applied to the definition and use of extensions. Though any implementer can define an extension, there is a set of requirements that SHALL be met as part of the definition of the extension.
        use:
          type: string
          pattern: '[^\s]+(\s[^\s]+)*'
          description: The purpose of this identifier.
        type:
          $ref: '#/components/schemas/CodeableConcept'
          description: A coded type for the identifier that can be used to determine which identifier to use for a specific purpose.
        system:
          type: string
          pattern: \S*
          description: Establishes the namespace for the value – that is, a URL that describes a set values that are unique.
        value:
          type: string
          pattern: '[ \r\n\t\S]+'
          description: The portion of the identifier typically relevant to the user and which is unique within the context of the system.
        period:
          $ref: '#/components/schemas/Period'
          description: Time period during which identifier is/was valid for use.
        assigner:
          $ref: '#/components/schemas/Reference'
          description: Organization that issued/manages the identifier.
          example:
            reference: Organization/123
            type: Organization
            display: The Assigning Organization
    Money:
      allOf:
        - $ref: '#/components/schemas/Element'
        - type: object
          properties:
            value:
              type: number
              description: Numerical value (with implicit precision).
            currency:
              type: string
              pattern: '[^\s]+(\s[^\s]+)*'
              description: ISO 4217 Currency Code.
    MoneyQuantity:
      allOf:
        - $ref: '#/components/schemas/Quantity'
        - type: object
          properties: { }
    Period:
      allOf:
        - $ref: '#/components/schemas/Element'
        - type: object
          properties:
            start:
              type: string
              pattern: ([0-9]([0-9]([0-9][1-9]|[1-9]0)|[1-9]00)|[1-9]000)(-(0[1-9]|1[0-2])(-(0[1-9]|[1-2][0-9]|3[0-1])(T([01][0-9]|2[0-3]):[0-5][0-9]:([0-5][0-9]|60)(\.[0-9]+)?(Z|(\+|-)((0[0-9]|1[0-3]):[0-5][0-9]|14:00)))?)?)?
              description: The start of the period. The boundary is inclusive.
            end:
              type: string
              pattern: ([0-9]([0-9]([0-9][1-9]|[1-9]0)|[1-9]00)|[1-9]000)(-(0[1-9]|1[0-2])(-(0[1-9]|[1-2][0-9]|3[0-1])(T([01][0-9]|2[0-3]):[0-5][0-9]:([0-5][0-9]|60)(\.[0-9]+)?(Z|(\+|-)((0[0-9]|1[0-3]):[0-5][0-9]|14:00)))?)?)?
              description: The end of the period. If the end of the period is missing, it means no end was known or planned at the time the instance was created. The start may be in the past, and the end date in the future, which means that period is expected/planned to end at that time.
    Quantity:
      allOf:
        - $ref: '#/components/schemas/Element'
        - type: object
          properties:
            value:
              type: number
              description: The value of the measured amount. The value includes an implicit precision in the presentation of the value.
            comparator:
              type: string
              pattern: '[^\s]+(\s[^\s]+)*'
              description: How the value should be understood and represented – whether the actual value is greater or less than the stated value due to measurement issues; e.g. if the comparator is "<" , then the real value is < stated value.
            unit:
              type: string
              pattern: '[ \r\n\t\S]+'
              description: A human–readable form of the unit.
            system:
              type: string
              pattern: \S*
              description: The identification of the system that provides the coded form of the unit.
            code:
              type: string
              pattern: '[^\s]+(\s[^\s]+)*'
              description: A computer processable form of the unit in some unit representation system.
    Range:
      allOf:
        - $ref: '#/components/schemas/Element'
        - type: object
          properties:
            low:
              $ref: '#/components/schemas/SimpleQuantity'
              description: The low limit. The boundary is inclusive.
            high:
              $ref: '#/components/schemas/SimpleQuantity'
              description: The high limit. The boundary is inclusive.
    Ratio:
      allOf:
        - $ref: '#/components/schemas/Element'
        - type: object
          properties:
            numerator:
              $ref: '#/components/schemas/Quantity'
              description: The value of the numerator.
            denominator:
              $ref: '#/components/schemas/Quantity'
              description: The value of the denominator.
    Reference:
      type: object
      properties:
        id:
          type: string
          pattern: '[A-Za-z0-9\-\.]{1,64}'
          description: Unique id for the element within a resource (for internal references). This may be any string value that does not contain spaces.
        extension:
          type: array
          items:
            $ref: '#/components/schemas/Extension'
            description: May be used to represent additional information that is not part of the basic definition of the element. To make the use of extensions safe and manageable, there is a strict set of governance  applied to the definition and use of extensions. Though any implementer can define an extension, there is a set of requirements that SHALL be met as part of the definition of the extension.
        reference:
          type: string
          pattern: '[ \r\n\t\S]+'
          description: A reference to a location at which the other resource is found. The reference may be a relative reference, in which case it is relative to the service base URL, or an absolute URL that resolves to the location where the resource is found. The reference may be version specific or not. If the reference is not to a FHIR RESTful server, then it should be assumed to be version specific. Internal fragment references (start with '#') refer to contained resources.
        type:
          type: string
          pattern: \S*
          description: |-
            The expected type of the target of the reference. If both Reference.type and Reference.reference are populated and Reference.reference is a FHIR URL, both SHALL be consistent.
            
            The type is the Canonical URL of Resource Definition that is the type this reference refers to. References are URLs that are relative to http://hl7.org/fhir/StructureDefinition/ e.g. "Patient" is a reference to http://hl7.org/fhir/StructureDefinition/Patient. Absolute URLs are only allowed for logical models (and can only be used in references in logical models, not resources).
        identifier:
          $ref: '#/components/schemas/Identifier'
          description: An identifier for the target resource. This is used when there is no way to reference the other resource directly, either because the entity it represents is not available through a FHIR server, or because there is no way for the author of the resource to convert a known identifier to an actual location. There is no requirement that a Reference.identifier point to something that is actually exposed as a FHIR instance, but it SHALL point to a business concept that would be expected to be exposed as a FHIR instance, and that instance would need to be of a FHIR resource type allowed by the reference.
        display:
          type: string
          pattern: '[ \r\n\t\S]+'
          description: Plain text narrative that identifies the resource in addition to the resource reference.
    SampledData:
      allOf:
        - $ref: '#/components/schemas/Element'
        - type: object
          properties:
            origin:
              $ref: '#/components/schemas/SimpleQuantity'
              description: The base quantity that a measured value of zero represents. In addition, this provides the units of the entire measurement series.
            period:
              type: number
              description: The length of time between sampling times, measured in milliseconds.
            factor:
              type: number
              description: A correction factor that is applied to the sampled data points before they are added to the origin.
            lowerLimit:
              type: number
              description: The lower limit of detection of the measured points. This is needed if any of the data points have the value "L" (lower than detection limit).
            upperLimit:
              type: number
              description: The upper limit of detection of the measured points. This is needed if any of the data points have the value "U" (higher than detection limit).
            dimensions:
              type: integer
              format: int32
              description: The number of sample points at each time point. If this value is greater than one, then the dimensions will be interlaced – all the sample points for a point in time will be recorded at once.
            data:
              type: string
              pattern: '[ \r\n\t\S]+'
              description: A series of data points which are decimal values separated by a single space (character u20). The special values "E" (error), "L" (below detection limit) and "U" (above detection limit) can also be used in place of a decimal value.
          required:
            - origin
            - period
            - dimensions
    SimpleQuantity:
      allOf:
        - $ref: '#/components/schemas/Quantity'
        - type: object
          properties: { }
    Signature:
      allOf:
        - $ref: '#/components/schemas/Element'
        - type: object
          properties:
            type:
              type: array
              items:
                $ref: '#/components/schemas/Coding'
                description: An indication of the reason that the entity signed this document. This may be explicitly included as part of the signature information and can be used when determining accountability for various actions concerning the document.
              minItems: 1
            when:
              type: string
              pattern: ([0-9]([0-9]([0-9][1-9]|[1-9]0)|[1-9]00)|[1-9]000)-(0[1-9]|1[0-2])-(0[1-9]|[1-2][0-9]|3[0-1])T([01][0-9]|2[0-3]):[0-5][0-9]:([0-5][0-9]|60)(\.[0-9]+)?(Z|(\+|-)((0[0-9]|1[0-3]):[0-5][0-9]|14:00))
              description: When the digital signature was signed.
            who:
              $ref: '#/components/schemas/Reference'
              description: A reference to an application–usable description of the identity that signed  (e.g. the signature used their private key).
            onBehalfOf:
              $ref: '#/components/schemas/Reference'
              description: A reference to an application–usable description of the identity that is represented by the signature.
            targetFormat:
              type: string
              pattern: '[^\s]+(\s[^\s]+)*'
              description: A mime type that indicates the technical format of the target resources signed by the signature.
            sigFormat:
              type: string
              pattern: '[^\s]+(\s[^\s]+)*'
              description: A mime type that indicates the technical format of the signature. Important mime types are application/signature+xml for X ML DigSig, application/jose for JWS, and image/* for a graphical image of a signature, etc.
            data:
              type: string
              pattern: (\s*([0-9a-zA-Z\+/=]){4}\s*)+
              description: The base64 encoding of the Signature content. When signature is not recorded electronically this element would be empty.
          required:
            - type
            - when
            - who
    Timing:
      allOf:
        - $ref: '#/components/schemas/BackboneElement'
        - type: object
          properties:
            event:
              type: array
              items:
                type: string
                pattern: ([0-9]([0-9]([0-9][1-9]|[1-9]0)|[1-9]00)|[1-9]000)(-(0[1-9]|1[0-2])(-(0[1-9]|[1-2][0-9]|3[0-1])(T([01][0-9]|2[0-3]):[0-5][0-9]:([0-5][0-9]|60)(\.[0-9]+)?(Z|(\+|-)((0[0-9]|1[0-3]):[0-5][0-9]|14:00)))?)?)?
                description: Identifies specific times when the event occurs.
            repeat:
              $ref: '#/components/schemas/Timing_Repeat'
              description: A set of rules that describe when the event is scheduled.
            code:
              $ref: '#/components/schemas/CodeableConcept'
              description: A code for the timing schedule (or just text in code.text). Some codes such as BID are ubiquitous, but many institutions define their own additional codes. If a code is provided, the code is understood to be a complete statement of whatever is specified in the structured timing data, and either the code or the data may be used to interpret the Timing, with the exception that .repeat.bounds still applies over the code (and is not contained in the code).
    Timing_Repeat:
      allOf:
        - $ref: '#/components/schemas/BackboneElement'
        - type: object
          properties:
            boundsDuration:
              $ref: '#/components/schemas/Duration'
              description: Either a duration for the length of the timing schedule, a range of possible length, or outer bounds for start and/or end limits of the timing schedule.
            boundsRange:
              $ref: '#/components/schemas/Range'
              description: Either a duration for the length of the timing schedule, a range of possible length, or outer bounds for start and/or end limits of the timing schedule.
            boundsPeriod:
              $ref: '#/components/schemas/Period'
              description: Either a duration for the length of the timing schedule, a range of possible length, or outer bounds for start and/or end limits of the timing schedule.
            count:
              type: integer
              format: int32
              description: A total count of the desired number of repetitions across the duration of the entire timing specification. If countMax is present, this element indicates the lower bound of the allowed range of count values.
            countMax:
              type: integer
              format: int32
              description: If present, indicates that the count is a range – so to perform the action between [count] and [countMax] times.
            duration:
              type: number
              description: How long this thing happens for when it happens. If durationMax is present, this element indicates the lower bound of the allowed range of the duration.
            durationMax:
              type: number
              description: If present, indicates that the duration is a range – so to perform the action between [duration] and [durationMax] time length.
            durationUnit:
              type: string
              pattern: '[^\s]+(\s[^\s]+)*'
              description: The units of time for the duration, in UCUM units.
            frequency:
              type: integer
              format: int32
              description: The number of times to repeat the action within the specified period. If frequencyMax is present, this element indicates the lower bound of the allowed range of the frequency.
            frequencyMax:
              type: integer
              format: int32
              description: If present, indicates that the frequency is a range – so to repeat between [frequency] and [frequencyMax] times within the period or period range.
            period:
              type: number
              description: Indicates the duration of time over which repetitions are to occur; e.g. to express "3 times per day", 3 would be the frequency and "1 day" would be the period. If periodMax is present, this element indicates the lower bound of the allowed range of the period length.
            periodMax:
              type: number
              description: If present, indicates that the period is a range from [period] to [periodMax], allowing expressing concepts such as "do this once every 3–5 days.
            periodUnit:
              type: string
              pattern: '[^\s]+(\s[^\s]+)*'
              description: The units of time for the period in UCUM units.
            dayOfWeek:
              type: array
              items:
                type: string
                pattern: '[^\s]+(\s[^\s]+)*'
                description: If one or more days of week is provided, then the action happens only on the specified day(s).
            timeOfDay:
              type: array
              items:
                type: string
                pattern: ([01][0-9]|2[0-3]):[0-5][0-9]:([0-5][0-9]|60)(\.[0-9]+)?
                description: Specified time of day for action to take place.
            when:
              type: array
              items:
                type: string
                pattern: '[^\s]+(\s[^\s]+)*'
                description: An approximate time period during the day, potentially linked to an event of daily living that indicates when the action should occur.
            offset:
              type: integer
              format: int32
              description: The number of minutes from the event. If the event code does not indicate whether the minutes is before or after the event, then the offset is assumed to be after the event.
    ContactDetail:
      allOf:
        - $ref: '#/components/schemas/Element'
        - type: object
          properties:
            name:
              type: string
              pattern: '[ \r\n\t\S]+'
              description: The name of an individual to contact.
            telecom:
              type: array
              items:
                $ref: '#/components/schemas/ContactPoint'
                description: The contact details for the individual (if a name was provided) or the organization.
    RelatedArtifact:
      allOf:
        - $ref: '#/components/schemas/Element'
        - type: object
          properties:
            type:
              type: string
              pattern: '[^\s]+(\s[^\s]+)*'
              description: The type of relationship to the related artifact.
            label:
              type: string
              pattern: '[ \r\n\t\S]+'
              description: A short label that can be used to reference the citation from elsewhere in the containing artifact, such as a footnote index.
            display:
              type: string
              pattern: '[ \r\n\t\S]+'
              description: A brief description of the document or knowledge resource being referenced, suitable for display to a consumer.
            citation:
              type: string
              pattern: '[ \r\n\t\S]+'
              description: A bibliographic citation for the related artifact. This text SHOULD be formatted according to an accepted citation format.
            url:
              type: string
              pattern: \S*
              description: A url for the artifact that can be followed to access the actual content.
            document:
              $ref: '#/components/schemas/Attachment'
              description: The document being referenced, represented as an attachment. This is exclusive with the resource element.
            resource:
              type: string
              pattern: \S*
              description: The related resource, such as a library, value set, profile, or other knowledge resource.
          required:
            - type
    UsageContext:
      allOf:
        - $ref: '#/components/schemas/Element'
        - type: object
          properties:
            code:
              $ref: '#/components/schemas/Coding'
              description: A code that identifies the type of context being specified by this usage context.
            valueCodeableConcept:
              $ref: '#/components/schemas/CodeableConcept'
              description: A value that defines the context specified in this context of use. The interpretation of the value is defined by the code.
            valueQuantity:
              $ref: '#/components/schemas/Quantity'
              description: A value that defines the context specified in this context of use. The interpretation of the value is defined by the code.
            valueRange:
              $ref: '#/components/schemas/Range'
              description: A value that defines the context specified in this context of use. The interpretation of the value is defined by the code.
            valueReference:
              $ref: '#/components/schemas/Reference'
              description: A value that defines the context specified in this context of use. The interpretation of the value is defined by the code.
          required:
            - code
    Meta:
      allOf:
        - $ref: '#/components/schemas/Element'
        - type: object
          properties:
            versionId:
              type: string
              pattern: '[A-Za-z0-9\-\.]{1,64}'
              description: The version specific identifier, as it appears in the version portion of the URL. This value changes when the resource is created, updated, or deleted.
            lastUpdated:
              type: string
              pattern: ([0-9]([0-9]([0-9][1-9]|[1-9]0)|[1-9]00)|[1-9]000)-(0[1-9]|1[0-2])-(0[1-9]|[1-2][0-9]|3[0-1])T([01][0-9]|2[0-3]):[0-5][0-9]:([0-5][0-9]|60)(\.[0-9]+)?(Z|(\+|-)((0[0-9]|1[0-3]):[0-5][0-9]|14:00))
              description: When the resource last changed – e.g. when the version changed.
            source:
              type: string
              pattern: \S*
              description: A uri that identifies the source system of the resource. This provides a minimal amount of [Provenance](provenance.html#) information that can be used to track or differentiate the source of information in the resource. The source may identify another FHIR server, document, message, database, etc.
            profile:
              type: array
              items:
                type: string
                pattern: \S*
                description: A list of profiles (references to [StructureDefinition](structuredefinition.html#) resources) that this resource claims to conform to. The URL is a reference to [StructureDefinition.url](structuredefinition–definitions.html#StructureDefinition.url).
            security:
              type: array
              items:
                $ref: '#/components/schemas/Coding'
                description: Security labels applied to this resource. These tags connect specific resources to the overall security policy and infrastructure.
            tag:
              type: array
              items:
                $ref: '#/components/schemas/Coding'
                description: Tags applied to this resource. Tags are intended to be used to identify and relate resources to process and workflow, and applications are not required to consider the tags when interpreting the meaning of a resource.
    Narrative:
      allOf:
        - $ref: '#/components/schemas/Element'
        - type: object
          properties:
            status:
              type: string
              pattern: '[^\s]+(\s[^\s]+)*'
              description: The status of the narrative – whether it's entirely generated (from just the defined data or the extensions too), or whether a human authored it and it may contain additional data.
            div:
              type: string
              description: The actual narrative content, a stripped down version of XHTML.
          required:
            - status
            - div
    Extension:
      type: object
      properties:
        id:
          type: string
          pattern: '[A-Za-z0-9\-\.]{1,64}'
          description: Unique id for the element within a resource (for internal references). This may be any string value that does not contain spaces.
        extension:
          type: array
          items:
            $ref: '#/components/schemas/Extension'
            description: May be used to represent additional information that is not part of the basic definition of the element. To make the use of extensions safe and manageable, there is a strict set of governance  applied to the definition and use of extensions. Though any implementer can define an extension, there is a set of requirements that SHALL be met as part of the definition of the extension.
        url:
          type: string
          pattern: \S*
          description: Source of the definition for the extension code – a logical name or a URL.
        valueBase64Binary:
          type: string
          pattern: (\s*([0-9a-zA-Z\+/=]){4}\s*)+
          description: Value of extension – must be one of a constrained set of the data types (see [Extensibility](extensibility.html) for a list).
        valueBoolean:
          type: boolean
          description: Value of extension – must be one of a constrained set of the data types (see [Extensibility](extensibility.html) for a list).
        valueCanonical:
          type: string
          pattern: \S*
          description: Value of extension – must be one of a constrained set of the data types (see [Extensibility](extensibility.html) for a list).
        valueCode:
          type: string
          pattern: '[^\s]+(\s[^\s]+)*'
          description: Value of extension – must be one of a constrained set of the data types (see [Extensibility](extensibility.html) for a list).
        valueDate:
          type: string
          pattern: ([0-9]([0-9]([0-9][1-9]|[1-9]0)|[1-9]00)|[1-9]000)(-(0[1-9]|1[0-2])(-(0[1-9]|[1-2][0-9]|3[0-1]))?)?
          description: Value of extension – must be one of a constrained set of the data types (see [Extensibility](extensibility.html) for a list).
        valueDateTime:
          type: string
          pattern: ([0-9]([0-9]([0-9][1-9]|[1-9]0)|[1-9]00)|[1-9]000)(-(0[1-9]|1[0-2])(-(0[1-9]|[1-2][0-9]|3[0-1])(T([01][0-9]|2[0-3]):[0-5][0-9]:([0-5][0-9]|60)(\.[0-9]+)?(Z|(\+|-)((0[0-9]|1[0-3]):[0-5][0-9]|14:00)))?)?)?
          description: Value of extension – must be one of a constrained set of the data types (see [Extensibility](extensibility.html) for a list).
        valueDecimal:
          type: number
          description: Value of extension – must be one of a constrained set of the data types (see [Extensibility](extensibility.html) for a list).
        valueId:
          type: string
          pattern: '[A-Za-z0-9\-\.]{1,64}'
          description: Value of extension – must be one of a constrained set of the data types (see [Extensibility](extensibility.html) for a list).
        valueInstant:
          type: string
          pattern: ([0-9]([0-9]([0-9][1-9]|[1-9]0)|[1-9]00)|[1-9]000)-(0[1-9]|1[0-2])-(0[1-9]|[1-2][0-9]|3[0-1])T([01][0-9]|2[0-3]):[0-5][0-9]:([0-5][0-9]|60)(\.[0-9]+)?(Z|(\+|-)((0[0-9]|1[0-3]):[0-5][0-9]|14:00))
          description: Value of extension – must be one of a constrained set of the data types (see [Extensibility](extensibility.html) for a list).
        valueInteger:
          type: integer
          format: int32
          description: Value of extension – must be one of a constrained set of the data types (see [Extensibility](extensibility.html) for a list).
        valueMarkdown:
          type: string
          pattern: '[ \r\n\t\S]+'
          description: Value of extension – must be one of a constrained set of the data types (see [Extensibility](extensibility.html) for a list).
        valueOid:
          type: string
          pattern: urn:oid:[0-2](\.(0|[1-9][0-9]*))+
          description: Value of extension – must be one of a constrained set of the data types (see [Extensibility](extensibility.html) for a list).
        valuePositiveInt:
          type: integer
          format: int32
          description: Value of extension – must be one of a constrained set of the data types (see [Extensibility](extensibility.html) for a list).
        valueString:
          type: string
          pattern: '[ \r\n\t\S]+'
          description: Value of extension – must be one of a constrained set of the data types (see [Extensibility](extensibility.html) for a list).
        valueTime:
          type: string
          pattern: ([01][0-9]|2[0-3]):[0-5][0-9]:([0-5][0-9]|60)(\.[0-9]+)?
          description: Value of extension – must be one of a constrained set of the data types (see [Extensibility](extensibility.html) for a list).
        valueUnsignedInt:
          type: integer
          format: int32
          description: Value of extension – must be one of a constrained set of the data types (see [Extensibility](extensibility.html) for a list).
        valueUri:
          type: string
          pattern: \S*
          description: Value of extension – must be one of a constrained set of the data types (see [Extensibility](extensibility.html) for a list).
        valueUrl:
          type: string
          pattern: \S*
          description: Value of extension – must be one of a constrained set of the data types (see [Extensibility](extensibility.html) for a list).
        valueUuid:
          type: string
          pattern: urn:uuid:[0-9a-f]{8}-[0-9a-f]{4}-[0-9a-f]{4}-[0-9a-f]{4}-[0-9a-f]{12}
          description: Value of extension – must be one of a constrained set of the data types (see [Extensibility](extensibility.html) for a list).
        valueAddress:
          $ref: '#/components/schemas/Address'
          description: Value of extension – must be one of a constrained set of the data types (see [Extensibility](extensibility.html) for a list).
        valueAge:
          $ref: '#/components/schemas/Age'
          description: Value of extension – must be one of a constrained set of the data types (see [Extensibility](extensibility.html) for a list).
        valueAnnotation:
          $ref: '#/components/schemas/Annotation'
          description: Value of extension – must be one of a constrained set of the data types (see [Extensibility](extensibility.html) for a list).
        valueAttachment:
          $ref: '#/components/schemas/Attachment'
          description: Value of extension – must be one of a constrained set of the data types (see [Extensibility](extensibility.html) for a list).
        valueCodeableConcept:
          $ref: '#/components/schemas/CodeableConcept'
          description: Value of extension – must be one of a constrained set of the data types (see [Extensibility](extensibility.html) for a list).
        valueCoding:
          $ref: '#/components/schemas/Coding'
          description: Value of extension – must be one of a constrained set of the data types (see [Extensibility](extensibility.html) for a list).
        valueContactPoint:
          $ref: '#/components/schemas/ContactPoint'
          description: Value of extension – must be one of a constrained set of the data types (see [Extensibility](extensibility.html) for a list).
        valueCount:
          $ref: '#/components/schemas/Count'
          description: Value of extension – must be one of a constrained set of the data types (see [Extensibility](extensibility.html) for a list).
        valueDistance:
          $ref: '#/components/schemas/Distance'
          description: Value of extension – must be one of a constrained set of the data types (see [Extensibility](extensibility.html) for a list).
        valueDuration:
          $ref: '#/components/schemas/Duration'
          description: Value of extension – must be one of a constrained set of the data types (see [Extensibility](extensibility.html) for a list).
        valueHumanName:
          $ref: '#/components/schemas/HumanName'
          description: Value of extension – must be one of a constrained set of the data types (see [Extensibility](extensibility.html) for a list).
        valueIdentifier:
          $ref: '#/components/schemas/Identifier'
          description: Value of extension – must be one of a constrained set of the data types (see [Extensibility](extensibility.html) for a list).
        valueMoney:
          $ref: '#/components/schemas/Money'
          description: Value of extension – must be one of a constrained set of the data types (see [Extensibility](extensibility.html) for a list).
        valuePeriod:
          $ref: '#/components/schemas/Period'
          description: Value of extension – must be one of a constrained set of the data types (see [Extensibility](extensibility.html) for a list).
        valueQuantity:
          $ref: '#/components/schemas/Quantity'
          description: Value of extension – must be one of a constrained set of the data types (see [Extensibility](extensibility.html) for a list).
        valueRange:
          $ref: '#/components/schemas/Range'
          description: Value of extension – must be one of a constrained set of the data types (see [Extensibility](extensibility.html) for a list).
        valueRatio:
          $ref: '#/components/schemas/Ratio'
          description: Value of extension – must be one of a constrained set of the data types (see [Extensibility](extensibility.html) for a list).
        valueReference:
          $ref: '#/components/schemas/Reference'
          description: Value of extension – must be one of a constrained set of the data types (see [Extensibility](extensibility.html) for a list).
        valueSampledData:
          $ref: '#/components/schemas/SampledData'
          description: Value of extension – must be one of a constrained set of the data types (see [Extensibility](extensibility.html) for a list).
        valueSignature:
          $ref: '#/components/schemas/Signature'
          description: Value of extension – must be one of a constrained set of the data types (see [Extensibility](extensibility.html) for a list).
        valueTiming:
          $ref: '#/components/schemas/Timing'
          description: Value of extension – must be one of a constrained set of the data types (see [Extensibility](extensibility.html) for a list).
        valueContactDetail:
          $ref: '#/components/schemas/ContactDetail'
          description: Value of extension – must be one of a constrained set of the data types (see [Extensibility](extensibility.html) for a list).
        valueRelatedArtifact:
          $ref: '#/components/schemas/RelatedArtifact'
          description: Value of extension – must be one of a constrained set of the data types (see [Extensibility](extensibility.html) for a list).
        valueUsageContext:
          $ref: '#/components/schemas/UsageContext'
          description: Value of extension – must be one of a constrained set of the data types (see [Extensibility](extensibility.html) for a list).
        valueMeta:
          $ref: '#/components/schemas/Meta'
          description: Value of extension – must be one of a constrained set of the data types (see [Extensibility](extensibility.html) for a list).
      required:
        - url<|MERGE_RESOLUTION|>--- conflicted
+++ resolved
@@ -39,24 +39,6 @@
     
     ## Who can use this API
     This API can only be used where there is a legal basis to do so. Make sure you have a valid use case before you go too far with your development.
-<<<<<<< HEAD
-    
-    You must demonstrate you have a valid use case as part of digital onboarding.
-    
-    You must do this before you can go live (see 'Onboarding' below).
-    
-    ## Who can access immunisation history records
-    
-    Health and care organisations in England and the Isle of Man can access immunisation history records.
-    
-    Legitimate direct care examples include NHS organisations delivering healthcare, local authorities delivering care, third sector and private sector health and care organisations, and developers delivering systems to health and care organisations.
-    
-    Health and care organisations in Scotland, Northern Ireland and the Channel Islands access their own equivalents of this API.
-    
-    Patients who receive health and social care or make use of NHS services in England, Wales and the Isle of Man.
-    
-    ## API status and roadmap
-=======
     You must demonstrate you have a valid use case as part of digital onboarding.
     You must do this before you can go live (see 'Onboarding' below).
     
@@ -72,7 +54,6 @@
     * supporting the booking of a vaccination appointment
     * supporting the payment reconciliation process on behalf of NHSE/BSA
     * supporting measuring the overall success of a vaccination campaign to help inform the success of future s7a immunisation campaigns on behalf of NHSE/UKHSA
->>>>>>> 1bd30502
     
     ## API status and roadmap
     This API is [Alpha](https://digital.nhs.uk/developer/guides-and-documentation/reference-guide#statuses).
