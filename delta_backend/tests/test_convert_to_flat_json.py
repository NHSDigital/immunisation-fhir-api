import json
import unittest
from copy import deepcopy
from unittest.mock import patch, Mock
from moto import mock_dynamodb, mock_sqs
from boto3 import resource as boto3_resource
from tests.utils_for_converter_tests import ValuesForTests, ErrorValuesForTests
from SchemaParser import SchemaParser
from Converter import Converter
<<<<<<< HEAD
from ConversionChecker import ConversionChecker, RecordError
from common.mappings import ActionFlag, Operation, EventName
=======
from ConversionChecker import ConversionChecker
>>>>>>> 26800e81
import ExceptionMessages

MOCK_ENV_VARS = {
    "AWS_SQS_QUEUE_URL": "https://sqs.eu-west-2.amazonaws.com/123456789012/test-queue",
    "DELTA_TABLE_NAME": "immunisation-batch-internal-dev-audit-test-table",
    "SOURCE": "test-source",
}
request_json_data = ValuesForTests.json_data
with patch.dict("os.environ", MOCK_ENV_VARS):
    from delta import handler, Converter


@patch.dict("os.environ", MOCK_ENV_VARS, clear=True)
@mock_dynamodb
@mock_sqs
class TestConvertToFlatJson(unittest.TestCase):
    maxDiff = None
    def setUp(self):
        """Set up mock DynamoDB table."""
        self.dynamodb_resource = boto3_resource("dynamodb", "eu-west-2")
        self.table = self.dynamodb_resource.create_table(
            TableName="immunisation-batch-internal-dev-audit-test-table",
            KeySchema=[
                {"AttributeName": "PK", "KeyType": "HASH"},
            ],
            AttributeDefinitions=[
                {"AttributeName": "PK", "AttributeType": "S"},
                {"AttributeName": "Operation", "AttributeType": "S"},
                {"AttributeName": "IdentifierPK", "AttributeType": "S"},
                {"AttributeName": "SupplierSystem", "AttributeType": "S"},
            ],
            ProvisionedThroughput={"ReadCapacityUnits": 5, "WriteCapacityUnits": 5},
            GlobalSecondaryIndexes=[
                {
                    "IndexName": "IdentifierGSI",
                    "KeySchema": [{"AttributeName": "IdentifierPK", "KeyType": "HASH"}],
                    "Projection": {"ProjectionType": "ALL"},
                    "ProvisionedThroughput": {"ReadCapacityUnits": 5, "WriteCapacityUnits": 5},
                },
                {
                    "IndexName": "PatientGSI",
                    "KeySchema": [
                        {"AttributeName": "Operation", "KeyType": "HASH"},
                        {"AttributeName": "SupplierSystem", "KeyType": "RANGE"},
                    ],
                    "Projection": {"ProjectionType": "ALL"},
                    "ProvisionedThroughput": {"ReadCapacityUnits": 5, "WriteCapacityUnits": 5},
                },
            ],
        )
        self.logger_info_patcher = patch("logging.Logger.info")
        self.mock_logger_info = self.logger_info_patcher.start()

        self.logger_exception_patcher = patch("logging.Logger.exception")
        self.mock_logger_exception = self.logger_exception_patcher.start()

        self.firehose_logger_patcher = patch("delta.firehose_logger")
        self.mock_firehose_logger = self.firehose_logger_patcher.start()

    def tearDown(self):
        self.logger_exception_patcher.stop()
        self.logger_info_patcher.stop()
        self.mock_firehose_logger.stop()

    @staticmethod
    def get_event(event_name=EventName.CREATE, operation="operation", supplier="EMIS"):
        """Returns test event data."""
        return ValuesForTests.get_event(event_name, operation, supplier)

    def assert_dynamodb_record(self, operation_flag, action_flag, items, expected_values, expected_imms, response):
        """
        Asserts that a record with the expected structure exists in DynamoDB.
        Ignores dynamically generated fields like PK, DateTimeStamp, and ExpiresAt.
        Ensures that the 'Imms' field matches exactly.
        """
        self.assertTrue(response)

        filtered_items = [
            {k: v for k, v in item.items() if k not in ["PK", "DateTimeStamp", "ExpiresAt"]}
            for item in items
            if item.get("Operation") == operation_flag
            and item.get("Imms", {}).get("ACTION_FLAG") == action_flag
        ]

        self.assertGreater(len(filtered_items), 0, f"No matching item found for {operation_flag}")

        imms_data = filtered_items[0]["Imms"]
        self.assertIsInstance(imms_data, dict)
        self.assertGreater(len(imms_data), 0)

        # Check Imms JSON structure matches exactly
        self.assertEqual(imms_data, expected_imms, "Imms data does not match expected JSON structure")

        for key, expected_value in expected_values.items():
            self.assertIn(key, filtered_items[0], f"{key} is missing")
            self.assertEqual(filtered_items[0][key], expected_value, f"{key} mismatch")

    def test_fhir_converter_json_direct_data(self):
        """it should convert fhir json data to flat json"""
        json_data = json.dumps(ValuesForTests.json_data)

        FHIRConverter = Converter(json_data)
        FlatFile = FHIRConverter.runConversion(ValuesForTests.json_data, False, True)

        flatJSON = json.dumps(FlatFile)
        expected_imms_value = deepcopy(ValuesForTests.expected_imms2)  # UPDATE is currently the default action-flag
        expected_imms = json.dumps(expected_imms_value)
        self.assertEqual(flatJSON, expected_imms)

        errorRecords = FHIRConverter.getErrorRecords()

        self.assertEqual(len(errorRecords), 0)

    def test_fhir_converter_json_error_scenario(self):
        """it should convert fhir json data to flat json - error scenarios"""
        error_test_cases = [ErrorValuesForTests.missing_json, ErrorValuesForTests.json_dob_error]

        for test_case in error_test_cases:
            json_data = json.dumps(test_case)

            FHIRConverter = Converter(json_data)
            FHIRConverter.runConversion(ValuesForTests.json_data, False, True)

            errorRecords = FHIRConverter.getErrorRecords()

            # Check if bad data creates error records
            self.assertTrue(len(errorRecords) > 0)

    def test_handler_imms_convert_to_flat_json(self):
        """Test that the Imms field contains the correct flat JSON data for CREATE, UPDATE, and DELETE operations."""
        expected_action_flags = [
            {"Operation": Operation.CREATE, "EXPECTED_ACTION_FLAG": ActionFlag.CREATE},
            {"Operation": Operation.UPDATE, "EXPECTED_ACTION_FLAG": ActionFlag.UPDATE},
            {"Operation": Operation.DELETE_LOGICAL, "EXPECTED_ACTION_FLAG": ActionFlag.DELETE_LOGICAL},
        ]

        for test_case in expected_action_flags:
            with self.subTest(test_case["Operation"]):

                event = self.get_event(operation=test_case["Operation"])

                response = handler(event, None)

                # Retrieve items from DynamoDB
                result = self.table.scan()
                items = result.get("Items", [])

                expected_values = ValuesForTests.expected_static_values
                expected_imms = ValuesForTests.get_expected_imms(test_case["EXPECTED_ACTION_FLAG"])

                self.assert_dynamodb_record(
                    test_case["Operation"],
                    test_case["EXPECTED_ACTION_FLAG"],
                    items,
                    expected_values,
                    expected_imms,
                    response
                )

                result = self.table.scan()
                items = result.get("Items", [])
                self.clear_table()

    def test_conversionCount(self):
        parser = SchemaParser()
        schema_data = {"conversions": [{"conversion": "type1"}, {"conversion": "type2"}, {"conversion": "type3"}]}
        parser.parseSchema(schema_data)
        self.assertEqual(parser.conversionCount(), 3)

    def test_getConversion(self):
        parser = SchemaParser()
        schema_data = {"conversions": [{"conversion": "type1"}, {"conversion": "type2"}, {"conversion": "type3"}]}
        parser.parseSchema(schema_data)
        self.assertEqual(parser.getConversion(1), {"conversion": "type2"})

    # TODO revisit and amend if necessary

    @patch("Converter.FHIRParser")
    def test_fhir_parser_exception(self, mock_fhir_parser):
        # Mock FHIRParser to raise an exception
        mock_fhir_parser.side_effect = Exception("FHIR Parsing Error")
        converter = Converter(fhir_data="some_data")

        response = converter.runConversion("somedata")

        # Check if the error message was added to ErrorRecords
        self.assertEqual(len(response), 2)
        self.assertIn("FHIR Parser Unexpected exception", converter.getErrorRecords()[0]["message"])
        self.assertEqual(converter.getErrorRecords()[0]["code"], 0)

    @patch("Converter.FHIRParser")
    @patch("Converter.SchemaParser")
    def test_schema_parser_exception(self, mock_schema_parser, mock_fhir_parser):

        # Mock FHIRParser to return normally
        mock_fhir_instance = Mock()
        mock_fhir_instance.parseFHIRData.return_value = None
        mock_fhir_parser.return_value = mock_fhir_instance

        # Mock SchemaParser to raise an exception
        mock_schema_parser.side_effect = Exception("Schema Parsing Error")
        converter = Converter(fhir_data="{}")

        converter.runConversion("some_data")

        # Check if the error message was added to ErrorRecords
        errors = converter.getErrorRecords()
        self.assertEqual(len(errors), 1)
        self.assertIn("Schema Parser Unexpected exception", errors[0]["message"])
        self.assertEqual(errors[0]["code"], 0)

    @patch("Converter.ConversionChecker")
    def test_conversion_checker_exception(self, mock_conversion_checker):
        # Mock ConversionChecker to raise an exception
        mock_conversion_checker.side_effect = Exception("Conversion Checking Error")
        converter = Converter(fhir_data="some_data")

        response = converter.runConversion(ValuesForTests.json_data)

        # Check if the error message was added to ErrorRecords
        self.assertEqual(len(converter.getErrorRecords()), 1)
        self.assertIn(
            "FHIR Parser Unexpected exception [JSONDecodeError]: Expecting value: line 1 column 1 (char 0)",
            converter.getErrorRecords()[0]["message"],
        )
        self.assertEqual(converter.getErrorRecords()[0]["code"], 0)

    @patch("Converter.SchemaParser.getConversions")
    def test_get_conversions_exception(self, mock_get_conversions):
        # Mock getConversions to raise an exception
        mock_get_conversions.side_effect = Exception("Error while getting conversions")
        converter = Converter(fhir_data="some_data")

        response = converter.runConversion(ValuesForTests.json_data)

        # Check if the error message was added to ErrorRecords
        self.assertEqual(len(converter.getErrorRecords()), 1)
        self.assertIn(
            "FHIR Parser Unexpected exception [JSONDecodeError]: Expecting value: line 1 column 1 (char 0)",
            converter.getErrorRecords()[0]["message"],
        )
        self.assertEqual(converter.getErrorRecords()[0]["code"], 0)

    @patch("Converter.SchemaParser.getConversions")
    @patch("Converter.FHIRParser.getKeyValue")
    def test_conversion_exceptions(self, mock_get_key_value, mock_get_conversions):
        mock_get_conversions.side_effect = Exception("Error while getting conversions")
        mock_get_key_value.side_effect = Exception("Key value retrieval failed")
        converter = Converter(fhir_data="some_data")

        schema = {
            "conversions": [
                {
                    "fieldNameFHIR": "some_field",
                    "fieldNameFlat": "flat_field",
                    "expression": {"expressionType": "type", "expressionRule": "rule"},
                }
            ]
        }
        converter.SchemaFile = schema

        response = converter.runConversion(ValuesForTests.json_data)

        error_records = converter.getErrorRecords()
        self.assertEqual(len(error_records), 1)

        self.assertIn(
            "FHIR Parser Unexpected exception [JSONDecodeError]: Expecting value: line 1 column 1 (char 0)",
            error_records[0]["message"],
        )
        self.assertEqual(error_records[0]["code"], 0)

    @patch("ConversionChecker.LookUpData")
    def test_log_error(self, MockLookUpData):
        # Instantiate ConversionChecker
        checker = ConversionChecker(dataParser=None, summarise=False, report_unexpected_exception=True)

        # Simulate an exception
        exception = ValueError("Invalid value")

        # Call the _log_error method twice to also check deduplication
        checker._log_error("test_field", "test_value", exception)
        checker._log_error("test_field", "test_value", exception)

        # Assert that only one error record is added due to deduplication
        self.assertEqual(len(checker.errorRecords), 2)

        # Assert that one error record is added
        self.assertEqual(len(checker.errorRecords), 2)
        error = checker.errorRecords[0]

        # Assert that the error record contains correct details
        self.assertEqual(error["field"], "test_field")
        self.assertEqual(error["value"], "test_value")
        self.assertIn("Invalid value", error["message"])
        self.assertEqual(error["code"], ExceptionMessages.RECORD_CHECK_FAILED)

    @patch("ConversionChecker.LookUpData")
    def test_convert_to_not_empty(self, MockLookUpData):

        dataParser = Mock()

        checker = ConversionChecker(dataParser, summarise=False, report_unexpected_exception=True)

        result = checker._convertToNotEmpty(None, "fieldName", "Some data", False, True)
        self.assertEqual(result, "Some data")

        result = checker._convertToNotEmpty(None, "fieldName", "", False, True)
        self.assertEqual(result, "")

        # Test for value that is not a string
        checker._log_error = Mock()
        result = checker._convertToNotEmpty(None, "fieldName", 12345, False, True)
        self.assertEqual(result, "")

        checker._log_error.assert_called_once()

        field, value, err = checker._log_error.call_args[0]
        self.assertEqual((field, value), ("fieldName",12345))
        self.assertIsInstance(err, str)
        self.assertIn("Value not a String", err)

        checker._log_error.reset_mock()

        # Simulate a fieldValue whose .strip() crashes to test exception handling
        checker._log_error = Mock()

        class BadString(str):
            def strip(self):
                raise RuntimeError("Simulated crash during strip")

        bad_value = BadString("some bad string")

        # Make the .strip() method crash
        result = checker._convertToNotEmpty(None, "fieldName", bad_value, False, True)
        self.assertEqual(result, "")  # Should return empty string on exception
        checker._log_error.assert_called_once()
        field, value, message = checker._log_error.call_args[0]
        self.assertEqual((field, value), ("fieldName", bad_value))
        self.assertIsInstance(message, str)
        self.assertIn("RuntimeError", message)

    @patch("ConversionChecker.LookUpData")
    def test_convert_to_nhs_number(self, MockLookUpData):

        dataParser = Mock()

        checker = ConversionChecker(dataParser, summarise=False, report_unexpected_exception=True)

         # Test empty NHS number
        empty_nhs_number = ""
        result = checker._convertToNHSNumber(None, "fieldName", empty_nhs_number, False, True)
        self.assertEqual(result, "", "Expected empty string for empty NHS number input")

        # Test valid NHS number
        valid_nhs_number = "6000000000"
        result = checker._convertToNHSNumber("NHSNUMBER", "fieldName", valid_nhs_number, False, True)
        self.assertEqual(result, "6000000000", "Valid NHS number should be returned as-is")

        # Test invalid NHS number
        invalid_nhs_number = "1234567890243"
        result = checker._convertToNHSNumber("NHSNUMBER","fieldName", invalid_nhs_number, False, True)
        self.assertEqual(result, "", "Invalid NHS number should return empty string")

    @patch("ConversionChecker.LookUpData")
    def test_convert_to_date(self, MockLookUpData):
        dataParser = Mock()

        checker = ConversionChecker(dataParser, summarise=False, report_unexpected_exception=True)

         # 1. Valid full date
        result = checker._convertToDate("%Y%m%d", "fieldName", "2022-01-01", False, True)
        self.assertEqual(result, "20220101")

        # 2.Full ISO date should be transformed to YYYYMMDD
        result = checker._convertToDate("%Y%m%d", "fieldName", "2022-01-01T12:00:00+00:00", False, True)
        self.assertEqual(result, "20220101")

        # 3. Invalid string date format (should trigger "Date must be in YYYYMMDD format")
        result = checker._convertToDate("%Y%m%d", "fieldName", "invalid_date", False, True)
        self.assertEqual(result, "")

        # 4. None input (should return empty without logging)
        result = checker._convertToDate("%Y%m%d", "fieldName", None, False, True)
        self.assertEqual(result, "")

        # 5. Not a string input (should trigger "Value is not a string")
        result = checker._convertToDate("%Y%m%d", "fieldName", 12345678, False, True)
        self.assertEqual(result, "")

        # 6 Empty string
        result = checker._convertToDate("%Y%m%d", "fieldName", "", False, True)
        self.assertEqual(result, "")

        # 7 Validate all error logs of various responses
        messages = [err["message"] for err in checker.errorRecords]

        self.assertIn("Value is not a string", messages)

        # Confirm Total Errors Per conversion
        self.assertEqual(len(checker.errorRecords), 2)

        # Test for value Error
        checker._log_error = Mock()

        # invalid date against the given format → ValueError path
        result = checker._convertToDate("format:%Y-%m-%d", "fieldName", "not-a-date", False, True)
        self.assertEqual(result, "")

        # ensure we logged exactly that ValueError
        checker._log_error.assert_called_once()
        field, value, err = checker._log_error.call_args[0]
        self.assertEqual((field, value), ("fieldName", "not-a-date"))
        self.assertIsInstance(err, ValueError)

    @patch("ConversionChecker.LookUpData")
    def test_convert_to_date_time(self, MockLookUpData):
        dataParser = Mock()

        checker = ConversionChecker(dataParser, summarise=False, report_unexpected_exception=True)

        valid_date_time = "2025-01-01T12:00:00+00:00"
        result = checker._convertToDateTime("fhir-date", "fieldName", valid_date_time, False, True)
        self.assertEqual(result, "20250101T12000000")

        valid_fhir_date = "2025-01-01T13:28:17+00:00"
        result = checker._convertToDateTime("fhir-date", "fieldName", valid_fhir_date, False, True)
        self.assertEqual(result, "20250101T13281700")

        valid_fhir_date = "2022-01-01"
        result = checker._convertToDateTime("", "fieldName", valid_fhir_date, False, True)
        self.assertEqual(result, "20220101T00000000")

        valid_fhir_date = "2025-05-01T13:28:17+01:00"
        result = checker._convertToDateTime("fhir-date", "fieldName", valid_fhir_date, False, True)
        self.assertEqual(result, "20250501T13281701")

        invalid_date_time = "invalid_date_time"
        result = checker._convertToDateTime("fhir-date", "fieldName", invalid_date_time, False, True)
        self.assertEqual(result, "")

        valid_date_time = "2025-01-01T12:00:00+03:00"
        result = checker._convertToDateTime("fhir-date", "fieldName", valid_date_time, False, True)
        self.assertEqual(result, "")

        messages = [err["message"] for err in checker.errorRecords]

        self.assertIn("Unexpected exception [ValueError]", messages[0])
        self.assertIn("Unsupported Format or offset", messages[1])

        # Confirm Total Errors Per conversion
        self.assertEqual(len(checker.errorRecords), 2)
        
        # Test for value Error
        checker._log_error = Mock()

        valid_fhir_date = "2022-01"
        result = checker._convertToDateTime("fhir-date", "fieldName", valid_fhir_date, False, True)
        self.assertEqual(result, "")

        # ensure we logged exactly that ValueError
        checker._log_error.assert_called_once()
        field, value, err = checker._log_error.call_args[0]
        self.assertEqual((field, value), ("fieldName", valid_fhir_date))
        self.assertIsInstance(err, ValueError)

    @patch("ConversionChecker.LookUpData")
    def test_convert_to_boolean(self, MockLookUpData):
        dataParser = Mock()

        checker = ConversionChecker(dataParser, summarise=False, report_unexpected_exception=True)

        # Arrange
        dataParser = Mock()
        checker = ConversionChecker(dataParser, summarise=False, report_unexpected_exception=True)

        # 1. Boolean True passes through
        result = checker._convertToBoolean(None, "fieldName", True, False, True)
        self.assertTrue(result)

        # 2. Boolean False passes through
        result = checker._convertToBoolean(None, "fieldName", False, False, True)
        self.assertFalse(result)

        # 3. String "true" variants
        for val in ["true", "TRUE", "  True  ", "\tTrUe\n"]:
            result = checker._convertToBoolean(None, "fieldName", val, False, False)
            self.assertTrue(result)

        # 4. String "false" variants
        for val in ["false", "FALSE", "  False  ", "\nFaLsE\t"]:
            result = checker._convertToBoolean(None, "fieldName", val, False, False)
            self.assertFalse(result)

        # 5. Invalid string with report_unexpected_exception=False → no log
        result = checker._convertToBoolean(None, "fieldName", "notbool", False, True)
        self.assertEqual(result, "")

        # Assert exactly one error was logged
        self.assertEqual(len(checker.errorRecords), 1)

        err = checker.errorRecords[0]
        self.assertEqual(err["field"], "fieldName")
        self.assertEqual(err["value"], "notbool")
        # message should include our literal
        self.assertIn("Invalid String Data", err["message"])
        # and code should default to UNEXPECTED_EXCEPTION
        self.assertEqual(err["code"], ExceptionMessages.RECORD_CHECK_FAILED)

    #check for dose sequence
    @patch("ConversionChecker.LookUpData")
    def test_convert_to_dose(self, MockLookUpData):
        dataParser = Mock()

        checker = ConversionChecker(dataParser, summarise=False, report_unexpected_exception=True)
        # Valid dose
        for dose in [1, 4, 9]:
            with self.subTest(dose=dose):
                result = checker._convertToDose("DOSESEQUENCE", "DOSE_AMOUNT", dose, False, True)
                self.assertEqual(result, dose)

        # Invalid dose
        invalid_doses = [10, 10.1, 100, 9.0001]
        for dose in invalid_doses:
            with self.subTest(dose=dose):
                result = checker._convertToDose("DOSESEQUENCE", "DOSE_AMOUNT", dose, False, True)
                self.assertEqual(result, "", f"Expected empty string for invalid dose {dose}")

    def clear_table(self):
        scan = self.table.scan()
        with self.table.batch_writer() as batch:
            for item in scan.get("Items", []):
                batch.delete_item(Key={"PK": item["PK"]})
        result = self.table.scan()
        items = result.get("Items", [])

    if __name__ == "__main__":
        unittest.main()<|MERGE_RESOLUTION|>--- conflicted
+++ resolved
@@ -7,12 +7,7 @@
 from tests.utils_for_converter_tests import ValuesForTests, ErrorValuesForTests
 from SchemaParser import SchemaParser
 from Converter import Converter
-<<<<<<< HEAD
-from ConversionChecker import ConversionChecker, RecordError
-from common.mappings import ActionFlag, Operation, EventName
-=======
 from ConversionChecker import ConversionChecker
->>>>>>> 26800e81
 import ExceptionMessages
 
 MOCK_ENV_VARS = {
@@ -78,7 +73,7 @@
         self.mock_firehose_logger.stop()
 
     @staticmethod
-    def get_event(event_name=EventName.CREATE, operation="operation", supplier="EMIS"):
+    def get_event(event_name="INSERT", operation="operation", supplier="EMIS"):
         """Returns test event data."""
         return ValuesForTests.get_event(event_name, operation, supplier)
 
@@ -88,7 +83,8 @@
         Ignores dynamically generated fields like PK, DateTimeStamp, and ExpiresAt.
         Ensures that the 'Imms' field matches exactly.
         """
-        self.assertTrue(response)
+        self.assertEqual(response["statusCode"], 200)
+        self.assertEqual(response["body"], "Records processed successfully")
 
         filtered_items = [
             {k: v for k, v in item.items() if k not in ["PK", "DateTimeStamp", "ExpiresAt"]}
@@ -144,9 +140,9 @@
     def test_handler_imms_convert_to_flat_json(self):
         """Test that the Imms field contains the correct flat JSON data for CREATE, UPDATE, and DELETE operations."""
         expected_action_flags = [
-            {"Operation": Operation.CREATE, "EXPECTED_ACTION_FLAG": ActionFlag.CREATE},
-            {"Operation": Operation.UPDATE, "EXPECTED_ACTION_FLAG": ActionFlag.UPDATE},
-            {"Operation": Operation.DELETE_LOGICAL, "EXPECTED_ACTION_FLAG": ActionFlag.DELETE_LOGICAL},
+            {"Operation": "CREATE", "EXPECTED_ACTION_FLAG": "NEW"},
+            {"Operation": "UPDATE", "EXPECTED_ACTION_FLAG": "UPDATE"},
+            {"Operation": "DELETE", "EXPECTED_ACTION_FLAG": "DELETE"},
         ]
 
         for test_case in expected_action_flags:
