import json
import unittest
import time
from copy import deepcopy
from unittest.mock import patch, Mock
from moto import mock_dynamodb, mock_sqs
from boto3 import resource as boto3_resource
from tests.utils_for_converter_tests import ValuesForTests, ErrorValuesForTests
from SchemaParser import SchemaParser
from ConversionChecker import ConversionChecker, RecordError
import ExceptionMessages

MOCK_ENV_VARS = {
    "AWS_SQS_QUEUE_URL": "https://sqs.eu-west-2.amazonaws.com/123456789012/test-queue",
    "DELTA_TABLE_NAME": "immunisation-batch-internal-dev-audit-test-table",
    "SOURCE": "test-source",
}
request_json_data = ValuesForTests.json_data
with patch.dict("os.environ", MOCK_ENV_VARS):
    from delta import handler, Converter


class TestRecordError(unittest.TestCase):
    def test_fields_and_str(self):
        err = RecordError(code=5, message="Test failed", details="Something went wrong")

        # The attributes should round‑trip
        self.assertEqual(err.code, 5)
        self.assertEqual(err.message, "Test failed")
        self.assertEqual(err.details, "Something went wrong")

        # __repr__ and __str__ both produce the tuple repr
        expected = "(5, 'Test failed', 'Something went wrong')"
        self.assertEqual(str(err), expected)
        self.assertEqual(repr(err), expected)

    def test_default_args(self):
        # If you omit arguments they default to None
        err = RecordError()
        self.assertIsNone(err.code)
        self.assertIsNone(err.message)
        self.assertIsNone(err.details)

        # repr shows three Nones
        self.assertEqual(str(err), "(None, None, None)")


@patch.dict("os.environ", MOCK_ENV_VARS, clear=True)
@mock_dynamodb
@mock_sqs
class TestConvertToFlatJson(unittest.TestCase):
    maxDiff = None

    def setUp(self):
        """Set up mock DynamoDB table."""
        self.dynamodb_resource = boto3_resource("dynamodb", "eu-west-2")
        self.table = self.dynamodb_resource.create_table(
            TableName="immunisation-batch-internal-dev-audit-test-table",
            KeySchema=[
                {"AttributeName": "PK", "KeyType": "HASH"},
            ],
            AttributeDefinitions=[
                {"AttributeName": "PK", "AttributeType": "S"},
                {"AttributeName": "Operation", "AttributeType": "S"},
                {"AttributeName": "IdentifierPK", "AttributeType": "S"},
                {"AttributeName": "SupplierSystem", "AttributeType": "S"},
            ],
            ProvisionedThroughput={"ReadCapacityUnits": 5, "WriteCapacityUnits": 5},
            GlobalSecondaryIndexes=[
                {
                    "IndexName": "IdentifierGSI",
                    "KeySchema": [{"AttributeName": "IdentifierPK", "KeyType": "HASH"}],
                    "Projection": {"ProjectionType": "ALL"},
                    "ProvisionedThroughput": {
                        "ReadCapacityUnits": 5,
                        "WriteCapacityUnits": 5,
                    },
                },
                {
                    "IndexName": "PatientGSI",
                    "KeySchema": [
                        {"AttributeName": "Operation", "KeyType": "HASH"},
                        {"AttributeName": "SupplierSystem", "KeyType": "RANGE"},
                    ],
                    "Projection": {"ProjectionType": "ALL"},
                    "ProvisionedThroughput": {
                        "ReadCapacityUnits": 5,
                        "WriteCapacityUnits": 5,
                    },
                },
            ],
        )
        self.logger_info_patcher = patch("logging.Logger.info")
        self.mock_logger_info = self.logger_info_patcher.start()

        self.logger_exception_patcher = patch("logging.Logger.exception")
        self.mock_logger_exception = self.logger_exception_patcher.start()

        self.firehose_logger_patcher = patch("delta.firehose_logger")
        self.mock_firehose_logger = self.firehose_logger_patcher.start()

    def tearDown(self):
        self.logger_exception_patcher.stop()
        self.logger_info_patcher.stop()
        self.mock_firehose_logger.stop()

    @staticmethod
    def get_event(event_name="INSERT", operation="operation", supplier="EMIS"):
        """Returns test event data."""
        return ValuesForTests.get_event(event_name, operation, supplier)

    def assert_dynamodb_record(
        self, operation_flag, items, expected_values, expected_imms, response
    ):
        """
        Asserts that a record with the expected structure exists in DynamoDB.
        Ignores dynamically generated fields like PK, DateTimeStamp, and ExpiresAt.
        Ensures that the 'Imms' field matches exactly.
        """
        self.assertEqual(response["statusCode"], 200)
        self.assertEqual(response["body"], "Records processed successfully")

        filtered_items = [
            {
                k: v
                for k, v in item.items()
                if k not in ["PK", "DateTimeStamp", "ExpiresAt"]
            }
            for item in items
            if item.get("Operation") == operation_flag
        ]

        self.assertGreater(
            len(filtered_items), 0, f"No matching item found for {operation_flag}"
        )

        imms_data = filtered_items[0]["Imms"]
        self.assertIsInstance(imms_data, str)
        self.assertGreater(len(imms_data), 0)

        # Check Imms JSON structure matches exactly
        self.assertEqual(
            imms_data,
            str(expected_imms),
            "Imms data does not match expected JSON structure",
        )

        for key, expected_value in expected_values.items():
            self.assertIn(key, filtered_items[0], f"{key} is missing")
            self.assertEqual(filtered_items[0][key], expected_value, f"{key} mismatch")

    def test_fhir_converter_json_direct_data(self):
        """it should convert fhir json data to flat json"""
        json_data = json.dumps(ValuesForTests.json_data)

        FHIRConverter = Converter(json_data)
        FlatFile = FHIRConverter.runConversion(ValuesForTests.json_data, False, True)

        flatJSON = json.dumps(FlatFile)
        expected_imms_value = deepcopy(
            ValuesForTests.expected_imms2
        )  # UPDATE is currently the default action-flag
        expected_imms = json.dumps(expected_imms_value)
        self.assertEqual(flatJSON, expected_imms)

        errorRecords = FHIRConverter.getErrorRecords()
        
        self.assertEqual(len(errorRecords), 0)

    def test_fhir_converter_json_error_scenario(self):
        """it should convert fhir json data to flat json - error scenarios"""
        error_test_cases = [
            ErrorValuesForTests.missing_json,
            ErrorValuesForTests.json_dob_error,
        ]

        for test_case in error_test_cases:
            json_data = json.dumps(test_case)

            FHIRConverter = Converter(json_data)
            FHIRConverter.runConversion(ValuesForTests.json_data, False, True)
<<<<<<< HEAD

            # flatJSON = json.dumps(FlatFile)
            # if len(flatJSON) > 0:
            #     print(flatJSON)
            # Fix error handling
            # expected_imms = ErrorValuesForTests.get_expected_imms_error_output
            # self.assertEqual(flatJSON, expected_imms)
=======
>>>>>>> 51d6be7f

            errorRecords = FHIRConverter.getErrorRecords()

            # Check if bad data creates error records
            print(f"Error Test Case, {len(errorRecords)}")
            self.assertTrue(len(errorRecords) > 0)

    def test_handler_imms_convert_to_flat_json(self):
        """Test that the Imms field contains the correct flat JSON data for CREATE, UPDATE, and DELETE operations."""
        expected_action_flags = [
            {"Operation": "CREATE", "EXPECTED_ACTION_FLAG": "NEW"},
            {"Operation": "UPDATE", "EXPECTED_ACTION_FLAG": "UPDATE"},
            {"Operation": "DELETE", "EXPECTED_ACTION_FLAG": "DELETE"},
        ]

        for test_case in expected_action_flags:
            with self.subTest(test_case["Operation"]):

                event = self.get_event(operation=test_case["Operation"])

                response = handler(event, None)

                # Retrieve items from DynamoDB
                result = self.table.scan()
                items = result.get("Items", [])

                expected_values = ValuesForTests.expected_static_values
                expected_imms = ValuesForTests.get_expected_imms(
                    test_case["EXPECTED_ACTION_FLAG"]
                )

                self.assert_dynamodb_record(
                    test_case["EXPECTED_ACTION_FLAG"],
                    items,
                    expected_values,
                    expected_imms,
                    response,
                )

                result = self.table.scan()
                items = result.get("Items", [])
                self.clear_table()

    def test_conversionCount(self):
        parser = SchemaParser()
        schema_data = {
            "conversions": [
                {"conversion": "type1"},
                {"conversion": "type2"},
                {"conversion": "type3"},
            ]
        }
        parser.parseSchema(schema_data)
        self.assertEqual(parser.conversionCount(), 3)

    def test_getConversion(self):
        parser = SchemaParser()
        schema_data = {
            "conversions": [
                {"conversion": "type1"},
                {"conversion": "type2"},
                {"conversion": "type3"},
            ]
        }
        parser.parseSchema(schema_data)
        self.assertEqual(parser.getConversion(1), {"conversion": "type2"})

    # TODO revisit and amend if necessary

    @patch("Converter.FHIRParser")
    def test_fhir_parser_exception(self, mock_fhir_parser):
        # Mock FHIRParser to raise an exception
        mock_fhir_parser.side_effect = Exception("FHIR Parsing Error")
        converter = Converter(fhir_data="some_data")

        response = converter.runConversion("somedata")

        # Check if the error message was added to ErrorRecords
        self.assertEqual(len(response), 2)
        self.assertIn(
            "FHIR Parser Unexpected exception",
            converter.getErrorRecords()[0]["message"],
        )
        self.assertEqual(converter.getErrorRecords()[0]["code"], 0)

    @patch("Converter.FHIRParser")
    @patch("Converter.SchemaParser")
    def test_schema_parser_exception(self, mock_schema_parser, mock_fhir_parser):

        # Mock FHIRParser to return normally
        mock_fhir_instance = Mock()
        mock_fhir_instance.parseFHIRData.return_value = None
        mock_fhir_parser.return_value = mock_fhir_instance

        # Mock SchemaParser to raise an exception
        mock_schema_parser.side_effect = Exception("Schema Parsing Error")
        converter = Converter(fhir_data="{}")

        converter.runConversion("some_data")

        # Check if the error message was added to ErrorRecords
        errors = converter.getErrorRecords()
        self.assertEqual(len(errors), 1)
        self.assertIn("Schema Parser Unexpected exception", errors[0]["message"])
        self.assertEqual(errors[0]["code"], 0)

    @patch("Converter.ConversionChecker")
    def test_conversion_checker_exception(self, mock_conversion_checker):
        # Mock ConversionChecker to raise an exception
        mock_conversion_checker.side_effect = Exception("Conversion Checking Error")
        converter = Converter(fhir_data="some_data")

        converter.runConversion(ValuesForTests.json_data)

        # Check if the error message was added to ErrorRecords
        self.assertEqual(len(converter.getErrorRecords()), 1)
        self.assertIn(
            "FHIR Parser Unexpected exception [JSONDecodeError]: Expecting value: line 1 column 1 (char 0)",
            converter.getErrorRecords()[0]["message"],
        )
        self.assertEqual(converter.getErrorRecords()[0]["code"], 0)

    @patch("Converter.SchemaParser.getConversions")
    def test_get_conversions_exception(self, mock_get_conversions):
        # Mock getConversions to raise an exception
        mock_get_conversions.side_effect = Exception("Error while getting conversions")
        converter = Converter(fhir_data="some_data")

        converter.runConversion(ValuesForTests.json_data)

        # Check if the error message was added to ErrorRecords
        self.assertEqual(len(converter.getErrorRecords()), 1)
        self.assertIn(
            "FHIR Parser Unexpected exception [JSONDecodeError]: Expecting value: line 1 column 1 (char 0)",
            converter.getErrorRecords()[0]["message"],
        )
        self.assertEqual(converter.getErrorRecords()[0]["code"], 0)

    @patch("Converter.SchemaParser.getConversions")
    @patch("Converter.FHIRParser.getKeyValue")
    def test_conversion_exceptions(self, mock_get_key_value, mock_get_conversions):
        mock_get_conversions.side_effect = Exception("Error while getting conversions")
        mock_get_key_value.side_effect = Exception("Key value retrieval failed")
        converter = Converter(fhir_data="some_data")

        schema = {
            "conversions": [
                {
                    "fieldNameFHIR": "some_field",
                    "fieldNameFlat": "flat_field",
                    "expression": {"expressionType": "type", "expressionRule": "rule"},
                }
            ]
        }
        converter.SchemaFile = schema

        converter.runConversion(ValuesForTests.json_data)

        error_records = converter.getErrorRecords()
        self.assertEqual(len(error_records), 1)

        self.assertIn(
            "FHIR Parser Unexpected exception [JSONDecodeError]: Expecting value: line 1 column 1 (char 0)",
            error_records[0]["message"],
        )
        self.assertEqual(error_records[0]["code"], 0)

    @patch("ConversionChecker.LookUpData")
    def test_log_error(self, MockLookUpData):
        # Instantiate ConversionChecker
<<<<<<< HEAD
        checker = ConversionChecker(
            dataParser=None, summarise=False, report_unexpected_exception=True
        )
=======
        checker = ConversionChecker(dataParser=None, summarise=False, report_unexpected_exception=True)
>>>>>>> 51d6be7f

        # Simulate an exception
        exception = ValueError("Invalid value")

        # Call the _log_error method twice to also check deduplication
        checker._log_error("test_field", "test_value", exception)
        checker._log_error("test_field", "test_value", exception)

        # Assert that only one error record is added due to deduplication
        self.assertEqual(len(checker.errorRecords), 2)

        # Assert that one error record is added
        self.assertEqual(len(checker.errorRecords), 2)
        error = checker.errorRecords[0]

        # Assert that the error record contains correct details
        self.assertEqual(error["field"], "test_field")
        self.assertEqual(error["value"], "test_value")
        self.assertIn("Invalid value", error["message"])
        self.assertEqual(error["code"], ExceptionMessages.RECORD_CHECK_FAILED)

    @patch("ConversionChecker.LookUpData")
    def test_convert_to_not_empty(self, MockLookUpData):

        dataParser = Mock()

        checker = ConversionChecker(
            dataParser, summarise=False, report_unexpected_exception=True
        )

        result = checker._convertToNotEmpty(None, "fieldName", "Some data", False, True)
        self.assertEqual(result, "Some data")

        result = checker._convertToNotEmpty(None, "fieldName", "", False, True)
        self.assertEqual(result, "")

        # Test for value that is not a string
        checker._log_error = Mock()
        result = checker._convertToNotEmpty(None, "fieldName", 12345, False, True)
        self.assertEqual(result, "")

        checker._log_error.assert_called_once()

        field, value, err = checker._log_error.call_args[0]
        self.assertEqual((field, value), ("fieldName",12345))
        self.assertIsInstance(err, str)
        self.assertIn("Value not a String", err)

        checker._log_error.reset_mock()

        # Simulate a fieldValue whose .strip() crashes to test exception handling
        checker._log_error = Mock()

        class BadString(str):
            def strip(self):
                raise RuntimeError("Simulated crash during strip")

        bad_value = BadString("some bad string")

        # Make the .strip() method crash
        result = checker._convertToNotEmpty(None, "fieldName", bad_value, False, True)
        self.assertEqual(result, "")  # Should return empty string on exception
        checker._log_error.assert_called_once()
        field, value, message = checker._log_error.call_args[0]
        self.assertEqual((field, value), ("fieldName", bad_value))
        self.assertIsInstance(message, str)
        self.assertIn("RuntimeError", message)

    @patch("ConversionChecker.LookUpData")
    def test_convert_to_nhs_number(self, MockLookUpData):

        dataParser = Mock()

        checker = ConversionChecker(
            dataParser, summarise=False, report_unexpected_exception=True
        )

        # Test empty NHS number
        empty_nhs_number = ""
        result = checker._convertToNHSNumber(
            None, "fieldName", empty_nhs_number, False, True
        )
        self.assertEqual(result, "", "Expected empty string for empty NHS number input")

        # Test valid NHS number
        valid_nhs_number = "6000000000"
        result = checker._convertToNHSNumber(
            "NHSNUMBER", "fieldName", valid_nhs_number, False, True
        )
        self.assertEqual(
            result, "6000000000", "Valid NHS number should be returned as-is"
        )

        # Test invalid NHS number
        invalid_nhs_number = "1234567890243"
        result = checker._convertToNHSNumber(
            "NHSNUMBER", "fieldName", invalid_nhs_number, False, True
        )
        self.assertEqual(result, "", "Invalid NHS number should return empty string")

    @patch("ConversionChecker.LookUpData")
    def test_convert_to_date(self, MockLookUpData):
        dataParser = Mock()

        checker = ConversionChecker(
            dataParser, summarise=False, report_unexpected_exception=True
        )

        # 1. Valid full date
        result = checker._convertToDate(
            "%Y%m%d", "fieldName", "2022-01-01", False, True
        )
        self.assertEqual(result, "20220101")

        # 2.Full ISO date should be transformed to YYYYMMDD
        result = checker._convertToDate("%Y%m%d", "fieldName", "2022-01-01T12:00:00+00:00", False, True)
        self.assertEqual(result, "20220101")

        # 3. Invalid string date format (should trigger "Date must be in YYYYMMDD format")
        result = checker._convertToDate(
            "%Y%m%d", "fieldName", "invalid_date", False, True
        )
        self.assertEqual(result, "")

        # 4. None input (should return empty without logging)
        result = checker._convertToDate("%Y%m%d", "fieldName", None, False, True)
        self.assertEqual(result, "")

        # 5. Not a string input (should trigger "Value is not a string")
        result = checker._convertToDate("%Y%m%d", "fieldName", 12345678, False, True)
        self.assertEqual(result, "")

<<<<<<< HEAD
        # 6. Future date for birthDate (should trigger "Date cannot be in the future")
        future_date = "20991231"
        result = checker._convertToDate(
            "%Y%m%d", "contained|#:Patient|birthDate", future_date, False, True
        )
        self.assertEqual(result, "")

        # 8. Empty string
        result = checker._convertToDate("%Y%m%d", "fieldName", "", False, True)
        self.assertEqual(result, "")

        # 9. Valid recorded date with timezone
        valid_recorded = "2021-02-07T13:28:17+00:00"
        result = checker._convertToDate(
            "format:%Y-%m-%d", "recorded", valid_recorded, False, True
        )
        self.assertEqual(result, "20210207T13281700")

        # 10. Recorded field: unsupported timezone offset (+02:00)
        result = checker._convertToDate(
            "%Y%m%d", "recorded", "2022-01-01T12:00:00+02:00", False, True
        )
        self.assertEqual(result, "")

        # 11. Recorded date with invalid format
        result = checker._convertToDate(
            "format:%Y-%m-%d", "recorded", "invalid_date", False, True
        )
        self.assertEqual(result, "")

        # 12. Recorded date with invalid format
        result = checker._convertToDate(
            "format:%Y-%m-%d", "recorded", "invalid_date", False, True
        )
        self.assertEqual(result, "")

        #  recorded datetime (no tz) treated as UTC and formatted “YYYYMMDDTHHMMSS00”
        past_date = "2023-04-15T10:30:00"
        format = "format:%Y-%m-%dT%H:%M:%S"
        result = checker._convertToDate(format, "recorded", past_date, False, True)

        # 13 expect to parse as UTC, then emit YYYYMMDDTHHMMSS and “00” for +0000
        expected = "20230415T103000"
        self.assertTrue(
            result.endswith("00"), f"Expected prefix {expected}, got {result!r}"
        )

        # 14. Recorded timestamp without tzinfo in the future → rejected
        future_naive = "2099-12-31T23:59:59"
        result = checker._convertToDate(format, "recorded", future_naive, False, True)
        self.assertEqual(result, "")

        # 15 Validate all error logs of various responses
=======
        # 6 Empty string
        result = checker._convertToDate("%Y%m%d", "fieldName", "", False, True)
        self.assertEqual(result, "")

        # 7 Validate all error logs of various responses
>>>>>>> 51d6be7f
        messages = [err["message"] for err in checker.errorRecords]
        print(f"Error Test Case, {messages}")

        self.assertIn("Value is not a string", messages)

        # Confirm Total Errors Per conversion
        self.assertEqual(len(checker.errorRecords), 2)

        # Test for value Error
        checker._log_error = Mock()

        # invalid date against the given format → ValueError path
        result = checker._convertToDate(
            "format:%Y-%m-%d", "fieldName", "not-a-date", False, True
        )
        self.assertEqual(result, "")

        # ensure we logged exactly that ValueError
        checker._log_error.assert_called_once()
        field, value, err = checker._log_error.call_args[0]
        self.assertEqual((field, value), ("fieldName", "not-a-date"))
        self.assertIsInstance(err, ValueError)

    @patch("ConversionChecker.LookUpData")
    def test_convert_to_date_time(self, MockLookUpData):
        dataParser = Mock()

        checker = ConversionChecker(
            dataParser, summarise=False, report_unexpected_exception=True
        )

        valid_date_time = "2022-01-01T12:00:00+00:00"
        result = checker._convertToDateTime(
            "%Y%m%dT%H%M%S", "fieldName", valid_date_time, False, True
        )
        self.assertEqual(result, "20220101T120000")

        valid_csv_utc = "2022-01-01T13:28:17+00:00"
        result = checker._convertToDateTime(
            "format:csv-utc", "fieldName", valid_csv_utc, False, True
        )
        self.assertEqual(result, "20220101T13281700")

        invalid_date_time = "invalid_date_time"
        result = checker._convertToDateTime(
            "format:%Y%m%dT%H%M%S", "fieldName", invalid_date_time, False, True
        )
        self.assertEqual(result, "Unexpected format: invalid_date_time")

        # Empty input returns blank
        result = checker._convertToDateTime(
            "format:%Y%m%dT%H%M%S", "fieldName", "", False, True
        )
        self.assertEqual(result, "")

    @patch("ConversionChecker.LookUpData")
    def test_convert_to_boolean(self, MockLookUpData):
        dataParser = Mock()

        checker = ConversionChecker(
            dataParser, summarise=False, report_unexpected_exception=True
        )

        # Arrange
        dataParser = Mock()
        checker = ConversionChecker(
            dataParser, summarise=False, report_unexpected_exception=True
        )

        # 1. Boolean True passes through
        result = checker._convertToBoolean(None, "fieldName", True, False, True)
        self.assertTrue(result)

        # 2. Boolean False passes through
        result = checker._convertToBoolean(None, "fieldName", False, False, True)
        self.assertFalse(result)

        # 3. String "true" variants
        for val in ["true", "TRUE", "  True  ", "\tTrUe\n"]:
            result = checker._convertToBoolean(None, "fieldName", val, False, False)
            self.assertTrue(result)

        # 4. String "false" variants
        for val in ["false", "FALSE", "  False  ", "\nFaLsE\t"]:
            result = checker._convertToBoolean(None, "fieldName", val, False, False)
            self.assertFalse(result)

        # 5. Invalid string with report_unexpected_exception=False → no log
        result = checker._convertToBoolean(None, "fieldName", "notbool", False, True)
        self.assertEqual(result, "")

        # Assert exactly one error was logged
        self.assertEqual(len(checker.errorRecords), 1)

        err = checker.errorRecords[0]
        self.assertEqual(err["field"], "fieldName")
        self.assertEqual(err["value"], "notbool")
        # message should include our literal
        self.assertIn("Invalid String Data", err["message"])
        # and code should default to UNEXPECTED_EXCEPTION
        self.assertEqual(err["code"], ExceptionMessages.RECORD_CHECK_FAILED)

    # check for dose sequence
    @patch("ConversionChecker.LookUpData")
    def test_convert_to_dose(self, MockLookUpData):
        dataParser = Mock()

        checker = ConversionChecker(
            dataParser, summarise=False, report_unexpected_exception=True
        )
        # Valid dose
        for dose in [1, 4, 9]:
            with self.subTest(dose=dose):
                result = checker._convertToDose(
                    "DOSESEQUENCE", "DOSE_AMOUNT", dose, False, True
                )
                self.assertEqual(result, dose)

        # Invalid dose
        invalid_doses = [10, 10.1, 100, 9.0001]
        for dose in invalid_doses:
            with self.subTest(dose=dose):
                result = checker._convertToDose(
                    "DOSESEQUENCE", "DOSE_AMOUNT", dose, False, True
                )
                self.assertEqual(
                    result, "", f"Expected empty string for invalid dose {dose}"
                )

    def clear_table(self):
        scan = self.table.scan()
        with self.table.batch_writer() as batch:
            for item in scan.get("Items", []):
                batch.delete_item(Key={"PK": item["PK"]})


class TestPersonForeNameToFlatJson(unittest.TestCase):
    def test_person_forename_multiple_names_official(self):
        """Test case where multiple name instances exist, and one has use=official with period covering vaccination date"""
        request_json_data["contained"][1]["name"] = [
            {
                "family": "Doe",
                "given": ["Johnny"],
                "use": "nickname",
                "period": {"start": "2021-01-01", "end": "2022-01-01"},
            },
            {
                "family": "Doe",
                "given": ["John"],
                "use": "official",
                "period": {"start": "2020-01-01", "end": "2021-01-01"},
            },
            {
                "family": "Doe",
                "given": ["Manny"],
                "use": "official",
                "period": {"start": "2021-01-01", "end": "2021-02-09"},
            },
            {
                "family": "Doe",
                "given": ["Davis"],
                "use": "official",
                "period": {"start": "2021-01-01", "end": "2021-02-09"},
            },
        ]
        expected_forename = "Manny"
        self._run_test(expected_forename)

    def test_person_forename_multiple_names_current(self):
        """Test case where no official name is present, but a name is current at the vaccination date"""
        request_json_data["contained"][1]["name"] = [
            {
                "family": "Doe",
                "given": ["John"],
                "period": {"start": "2020-01-01", "end": "2023-01-01"},
            },
            {"family": "Doe", "given": ["Johnny"], "use": "nickname"},
        ]
        expected_forename = "John"
        self._run_test(expected_forename)

    def test_person_forename_single_name(self):
        """Test case where only one name instance exists"""
        request_json_data["contained"][1]["name"] = [
            {"family": "Doe", "given": ["Alex"], "use": "nickname"}
        ]
        expected_forename = "Alex"
        self._run_test(expected_forename)

    def test_person_forename_no_official_but_current_not_old(self):
        """Test case where no official name is present, but a current name with use!=old exists at vaccination date"""
        request_json_data["contained"][1]["name"] = [
            {
                "family": "Doe",
                "given": ["John"],
                "use": "old",
                "period": {"start": "2018-01-01", "end": "2020-12-31"},
            },
            {
                "family": "Doe",
                "given": ["Chris"],
                "use": "nickname",
                "period": {"start": "2021-01-01", "end": "2023-01-01"},
            },
        ]
        expected_forename = "Chris"
        self._run_test(expected_forename)

    def test_person_forename_fallback_to_first_name(self):
        """Test case where no names match the previous conditions, fallback to first available name"""
        request_json_data["contained"][1]["name"] = [
            {"family": "Doe", "given": ["Elliot"], "use": "nickname"},
            {
                "family": "Doe",
                "given": ["John"],
                "use": "old",
                "period": {"start": "2018-01-01", "end": "2020-12-31"},
            },
            {
                "family": "Doe",
                "given": ["Chris"],
                "use": "nickname",
                "period": {"start": "2021-01-01", "end": "2023-01-01"},
            },
        ]
        expected_forename = "Elliot"
        self._run_test(expected_forename)

    def test_person_forename_multiple_given_names_concatenation(self):
        """Test case where the selected name has multiple given names"""
        request_json_data["contained"][1]["name"] = [
            {
                "family": "Doe",
                "given": ["Chris"],
                "use": "nickname",
                "period": {"start": "2021-01-01", "end": "2023-01-01"},
            },
            {
                "family": "Doe",
                "given": ["Alice", "Marie"],
                "use": "official",
                "period": {"start": "2021-01-01", "end": "2022-12-31"},
            },
        ]
        expected_forename = "Alice Marie"
        self._run_test(expected_forename)

    def _run_test(self, expected_forename):
        """Helper function to run the test"""
        self.converter = Converter(json.dumps(request_json_data))
        flat_json = self.converter.runConversion(request_json_data, False, True)
        self.assertEqual(flat_json[0]["PERSON_FORENAME"], expected_forename)


class TestPersonSurNameToFlatJson(unittest.TestCase):

    def test_person_surname_multiple_names_official(self):
        """Test case where multiple name instances exist, and one has use=official with period covering vaccination date"""
        request_json_data["contained"][1]["name"] = [
            {
                "family": "Doe",
                "given": ["Johnny"],
                "use": "nickname",
                "period": {"start": "2021-01-01", "end": "2022-01-01"},
            },
            {
                "family": "Manny",
                "given": ["John"],
                "use": "official",
                "period": {"start": "2020-01-01", "end": "2021-01-01"},
            },
            {
                "family": "Davis",
                "given": ["Manny"],
                "use": "official",
                "period": {"start": "2021-01-01", "end": "2021-02-09"},
            },
            {
                "family": "Johnny",
                "given": ["Davis"],
                "use": "official",
                "period": {"start": "2021-01-01", "end": "2021-02-09"},
            },
        ]
        expected_forename = "Davis"
        self._run_test_surname(expected_forename)

    def test_person_surname_multiple_names_current(self):
        """Test case where no official name is present, but a name is current at the vaccination date"""
        request_json_data["contained"][1]["name"] = [
            {
                "family": "Manny",
                "given": ["John"],
                "period": {"start": "2020-01-01", "end": "2023-01-01"},
            },
            {"family": "Doe", "given": ["Johnny"], "use": "nickname"},
        ]
        expected_forename = "Manny"
        self._run_test_surname(expected_forename)

    def test_person_surname_single_name(self):
        """Test case where only one name instance exists"""
        request_json_data["contained"][1]["name"] = [
            {"family": "Doe", "given": ["Alex"], "use": "nickname"}
        ]
        expected_forename = "Doe"
        self._run_test_surname(expected_forename)

    def test_person_surname_no_official_but_current_not_old(self):
        """Test case where no official name is present, but a current name with use!=old exists at vaccination date"""
        request_json_data["contained"][1]["name"] = [
            {
                "family": "Doe",
                "given": ["John"],
                "use": "old",
                "period": {"start": "2018-01-01", "end": "2020-12-31"},
            },
            {
                "family": "Manny",
                "given": ["Chris"],
                "use": "nickname",
                "period": {"start": "2021-01-01", "end": "2023-01-01"},
            },
        ]
        expected_forename = "Manny"
        self._run_test_surname(expected_forename)

    def test_person_surname_fallback_to_first_name(self):
        """Test case where no names match the previous conditions, fallback to first available name"""
        request_json_data["contained"][1]["name"] = [
            {"family": "Doe", "given": ["Elliot"], "use": "nickname"},
            {
                "family": "Manny",
                "given": ["John"],
                "use": "old",
                "period": {"start": "2018-01-01", "end": "2020-12-31"},
            },
            {
                "family": "Davis",
                "given": ["Chris"],
                "use": "nickname",
                "period": {"start": "2021-01-01", "end": "2023-01-01"},
            },
        ]
        expected_forename = "Doe"
        self._run_test_surname(expected_forename)

    def _run_test_surname(self, expected_forename):
        """Helper function to run the test"""
        self.converter = Converter(json.dumps(request_json_data))
        flat_json = self.converter.runConversion(request_json_data, False, True)
        self.assertEqual(flat_json[0]["PERSON_SURNAME"], expected_forename)


class TestPersonPostalCodeToFlatJson(unittest.TestCase):
    def test_person_postal_code_single_address(self):
        """Test case where only one address instance exists"""
        request_json_data["contained"][1]["address"] = [{"postalCode": "AB12 3CD"}]
        expected_postal_code = "AB12 3CD"
        self._run_postal_code_test(expected_postal_code)

    def test_person_postal_code_ignore_address_without_postal_code(self):
        """Test case where multiple addresses exist, but one lacks a postalCode"""
        request_json_data["contained"][1]["address"] = [
            {"use": "home", "type": "physical"},
            {"postalCode": "XY99 8ZZ", "use": "home", "type": "physical"},
        ]
        expected_postal_code = "XY99 8ZZ"
        self._run_postal_code_test(expected_postal_code)

    def test_person_postal_code_ignore_non_current_addresses(self):
        """Test case where multiple addresses exist, but some are not current at the vaccination date"""
        request_json_data["contained"][1]["address"] = [
            {
                "postalCode": "AA11 1AA",
                "use": "home",
                "type": "physical",
                "period": {"start": "2018-01-01", "end": "2020-12-31"},
            },
            {
                "postalCode": "BB22 2BB",
                "use": "home",
                "type": "physical",
                "period": {"start": "2021-01-01", "end": "2023-12-31"},
            },
            {
                "postalCode": "BB22 2BC",
                "use": "home",
                "type": "physical",
                "period": {"start": "2021-01-01", "end": "2024-12-31"},
            },
        ]
        expected_postal_code = "BB22 2BB"
        self._run_postal_code_test(expected_postal_code)

    def test_person_postal_code_select_home_type_not_postal(self):
        """Test case where a home address with type!=postal should be selected"""
        request_json_data["contained"][1]["address"] = [
            {"postalCode": "CC33 3CC", "use": "old", "type": "physical"},
            {"postalCode": "DD44 4DD", "use": "home", "type": "physical"},
            {"postalCode": "DD44 4DP", "use": "home", "type": "physical"},
            {"postalCode": "EE55 5EE", "use": "temp", "type": "postal"},
        ]
        expected_postal_code = "DD44 4DD"
        self._run_postal_code_test(expected_postal_code)

    def test_person_postal_code_select_first_non_old_type_not_postal(self):
        """Test case where an address with use!=old and type!=postal should be selected"""
        request_json_data["contained"][1]["address"] = [
            {"postalCode": "FF66 6FF", "use": "old", "type": "physical"},
            {"postalCode": "GG77 7GG", "use": "temp", "type": "physical"},
            {"postalCode": "GG77 7GI", "use": "temp", "type": "physical"},
            {"postalCode": "HH88 8HH", "use": "old", "type": "postal"},
        ]
        expected_postal_code = "GG77 7GG"
        self._run_postal_code_test(expected_postal_code)

    def test_person_postal_code_fallback_first_non_old(self):
        """Test case where the first address with use!=old is selected"""
        request_json_data["contained"][1]["address"] = [
            {"postalCode": "II99 9II", "use": "old", "type": "postal"},
            {"postalCode": "JJ10 1JJ", "use": "old", "type": "physical"},
            {"postalCode": "KK20 2KK", "use": "billing", "type": "postal"},
        ]
        expected_postal_code = "KK20 2KK"
        self._run_postal_code_test(expected_postal_code)

    def test_person_postal_code_default_to_ZZ99_3CZ(self):
        """Test case where no valid postalCode is found, should default to ZZ99 3CZ"""
        request_json_data["contained"][1]["address"] = [
            {"use": "old", "type": "postal"},
            {"use": "temp", "type": "postal"},
        ]
        expected_postal_code = "ZZ99 3CZ"
        self._run_postal_code_test(expected_postal_code)

    def _run_postal_code_test(self, expected_postal_code):
        """Helper function to run the test"""
        self.converter = Converter(json.dumps(request_json_data))
        flat_json = self.converter.runConversion(request_json_data, False, True)
        self.assertEqual(flat_json[0]["PERSON_POSTCODE"], expected_postal_code)


class TestPersonSiteCodeToFlatJson(unittest.TestCase):
    def test_site_code_single_performer(self):
        """Test case where only one performer instance exists"""
        request_json_data["performer"] = [
            {
                "actor": {
                    "type": "Organization",
                    "identifier": {
                        "system": "https://fhir.nhs.uk/Id/ods-organization-code",
                        "value": "B0C4P",
                    },
                }
            },
            {"actor": {"reference": "#Pract1"}},
        ]
        {"actor": {"value": "OTHER123"}},
        expected_site_code = "B0C4P"
        self._run_site_code_test(expected_site_code)

    def test_site_code_performer_type_organization_only(self):
        """Test case where performer has type=organization and system=https://fhir.nhs.uk/Id/ods-organization-code with more than one instance"""
        request_json_data["performer"] = [
            {
                "actor": {
                    "identifier": {
                        "system": "https://fhir.nhs.uk/Id/ods-organization-code",
                        "value": "code1",
                    },
                }
            },
            {
                "actor": {
                    "type": "Organization",
                    "identifier": {
                        "system": "https://fhir.nhs.uk/Id/ods-organization-code",
                        "value": "code2",
                    },
                }
            },
            {
                "actor": {
                    "type": "Organization",
                    "identifier": {
                        "system": "https://fhir.nhs.uk/Id/ods-organization-code",
                        "value": "code3",
                    },
                }
            },
            {"actor": {"reference": "#Pract1"}},
        ]
        expected_site_code = "code2"
        self._run_site_code_test(expected_site_code)

    def test_site_code_performer_type_organization(self):
        """Test case where performer has type=organization but no NHS system"""
        request_json_data["performer"] = [
            {
                "actor": {
                    "identifier": {
                        "system": "https://fhir.nhs.uk/Id/ods-organizatdion-code",
                        "value": "code1",
                    },
                }
            },
            {
                "actor": {
                    "type": "Organization",
                    "identifier": {
                        "system": "https://fhir.nhs.uk/Id/ods-nhs-code",
                        "value": "code2",
                    },
                }
            },
            {
                "actor": {
                    "type": "Organization",
                    "identifier": {
                        "system": "https://fhir.nhs.uk/Id/ods-nhss-code",
                        "value": "code3",
                    },
                }
            },
            {"actor": {"reference": "#Pract1"}},
        ]
        expected_site_code = "code2"
        self._run_site_code_test(expected_site_code)

    def test_site_code_performer_type_without_oraganisation(self):
        """Test case where performer has type=organization but no NHS system"""
        request_json_data["performer"] = [
            {
                "actor": {
                    "identifier": {
                        "system": "https://fhir.nhs.uk/Id/ods-nhs-code",
                        "value": "code2",
                    },
                }
            },
            {
                "actor": {
                    "identifier": {
                        "system": "https://fhir.nhs.uk/Id/ods-organization-code",
                        "value": "code1",
                    },
                }
            },
            {
                "actor": {
                    "identifier": {
                        "system": "https://fhir.nhs.uk/Id/ods-organization-code",
                        "value": "code4",
                    },
                }
            },
            {
                "actor": {
                    "identifier": {
                        "system": "https://fhir.nhs.uk/Id/ods-nhss-code",
                        "value": "code3",
                    },
                }
            },
            {"actor": {"reference": "#Pract1"}},
        ]
        expected_site_code = "code1"
        self._run_site_code_test(expected_site_code)

    def test_site_code_fallback_to_first_performer(self):
        """Test case where no performers match specific criteria, fallback to first instance"""
        request_json_data["performer"] = [
            {
                "actor": {
                    "identifier": {
                        "system": "https://fhir.nhs.uk/Id/ods-nhs-code",
                        "value": "code1",
                    },
                }
            },
            {
                "actor": {
                    "identifier": {
                        "system": "https://fhir.nhs.uk/Id/ods-nhss-code",
                        "value": "code2",
                    },
                }
            },
            {"actor": {"reference": "#Pract1"}},
        ]
        expected_site_code = "code1"
        self._run_site_code_test(expected_site_code)

    def _run_site_code_test(self, expected_site_code):
        """Helper function to run the test"""
        self.converter = Converter(json.dumps(request_json_data))
        flat_json = self.converter.runConversion(request_json_data, False, True)
        self.assertEqual(flat_json[0].get("SITE_CODE"), expected_site_code)


class TestPersonSiteUriToFlatJson(unittest.TestCase):
    def test_site_uri_single_performer(self):
        """Test case where only one performer instance exists"""
        request_json_data["performer"] = [
            {
                "actor": {
                    "type": "Organization",
                    "identifier": {
                        "system": "https://fhir.nhs.uk/Id/ods-organization-code",
                        "value": "B0C4P",
                    },
                }
            },
            {"actor": {"reference": "#Pract1"}},
        ]
        {"actor": {"value": "OTHER123"}},
        expected_site_uri = "https://fhir.nhs.uk/Id/ods-organization-code"
        self._run_site_uri_test(expected_site_uri)

    def test_site_code_performer_type_organization_only(self):
        """Test case where performer has type=organization and system=https://fhir.nhs.uk/Id/ods-organization-code with more than one instance"""
        request_json_data["performer"] = [
            {
                "actor": {
                    "identifier": {
                        "system": "https://fhir.nhs.uk/Id/ods-organization-codes",
                        "value": "code1",
                    },
                }
            },
            {
                "actor": {
                    "type": "Organization",
                    "identifier": {
                        "system": "https://fhir.nhs.uk/Id/ods-organization-code",
                        "value": "code2",
                    },
                }
            },
            {
                "actor": {
                    "type": "Organization",
                    "identifier": {
                        "system": "https://fhir.nhs.uk/Id/ods-nhs-code",
                        "value": "code3",
                    },
                }
            },
            {"actor": {"reference": "#Pract1"}},
        ]
        expected_site_uri = "https://fhir.nhs.uk/Id/ods-organization-code"
        self._run_site_uri_test(expected_site_uri)

    def test_site_code_performer_type_organization(self):
        """Test case where performer has type=organization but no NHS system"""
        request_json_data["performer"] = [
            {
                "actor": {
                    "identifier": {
                        "system": "https://fhir.nhs.uk/Id/ods-organizatdion-code",
                        "value": "code1",
                    },
                }
            },
            {
                "actor": {
                    "type": "Organization",
                    "identifier": {
                        "system": "https://fhir.nhs.uk/Id/ods-nhs-code",
                        "value": "code2",
                    },
                }
            },
            {
                "actor": {
                    "type": "Organization",
                    "identifier": {
                        "system": "https://fhir.nhs.uk/Id/ods-nhss-code",
                        "value": "code3",
                    },
                }
            },
            {"actor": {"reference": "#Pract1"}},
        ]
        expected_site_uri = "https://fhir.nhs.uk/Id/ods-nhs-code"
        self._run_site_uri_test(expected_site_uri)

    def test_site_code_fallback_to_first_performer(self):
        """Test case where no performers match specific criteria, fallback to first instance"""
        request_json_data["performer"] = [
            {
                "actor": {
                    "identifier": {
                        "system": "https://fhir.nhs.uk/Id/ods-nhs-code",
                        "value": "code1",
                    },
                }
            },
            {
                "actor": {
                    "identifier": {
                        "system": "https://fhir.nhs.uk/Id/ods-nhss-code",
                        "value": "code2",
                    },
                }
            },
            {"actor": {"reference": "#Pract1"}},
        ]
        expected_site_uri = "https://fhir.nhs.uk/Id/ods-nhs-code"
        self._run_site_uri_test(expected_site_uri)

    def _run_site_uri_test(self, expected_site_code):
        """Helper function to run the test"""
        self.converter = Converter(json.dumps(request_json_data))
        flat_json = self.converter.runConversion(request_json_data, False, True)
        self.assertEqual(flat_json[0].get("SITE_CODE_TYPE_URI"), expected_site_code)


class TestPractitionerForeNameToFlatJson(unittest.TestCase):
    def test_practitioner_forename_multiple_names_official(self):
        """Test case where multiple name instances exist, and one has use=official with period covering vaccination date"""
        request_json_data["contained"][0]["name"] = [
            {
                "family": "Doe",
                "given": ["Johnny"],
                "use": "nickname",
                "period": {"start": "2021-01-01", "end": "2022-01-01"},
            },
            {
                "family": "Doe",
                "given": ["John"],
                "use": "official",
                "period": {"start": "2020-01-01", "end": "2021-01-01"},
            },
            {
                "family": "Doe",
                "given": ["Manny"],
                "use": "official",
                "period": {"start": "2021-01-01", "end": "2021-02-09"},
            },
            {
                "family": "Doe",
                "given": ["Davis"],
                "use": "official",
                "period": {"start": "2021-01-01", "end": "2021-02-09"},
            },
        ]
        expected_forename = "Manny"
        self._run_practitioner_test(expected_forename)

    def test_practitioner_forename_multiple_names_current(self):
        """Test case where no official name is present, but a name is current at the vaccination date"""
        request_json_data["contained"][0]["name"] = [
            {
                "family": "Doe",
                "given": ["John"],
                "period": {"start": "2020-01-01", "end": "2023-01-01"},
            },
            {"family": "Doe", "given": ["Johnny"], "use": "nickname"},
        ]
        expected_forename = "John"
        self._run_practitioner_test(expected_forename)

    def test_Practitioner_forename_single_name(self):
        """Test case where only one name instance exists"""
        request_json_data["contained"][0]["name"] = [
            {"family": "Doe", "given": ["Alex"], "use": "nickname"}
        ]
        expected_forename = "Alex"
        self._run_practitioner_test(expected_forename)

    def test_Practitioner_forename_no_official_but_current_not_old(self):
        """Test case where no official name is present, but a current name with use!=old exists at vaccination date"""
        request_json_data["contained"][0]["name"] = [
            {
                "family": "Doe",
                "given": ["John"],
                "use": "old",
                "period": {"start": "2018-01-01", "end": "2020-12-31"},
            },
            {
                "family": "Doe",
                "given": ["Chris"],
                "use": "nickname",
                "period": {"start": "2021-01-01", "end": "2023-01-01"},
            },
        ]
        expected_forename = "Chris"
        self._run_practitioner_test(expected_forename)

    def test_Practitioner_forename_fallback_to_first_name(self):
        """Test case where no names match the previous conditions, fallback to first available name"""
        request_json_data["contained"][0]["name"] = [
            {"family": "Doe", "given": ["Elliot"], "use": "nickname"},
            {
                "family": "Doe",
                "given": ["John"],
                "use": "old",
                "period": {"start": "2018-01-01", "end": "2020-12-31"},
            },
            {
                "family": "Doe",
                "given": ["Chris"],
                "use": "nickname",
                "period": {"start": "2021-01-01", "end": "2023-01-01"},
            },
        ]
        expected_forename = "Elliot"
        self._run_practitioner_test(expected_forename)

    def test_Practitioner_forename_multiple_given_names_concatenation(self):
        """Test case where the selected name has multiple given names"""
        request_json_data["contained"][0]["name"] = [
            {
                "family": "Doe",
                "given": ["Chris"],
                "use": "nickname",
                "period": {"start": "2021-01-01", "end": "2023-01-01"},
            },
            {
                "family": "Doe",
                "given": ["Alice", "Marie"],
                "use": "official",
                "period": {"start": "2021-01-01", "end": "2022-12-31"},
            },
        ]
        expected_forename = "Alice Marie"
        self._run_practitioner_test(expected_forename)

    def test_Practitioner_forename_given_missing(self):
        """Test case where the selected name has multiple given names"""
        request_json_data["contained"][0]["name"] = [
            {
                "family": "Doe",
                "use": "official",
                "period": {"start": "2021-01-01", "end": "2022-12-31"},
            }
        ]
        expected_forename = ""
        self._run_practitioner_test(expected_forename)

    def test_Practitioner_forename_empty(self):
        """Test case where the selected name has multiple given names"""
        request_json_data["contained"][0]["name"] = []
        expected_forename = ""
        self._run_practitioner_test(expected_forename)

    def _run_practitioner_test(self, expected_forename):
        """Helper function to run the test"""
        self.converter = Converter(json.dumps(request_json_data))
        flat_json = self.converter.runConversion(request_json_data, False, True)
        self.assertEqual(
            flat_json[0]["PERFORMING_PROFESSIONAL_FORENAME"], expected_forename
        )


class TestPractitionerSurNameToFlatJson(unittest.TestCase):
    def test_practitioner_surname_multiple_names_official(self):
        """Test case where multiple name instances exist, and one has use=official with period covering vaccination date"""
        request_json_data["contained"][0]["name"] = [
            {
                "family": "Doe",
                "given": ["Johnny"],
                "use": "nickname",
                "period": {"start": "2021-01-01", "end": "2022-01-01"},
            },
            {
                "family": "Manny",
                "given": ["John"],
                "use": "official",
                "period": {"start": "2020-01-01", "end": "2021-01-01"},
            },
            {
                "family": "Davis",
                "given": ["Manny"],
                "use": "official",
                "period": {"start": "2021-01-01", "end": "2021-02-09"},
            },
            {
                "family": "Johnny",
                "given": ["Davis"],
                "use": "official",
                "period": {"start": "2021-01-01", "end": "2021-02-09"},
            },
        ]
        expected_forename = "Davis"
        self._run_test_practitioner_surname(expected_forename)

    def test_practitioner_surname_multiple_names_current(self):
        """Test case where no official name is present, but a name is current at the vaccination date"""
        request_json_data["contained"][0]["name"] = [
            {
                "family": "Manny",
                "given": ["John"],
                "period": {"start": "2020-01-01", "end": "2023-01-01"},
            },
            {"family": "Doe", "given": ["Johnny"], "use": "nickname"},
        ]
        expected_forename = "Manny"
        self._run_test_practitioner_surname(expected_forename)

    def test_practitioner_surname_single_name(self):
        """Test case where only one name instance exists"""
        request_json_data["contained"][0]["name"] = [
            {"family": "Doe", "given": ["Alex"], "use": "nickname"}
        ]
        expected_forename = "Doe"
        self._run_test_practitioner_surname(expected_forename)

    def test_practitioner_surname_no_official_but_current_not_old(self):
        """Test case where no official name is present, but a current name with use!=old exists at vaccination date"""
        request_json_data["contained"][0]["name"] = [
            {
                "family": "Doe",
                "given": ["John"],
                "use": "old",
                "period": {"start": "2018-01-01", "end": "2020-12-31"},
            },
            {
                "family": "Manny",
                "given": ["Chris"],
                "use": "nickname",
                "period": {"start": "2021-01-01", "end": "2023-01-01"},
            },
        ]
        expected_forename = "Manny"
        self._run_test_practitioner_surname(expected_forename)

    def test_practitioner_surname_fallback_to_first_name(self):
        """Test case where no names match the previous conditions, fallback to first available name"""
        request_json_data["contained"][0]["name"] = [
            {"family": "Doe", "given": ["Elliot"], "use": "nickname"},
            {
                "family": "Manny",
                "given": ["John"],
                "use": "old",
                "period": {"start": "2018-01-01", "end": "2020-12-31"},
            },
            {
                "family": "Davis",
                "given": ["Chris"],
                "use": "nickname",
                "period": {"start": "2021-01-01", "end": "2023-01-01"},
            },
        ]
        expected_forename = "Doe"
        self._run_test_practitioner_surname(expected_forename)

    def test_practitioner_surname_empty(self):
        """Test case where no names match the previous conditions, fallback to first available name"""
        request_json_data["contained"][0]["name"] = [
            {"given": ["Elliot"], "use": "nickname"},
            {
                "family": "Manny",
                "given": ["John"],
                "use": "old",
                "period": {"start": "2018-01-01", "end": "2020-12-31"},
            },
            {
                "family": "Davis",
                "given": ["Chris"],
                "use": "nickname",
                "period": {"start": "2021-01-01", "end": "2023-01-01"},
            },
        ]
        expected_forename = ""
        self._run_test_practitioner_surname(expected_forename)

    def test_contained_empty(self):
        """Test case where no names match the previous conditions, fallback to first available name"""
        request_json_data["contained"][0]["name"] = []
        expected_forename = ""
        self._run_test_practitioner_surname(expected_forename)

    def _run_test_practitioner_surname(self, expected_forename):
        """Helper function to run the test"""
        self.converter = Converter(json.dumps(request_json_data))
        flat_json = self.converter.runConversion(request_json_data, False, True)
        self.assertEqual(
            flat_json[0]["PERFORMING_PROFESSIONAL_SURNAME"], expected_forename
        )

    if __name__ == "__main__":
        unittest.main()<|MERGE_RESOLUTION|>--- conflicted
+++ resolved
@@ -1,6 +1,5 @@
 import json
 import unittest
-import time
 from copy import deepcopy
 from unittest.mock import patch, Mock
 from moto import mock_dynamodb, mock_sqs
@@ -164,7 +163,7 @@
         self.assertEqual(flatJSON, expected_imms)
 
         errorRecords = FHIRConverter.getErrorRecords()
-        
+
         self.assertEqual(len(errorRecords), 0)
 
     def test_fhir_converter_json_error_scenario(self):
@@ -179,16 +178,6 @@
 
             FHIRConverter = Converter(json_data)
             FHIRConverter.runConversion(ValuesForTests.json_data, False, True)
-<<<<<<< HEAD
-
-            # flatJSON = json.dumps(FlatFile)
-            # if len(flatJSON) > 0:
-            #     print(flatJSON)
-            # Fix error handling
-            # expected_imms = ErrorValuesForTests.get_expected_imms_error_output
-            # self.assertEqual(flatJSON, expected_imms)
-=======
->>>>>>> 51d6be7f
 
             errorRecords = FHIRConverter.getErrorRecords()
 
@@ -359,13 +348,9 @@
     @patch("ConversionChecker.LookUpData")
     def test_log_error(self, MockLookUpData):
         # Instantiate ConversionChecker
-<<<<<<< HEAD
         checker = ConversionChecker(
             dataParser=None, summarise=False, report_unexpected_exception=True
         )
-=======
-        checker = ConversionChecker(dataParser=None, summarise=False, report_unexpected_exception=True)
->>>>>>> 51d6be7f
 
         # Simulate an exception
         exception = ValueError("Invalid value")
@@ -410,7 +395,7 @@
         checker._log_error.assert_called_once()
 
         field, value, err = checker._log_error.call_args[0]
-        self.assertEqual((field, value), ("fieldName",12345))
+        self.assertEqual((field, value), ("fieldName", 12345))
         self.assertIsInstance(err, str)
         self.assertIn("Value not a String", err)
 
@@ -481,7 +466,9 @@
         self.assertEqual(result, "20220101")
 
         # 2.Full ISO date should be transformed to YYYYMMDD
-        result = checker._convertToDate("%Y%m%d", "fieldName", "2022-01-01T12:00:00+00:00", False, True)
+        result = checker._convertToDate(
+            "%Y%m%d", "fieldName", "2022-01-01T12:00:00+00:00", False, True
+        )
         self.assertEqual(result, "20220101")
 
         # 3. Invalid string date format (should trigger "Date must be in YYYYMMDD format")
@@ -498,67 +485,11 @@
         result = checker._convertToDate("%Y%m%d", "fieldName", 12345678, False, True)
         self.assertEqual(result, "")
 
-<<<<<<< HEAD
-        # 6. Future date for birthDate (should trigger "Date cannot be in the future")
-        future_date = "20991231"
-        result = checker._convertToDate(
-            "%Y%m%d", "contained|#:Patient|birthDate", future_date, False, True
-        )
-        self.assertEqual(result, "")
-
-        # 8. Empty string
-        result = checker._convertToDate("%Y%m%d", "fieldName", "", False, True)
-        self.assertEqual(result, "")
-
-        # 9. Valid recorded date with timezone
-        valid_recorded = "2021-02-07T13:28:17+00:00"
-        result = checker._convertToDate(
-            "format:%Y-%m-%d", "recorded", valid_recorded, False, True
-        )
-        self.assertEqual(result, "20210207T13281700")
-
-        # 10. Recorded field: unsupported timezone offset (+02:00)
-        result = checker._convertToDate(
-            "%Y%m%d", "recorded", "2022-01-01T12:00:00+02:00", False, True
-        )
-        self.assertEqual(result, "")
-
-        # 11. Recorded date with invalid format
-        result = checker._convertToDate(
-            "format:%Y-%m-%d", "recorded", "invalid_date", False, True
-        )
-        self.assertEqual(result, "")
-
-        # 12. Recorded date with invalid format
-        result = checker._convertToDate(
-            "format:%Y-%m-%d", "recorded", "invalid_date", False, True
-        )
-        self.assertEqual(result, "")
-
-        #  recorded datetime (no tz) treated as UTC and formatted “YYYYMMDDTHHMMSS00”
-        past_date = "2023-04-15T10:30:00"
-        format = "format:%Y-%m-%dT%H:%M:%S"
-        result = checker._convertToDate(format, "recorded", past_date, False, True)
-
-        # 13 expect to parse as UTC, then emit YYYYMMDDTHHMMSS and “00” for +0000
-        expected = "20230415T103000"
-        self.assertTrue(
-            result.endswith("00"), f"Expected prefix {expected}, got {result!r}"
-        )
-
-        # 14. Recorded timestamp without tzinfo in the future → rejected
-        future_naive = "2099-12-31T23:59:59"
-        result = checker._convertToDate(format, "recorded", future_naive, False, True)
-        self.assertEqual(result, "")
-
-        # 15 Validate all error logs of various responses
-=======
         # 6 Empty string
         result = checker._convertToDate("%Y%m%d", "fieldName", "", False, True)
         self.assertEqual(result, "")
 
         # 7 Validate all error logs of various responses
->>>>>>> 51d6be7f
         messages = [err["message"] for err in checker.errorRecords]
         print(f"Error Test Case, {messages}")
 
