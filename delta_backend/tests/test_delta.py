--- conflicted
+++ resolved
@@ -3,7 +3,6 @@
 from botocore.exceptions import ClientError
 import os
 import json
-from helpers.mappings import EventName, Operation, ActionFlag
 
 # Set environment variables before importing the module
 ## @TODO: # Note: Environment variables shared across tests, thus aligned
@@ -12,11 +11,7 @@
 os.environ["SOURCE"] = "my_source"
 
 from delta import send_message, handler  # Import after setting environment variables
-<<<<<<< HEAD
-from tests.utils_for_converter_tests import ValuesForTests, RecordConfig
-=======
 from tests.utils_for_converter_tests import ValuesForTests
->>>>>>> 9611e591
 
 class DeltaTestCase(unittest.TestCase):
 
@@ -57,8 +52,6 @@
         mock_table.put_item.side_effect = Exception("Test Exception")
         return mock_table
 
-<<<<<<< HEAD
-=======
     @staticmethod
     def get_event(event_name="INSERT", operation="CREATE", supplier="EMIS", n_records=1):
         """Create test event for the handler function."""
@@ -104,7 +97,6 @@
                 }
             }
 
->>>>>>> 9611e591
     @patch("boto3.client")
     def test_send_message_success(self, mock_boto_client):
         # Arrange
@@ -142,81 +134,52 @@
     @patch("boto3.resource")
     def test_handler_success_insert(self, mock_boto_resource):
         # Arrange
-        mock_table = self.setup_mock_dynamodb(mock_boto_resource)
+        self.setup_mock_dynamodb(mock_boto_resource)
         suppilers = ["DPS", "EMIS"]
         for supplier in suppilers:
-            imms_id = f"test-insert-imms-{supplier}-id"
-            event = ValuesForTests.get_event(event_name=EventName.CREATE, operation=Operation.CREATE, imms_id=imms_id, supplier=supplier)
+            event = self.get_event(supplier=supplier)
 
             # Act
             result = handler(event, self.context)
 
             # Assert
-            self.assertTrue(result)
-            mock_table.put_item.assert_called()
-            self.mock_firehose_logger.send_log.assert_called() # check logged
-            put_item_call_args = mock_table.put_item.call_args # check data written to DynamoDB
-            put_item_data = put_item_call_args.kwargs["Item"]
-            self.assertIn("Imms", put_item_data)
-            self.assertEqual(put_item_data["Imms"]["ACTION_FLAG"], ActionFlag.CREATE)
-            self.assertEqual(put_item_data["Operation"], Operation.CREATE)
-            self.assertEqual(put_item_data["SupplierSystem"], supplier)
+            self.assertEqual(result["statusCode"], 200)
 
     @patch("boto3.resource")
     def test_handler_failure(self, mock_boto_resource):
         # Arrange
         self.setup_mock_dynamodb(mock_boto_resource, status_code=500)
-        event = ValuesForTests.get_event()
-
-        # Act
-        result = handler(event, self.context)
-
-        # Assert
-        self.assertFalse(result)
+        event = self.get_event()
+
+        # Act
+        result = handler(event, self.context)
+
+        # Assert
+        self.assertEqual(result["statusCode"], 500)
 
     @patch("boto3.resource")
     def test_handler_success_update(self, mock_boto_resource):
-
-        # Arrange
-        mock_table = self.setup_mock_dynamodb(mock_boto_resource)
-        imms_id = "test-update-imms-id"
-        event = ValuesForTests.get_event(event_name=EventName.UPDATE, operation=Operation.UPDATE, imms_id=imms_id)
-
-        # Act
-        result = handler(event, self.context)
-
-        # Assert
-        self.assertTrue(result)
-        mock_table.put_item.assert_called()
-        self.mock_firehose_logger.send_log.assert_called() # check logged
-        put_item_call_args = mock_table.put_item.call_args # check data written to DynamoDB
-        put_item_data = put_item_call_args.kwargs["Item"]
-        self.assertIn("Imms", put_item_data)
-        self.assertEqual(put_item_data["Imms"]["ACTION_FLAG"], ActionFlag.UPDATE)
-        self.assertEqual(put_item_data["Operation"], Operation.UPDATE)
-        self.assertEqual(put_item_data["ImmsID"], imms_id)
+        # Arrange
+        self.setup_mock_dynamodb(mock_boto_resource)
+        event = self.get_event(event_name="UPDATE", operation="UPDATE")
+
+        # Act
+        result = handler(event, self.context)
+
+        # Assert
+        self.assertEqual(result["statusCode"], 200)
 
     @patch("boto3.resource")
     def test_handler_success_remove(self, mock_boto_resource):
         # Arrange
-        mock_table = self.setup_mock_dynamodb(mock_boto_resource)
-        imms_id = "test-remove-imms-id"
-        event = ValuesForTests.get_event(event_name=EventName.DELETE_LOGICAL, operation=Operation.DELETE_LOGICAL, imms_id=imms_id)
-
-        # Act
-        result = handler(event, self.context)
-
-        # Assert
-        self.assertTrue(result)
-        self.assertEqual(mock_table.put_item.call_count, 1) 
-        self.assertEqual(self.mock_firehose_logger.send_log.call_count, 1)
-        put_item_call_args = mock_table.put_item.call_args # check data written to DynamoDB
-        put_item_data = put_item_call_args.kwargs["Item"]
-        self.assertIn("Imms",put_item_data)
-        self.assertEqual(put_item_data["Imms"]["ACTION_FLAG"], ActionFlag.DELETE_LOGICAL)
-        self.assertEqual(put_item_data["Operation"], Operation.DELETE_LOGICAL)
-        self.assertEqual(put_item_data["ImmsID"], imms_id)
-
+        self.setup_mock_dynamodb(mock_boto_resource)
+        event = self.get_event(event_name="REMOVE", operation="DELETE")
+
+        # Act
+        result = handler(event, self.context)
+
+        # Assert
+        self.assertEqual(result["statusCode"], 200)
 
     @patch("boto3.resource")
     @patch("boto3.client")
@@ -224,19 +187,19 @@
         # Arrange
         self.setup_mock_dynamodb(mock_boto_resource, status_code=500)
         mock_boto_client.return_value = MagicMock()
-        event = ValuesForTests.get_event()
+        event = self.get_event()
 
         # Act & Assert
 
         result = handler(event, self.context)
-        self.assertFalse(result)
+        self.assertEqual(result["statusCode"], 500)
 
     @patch("boto3.resource")
     @patch("boto3.client")
     def test_handler_exception_intrusion(self, mock_boto_client, mock_boto_resource):
         # Arrange
         self.setUp_mock_resources(mock_boto_resource, mock_boto_client)
-        event = ValuesForTests.get_event()
+        event = self.get_event()
         context = {}
 
         # Act & Assert
@@ -250,22 +213,23 @@
     def test_handler_exception_intrusion_check_false(self, mocked_intrusion, mock_boto_client):
         # Arrange
         self.setUp_mock_resources(mocked_intrusion, mock_boto_client)
-        event = ValuesForTests.get_event()
+        event = self.get_event()
         context = {}
 
         # Act & Assert
         response = handler(event, context)
 
-        self.assertFalse(response)
+        self.assertEqual(response["statusCode"], 500)
 
     @patch("delta.logger.info")  # Mock logging
     def test_dps_record_skipped(self, mock_logger_info):
-        event = ValuesForTests.get_event(supplier="DPSFULL")
+        event = self.get_event(supplier="DPSFULL")
         context = {}
 
         response = handler(event, context)
 
-        self.assertTrue(response)
+        self.assertEqual(response["statusCode"], 200)
+        self.assertEqual(response["body"], "Record from DPS skipped for 12345")
 
         # Check logging and Firehose were called
         mock_logger_info.assert_called_with("Record from DPS skipped for 12345")
@@ -285,7 +249,7 @@
         mock_dynamodb.return_value.Table.return_value = mock_table
         mock_table.put_item.return_value = {"ResponseMetadata": {"HTTPStatusCode": 200}}
 
-        event = ValuesForTests.get_event()
+        event = self.get_event()
         context = {}
 
         response = handler(event, context)
@@ -295,111 +259,4 @@
 
         # Check logging and Firehose were called
         # mock_logger_info.assert_called()
-        # mock_firehose_send_log.assert_called()
-
-    @patch("boto3.resource")
-    def test_send_message_multi_records_diverse(self, mock_boto_resource):
-        # Arrange
-        mock_table = self.setup_mock_dynamodb(mock_boto_resource)
-
-        records_config = [
-            RecordConfig(EventName.CREATE, Operation.CREATE, "id1", ActionFlag.CREATE),
-            RecordConfig(EventName.UPDATE, Operation.UPDATE, "id2", ActionFlag.UPDATE),
-            RecordConfig(EventName.DELETE_LOGICAL, Operation.DELETE_LOGICAL, "id3", ActionFlag.DELETE_LOGICAL),
-            RecordConfig(EventName.DELETE_PHYSICAL, Operation.DELETE_PHYSICAL, "id4"),
-        ]
-        # Generate the event using ValuesForTests.get_multi_record_event
-        event = ValuesForTests.get_multi_record_event(records_config)
-
-        # Act
-        result = handler(event, self.context)
-
-        # Assert
-        self.assertTrue(result)
-        self.assertEqual(mock_table.put_item.call_count, len(records_config))
-        self.assertEqual(self.mock_firehose_logger.send_log.call_count, len(records_config))
-
-    @patch("boto3.resource")
-    def test_send_message_multi_create(self, mock_boto_resource):
-        # Arrange
-        mock_table = self.setup_mock_dynamodb(mock_boto_resource)
-
-        records_config = [
-            RecordConfig(EventName.CREATE, Operation.CREATE, "create-id1", ActionFlag.CREATE),
-            RecordConfig(EventName.CREATE, Operation.CREATE, "create-id2", ActionFlag.CREATE),
-            RecordConfig(EventName.CREATE, Operation.CREATE, "create-id3", ActionFlag.CREATE)
-        ]
-        # Generate the event using ValuesForTests.get_multi_record_event
-        event = ValuesForTests.get_multi_record_event(records_config)
-
-        # Act
-        result = handler(event, self.context)
-
-        # Assert
-        self.assertTrue(result)
-        self.assertEqual(mock_table.put_item.call_count, 3)
-        self.assertEqual(self.mock_firehose_logger.send_log.call_count, 3)
-
-
-    @patch("boto3.resource")
-    def test_send_message_multi_update(self, mock_boto_resource):
-        # Arrange
-        mock_table = self.setup_mock_dynamodb(mock_boto_resource)
-
-        records_config = [
-            RecordConfig(EventName.UPDATE, Operation.UPDATE, "update-id1", ActionFlag.UPDATE),
-            RecordConfig(EventName.UPDATE, Operation.UPDATE, "update-id2", ActionFlag.UPDATE),
-            RecordConfig(EventName.UPDATE, Operation.UPDATE, "update-id3", ActionFlag.UPDATE)
-        ]
-        # Generate the event using ValuesForTests.get_multi_record_event
-        event = ValuesForTests.get_multi_record_event(records_config)
-
-        # Act
-        result = handler(event, self.context)
-
-        # Assert
-        self.assertTrue(result)
-        self.assertEqual(mock_table.put_item.call_count, 3)
-        self.assertEqual(self.mock_firehose_logger.send_log.call_count, 3)
-
-    @patch("boto3.resource")
-    def test_send_message_multi_logical_delete(self, mock_boto_resource):
-        # Arrange
-        mock_table = self.setup_mock_dynamodb(mock_boto_resource)
-
-        records_config = [
-            RecordConfig(EventName.DELETE_LOGICAL, Operation.DELETE_LOGICAL, "update-id1", ActionFlag.DELETE_LOGICAL),
-            RecordConfig(EventName.DELETE_LOGICAL, Operation.DELETE_LOGICAL, "update-id2", ActionFlag.DELETE_LOGICAL),
-            RecordConfig(EventName.DELETE_LOGICAL, Operation.DELETE_LOGICAL, "update-id3", ActionFlag.DELETE_LOGICAL)
-        ]
-        # Generate the event using ValuesForTests.get_multi_record_event
-        event = ValuesForTests.get_multi_record_event(records_config)
-
-        # Act
-        result = handler(event, self.context)
-
-        # Assert
-        self.assertTrue(result)
-        self.assertEqual(mock_table.put_item.call_count, 3)
-        self.assertEqual(self.mock_firehose_logger.send_log.call_count, 3)
-
-    @patch("boto3.resource")
-    def test_send_message_multi_physical_delete(self, mock_boto_resource):
-        # Arrange
-        mock_table = self.setup_mock_dynamodb(mock_boto_resource)
-
-        records_config = [
-            RecordConfig(EventName.DELETE_PHYSICAL, Operation.DELETE_PHYSICAL, "update-id1"),
-            RecordConfig(EventName.DELETE_PHYSICAL, Operation.DELETE_PHYSICAL, "update-id2"),
-            RecordConfig(EventName.DELETE_PHYSICAL, Operation.DELETE_PHYSICAL, "update-id3")
-        ]
-        # Generate the event using ValuesForTests.get_multi_record_event
-        event = ValuesForTests.get_multi_record_event(records_config)
-
-        # Act
-        result = handler(event, self.context)
-
-        # Assert
-        self.assertTrue(result)
-        self.assertEqual(mock_table.put_item.call_count, 3)
-        self.assertEqual(self.mock_firehose_logger.send_log.call_count, 3)+        # mock_firehose_send_log.assert_called()