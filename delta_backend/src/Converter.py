--- conflicted
+++ resolved
@@ -1,195 +1,189 @@
-# Main validation engine
-
-import ExceptionMessages
-from FHIRParser import FHIRParser
-from SchemaParser import SchemaParser
-from ConversionChecker import ConversionChecker
-import ConversionLayout
-from datetime import datetime
-from Extractor import (
-    extract_person_names,
-    extract_practitioner_names,
-    extract_site_code,
-    get_patient,
-    get_valid_address,
-)
-
-
-# Converter
-class Converter:
-
-    def __init__(self, fhir_data):
-<<<<<<< HEAD
-        self.FHIRData = fhir_data  # Store JSON data directly
-        self.SchemaFile = ConversionLayout.ConvertLayout
-        self.ErrorRecords = []
-=======
-        self.imms = []
-        self.converted = {}
-        self.error_records = []
-        self.fhir_data = fhir_data  # Store JSON data directly
-        self.schema_file = ConversionLayout.ConvertLayout
->>>>>>> 51d6be7f
-
-    # Utility logs tailored to conveter class errors
-    def _log_error(self, e, code=ExceptionMessages.UNEXPECTED_EXCEPTION):
-        message = str(e)  # if a simple string message was passed
-
-        error_obj = {"code": code, "message": message}
-
-        # if not any(existing.get("message") == message for existing in self.error_records):
-        self.error_records.append(error_obj)
-        return error_obj
-
-    # create a FHIR  parser - uses fhir json data from delta
-    # (helper methods to extract values from the nested FHIR structure)
-    def _getFHIRParser(self, fhir_data):
-        fhirParser = FHIRParser()
-        fhirParser.parseFHIRData(fhir_data)
-        return fhirParser
-
-    # create a schema parser - parses the schema that defines how FHIR fields should be mapped into flat fields.
-    def _getSchemaParser(self, schemafile):
-        schemaParser = SchemaParser()
-        schemaParser.parseSchema(schemafile)
-        return schemaParser
-
-    # Convert data against converter schema
-    def _convertData(self, ConversionValidate, expression, dataParser, json_data):
-
-        FHIRFieldName = expression["fieldNameFHIR"]
-        FlatFieldName = expression["fieldNameFlat"]
-
-        expressionType = expression["expression"]["expressionType"]
-        expressionRule = expression["expression"]["expressionRule"]
-
-        try:
-            conversionValues = dataParser.getKeyValue(FHIRFieldName)
-        except Exception as e:
-            message = "Data get value Unexpected exception [%s]: %s" % (
-                e.__class__.__name__,
-                e,
-            )
-            error = self._log_error(message, code=ExceptionMessages.PARSING_ERROR)
-            return error
-
-        for conversionValue in conversionValues:
-            convertedData = ConversionValidate.convertData(
-                expressionType, expressionRule, FHIRFieldName, conversionValue
-            )
-            if (
-                "address" in FHIRFieldName
-                or "performer" in FHIRFieldName
-                or "name" in FHIRFieldName
-            ):
-                convertedData = self.extract_patient_details(json_data, FlatFieldName)
-            if convertedData is not None:
-                self.converted[FlatFieldName] = convertedData
-
-    # run the conversion against the data
-    def runConversion(
-        self, json_data, summarise=False, report_unexpected_exception=True
-    ):
-        try:
-            dataParser = self._getFHIRParser(self.fhir_data)
-        except Exception as e:
-            if report_unexpected_exception:
-                message = "FHIR Parser Unexpected exception [%s]: %s" % (
-                    e.__class__.__name__,
-                    e,
-                )
-                error = self._log_error(
-                    message, code=ExceptionMessages.UNEXPECTED_EXCEPTION
-                )
-                return error
-
-        try:
-            schemaParser = self._getSchemaParser(self.schema_file)
-        except Exception as e:
-            if report_unexpected_exception:
-                message = "Schema Parser Unexpected exception [%s]: %s" % (
-                    e.__class__.__name__,
-                    e,
-                )
-                error = self._log_error(
-                    message, code=ExceptionMessages.UNEXPECTED_EXCEPTION
-                )
-                return error
-
-        try:
-            ConversionValidate = ConversionChecker(
-                dataParser, summarise, report_unexpected_exception
-            )
-        except Exception as e:
-            if report_unexpected_exception:
-                message = "Expression Checker Unexpected exception [%s]: %s" % (
-                    e.__class__.__name__,
-                    e,
-                )
-                error = self._log_error(
-                    message, code=ExceptionMessages.UNEXPECTED_EXCEPTION
-                )
-                return error
-
-        # get list of expressions
-        try:
-            conversions = schemaParser.getConversions()
-        except Exception as e:
-            if report_unexpected_exception:
-                message = "Expression Getter Unexpected exception [%s]: %s" % (
-                    e.__class__.__name__,
-                    e,
-                )
-                error = self._log_error(
-                    message, code=ExceptionMessages.UNEXPECTED_EXCEPTION
-                )
-                return error
-
-        for conversion in conversions:
-            self._convertData(ConversionValidate, conversion, dataParser, json_data)
-
-        # Collect and store any errors from ConversionChecker
-        all_errors = ConversionValidate.get_error_records()
-        self.error_records.extend(all_errors)
-
-        # Add CONVERSION_ERRORS as the 35th field
-        error_records = self.getErrorRecords()
-        if error_records:
-            error_summary = error_records
-        else:
-            error_summary = ""
-        self.converted["CONVERSION_ERRORS"] = error_summary
-
-        self.imms.append(self.converted)
-        return self.imms
-
-    def getErrorRecords(self):
-        return self.error_records
-
-    def extract_patient_details(self, json_data, FlatFieldName):
-        if not hasattr(self, "_cached_values"):
-            self._cached_values = {}
-
-        if not self._cached_values:
-            occurrence_time = datetime.fromisoformat(
-                json_data.get("occurrenceDateTime", "")
-            )
-            patient = get_patient(json_data)
-            if not patient:
-                return None
-
-            self._cached_values = {
-                "PERSON_FORENAME": extract_person_names(patient, occurrence_time)[0],
-                "PERSON_SURNAME": extract_person_names(patient, occurrence_time)[1],
-                "PERSON_POSTCODE": get_valid_address(patient, occurrence_time),
-                "SITE_CODE": extract_site_code(json_data)[0],
-                "SITE_CODE_TYPE_URI": extract_site_code(json_data)[1],
-                "PERFORMING_PROFESSIONAL_FORENAME": extract_practitioner_names(
-                    json_data, occurrence_time
-                )[0],
-                "PERFORMING_PROFESSIONAL_SURNAME": extract_practitioner_names(
-                    json_data, occurrence_time
-                )[1],
-            }
-
-        return self._cached_values.get(FlatFieldName)
+# Main validation engine
+
+import ExceptionMessages
+from FHIRParser import FHIRParser
+from SchemaParser import SchemaParser
+from ConversionChecker import ConversionChecker
+import ConversionLayout
+from datetime import datetime
+from Extractor import (
+    extract_person_names,
+    extract_practitioner_names,
+    extract_site_code,
+    get_patient,
+    get_valid_address,
+)
+
+
+# Converter
+class Converter:
+
+    def __init__(self, fhir_data):
+        self.imms = []
+        self.converted = {}
+        self.error_records = []
+        self.fhir_data = fhir_data  # Store JSON data directly
+        self.schema_file = ConversionLayout.ConvertLayout
+
+    # Utility logs tailored to conveter class errors
+    def _log_error(self, e, code=ExceptionMessages.UNEXPECTED_EXCEPTION):
+        message = str(e)  # if a simple string message was passed
+
+        error_obj = {"code": code, "message": message}
+
+        # if not any(existing.get("message") == message for existing in self.error_records):
+        self.error_records.append(error_obj)
+        return error_obj
+
+    # create a FHIR  parser - uses fhir json data from delta
+    # (helper methods to extract values from the nested FHIR structure)
+    def _getFHIRParser(self, fhir_data):
+        fhirParser = FHIRParser()
+        fhirParser.parseFHIRData(fhir_data)
+        return fhirParser
+
+    # create a schema parser - parses the schema that defines how FHIR fields should be mapped into flat fields.
+    def _getSchemaParser(self, schemafile):
+        schemaParser = SchemaParser()
+        schemaParser.parseSchema(schemafile)
+        return schemaParser
+
+    # Convert data against converter schema
+    def _convertData(self, ConversionValidate, expression, dataParser, json_data):
+
+        FHIRFieldName = expression["fieldNameFHIR"]
+        FlatFieldName = expression["fieldNameFlat"]
+
+        expressionType = expression["expression"]["expressionType"]
+        expressionRule = expression["expression"]["expressionRule"]
+
+        try:
+            conversionValues = dataParser.getKeyValue(FHIRFieldName)
+        except Exception as e:
+            message = "Data get value Unexpected exception [%s]: %s" % (
+                e.__class__.__name__,
+                e,
+            )
+            error = self._log_error(message, code=ExceptionMessages.PARSING_ERROR)
+            return error
+
+        for conversionValue in conversionValues:
+            convertedData = ConversionValidate.convertData(
+                expressionType, expressionRule, FHIRFieldName, conversionValue
+            )
+            if (
+                "address" in FHIRFieldName
+                or "performer" in FHIRFieldName
+                or "name" in FHIRFieldName
+            ):
+                convertedData = self.extract_patient_details(json_data, FlatFieldName)
+            if convertedData is not None:
+                self.converted[FlatFieldName] = convertedData
+
+    # run the conversion against the data
+    def runConversion(
+        self, json_data, summarise=False, report_unexpected_exception=True
+    ):
+        try:
+            dataParser = self._getFHIRParser(self.fhir_data)
+        except Exception as e:
+            if report_unexpected_exception:
+                message = "FHIR Parser Unexpected exception [%s]: %s" % (
+                    e.__class__.__name__,
+                    e,
+                )
+                error = self._log_error(
+                    message, code=ExceptionMessages.UNEXPECTED_EXCEPTION
+                )
+                return error
+
+        try:
+            schemaParser = self._getSchemaParser(self.schema_file)
+        except Exception as e:
+            if report_unexpected_exception:
+                message = "Schema Parser Unexpected exception [%s]: %s" % (
+                    e.__class__.__name__,
+                    e,
+                )
+                error = self._log_error(
+                    message, code=ExceptionMessages.UNEXPECTED_EXCEPTION
+                )
+                return error
+
+        try:
+            ConversionValidate = ConversionChecker(
+                dataParser, summarise, report_unexpected_exception
+            )
+        except Exception as e:
+            if report_unexpected_exception:
+                message = "Expression Checker Unexpected exception [%s]: %s" % (
+                    e.__class__.__name__,
+                    e,
+                )
+                error = self._log_error(
+                    message, code=ExceptionMessages.UNEXPECTED_EXCEPTION
+                )
+                return error
+
+        # get list of expressions
+        try:
+            conversions = schemaParser.getConversions()
+        except Exception as e:
+            if report_unexpected_exception:
+                message = "Expression Getter Unexpected exception [%s]: %s" % (
+                    e.__class__.__name__,
+                    e,
+                )
+                error = self._log_error(
+                    message, code=ExceptionMessages.UNEXPECTED_EXCEPTION
+                )
+                return error
+
+        for conversion in conversions:
+            self._convertData(ConversionValidate, conversion, dataParser, json_data)
+
+        # Collect and store any errors from ConversionChecker
+        all_errors = ConversionValidate.get_error_records()
+        self.error_records.extend(all_errors)
+
+        # Add CONVERSION_ERRORS as the 35th field
+        error_records = self.getErrorRecords()
+        if error_records:
+            error_summary = error_records
+        else:
+            error_summary = ""
+        self.converted["CONVERSION_ERRORS"] = error_summary
+
+        self.imms.append(self.converted)
+        return self.imms
+
+    def getErrorRecords(self):
+        return self.error_records
+
+    def extract_patient_details(self, json_data, FlatFieldName):
+        if not hasattr(self, "_cached_values"):
+            self._cached_values = {}
+
+        if not self._cached_values:
+            occurrence_time = datetime.fromisoformat(
+                json_data.get("occurrenceDateTime", "")
+            )
+            patient = get_patient(json_data)
+            if not patient:
+                return None
+
+            self._cached_values = {
+                "PERSON_FORENAME": extract_person_names(patient, occurrence_time)[0],
+                "PERSON_SURNAME": extract_person_names(patient, occurrence_time)[1],
+                "PERSON_POSTCODE": get_valid_address(patient, occurrence_time),
+                "SITE_CODE": extract_site_code(json_data)[0],
+                "SITE_CODE_TYPE_URI": extract_site_code(json_data)[1],
+                "PERFORMING_PROFESSIONAL_FORENAME": extract_practitioner_names(
+                    json_data, occurrence_time
+                )[0],
+                "PERFORMING_PROFESSIONAL_SURNAME": extract_practitioner_names(
+                    json_data, occurrence_time
+                )[1],
+            }
+
+        return self._cached_values.get(FlatFieldName)