--- conflicted
+++ resolved
@@ -15,16 +15,7 @@
 }
 variable "environment" {
   default = "non-prod"
-<<<<<<< HEAD
 }
-variable "mesh_mailbox_id" {
-  default = null
-}
-variable "mesh_dlq_mailbox_id" {
-  default = null
-}
+
 variable "mns_account_id" {}
-variable "mns_admin_role" {}
-=======
-}
->>>>>>> 432a8946
+variable "mns_admin_role" {}