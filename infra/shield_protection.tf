--- conflicted
+++ resolved
@@ -84,11 +84,7 @@
 # Event Bus Rule for eu-west-2 Region
 
 resource "aws_cloudwatch_event_rule" "shield_ddos_rule_regional" {
-<<<<<<< HEAD
   name        = "imms-${var.environment}-shield_ddos_rule_${data.aws_region.current.region}"
-=======
-  name        = "imms_${var.environment}_shield_ddos_rule_${data.aws_region.current.region}"
->>>>>>> c7a9905a
   description = "Forward Shield DDoS CloudWatch alarms to CSOC event bus"
 
   event_pattern = jsonencode({
